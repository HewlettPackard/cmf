--- conflicted
+++ resolved
@@ -9,7 +9,6 @@
     container_name: jupyter-cmf-notebook
     hostname: jupyter-cmf-notebook
 
-<<<<<<< HEAD
     #workspace is the directory from your home folder that
     #will be mounted inside the docker conatiner with cmf pre-installed
     #dvc_remote is the remote data store for dvc 
@@ -27,16 +26,6 @@
     #2. If your remote is /extmount/data change the line 
     #$HOME/dvc_remote:/home/jovyan/dvc_remote to 
     #/extmount/data:/home/jovyan/dvc_remote
-=======
-    # Workspace is the directory from your home folder that will be mounted inside the docker container with the
-    # pre-installed CMF. The `dvc_remote` is the remote data store for DVC. Your `.ssh` folder is mounted inside the
-    # docker container to enable you to push and pull code from git.
-
-    # TODO: Create these directories in your home folder or change the below lines to select the appropriated
-    #       directories, e.g. if your workspace is named "experiment" change the below line to
-    #       `$HOME/experiment:/home/jovyan/wokspace`.
-
->>>>>>> ca87e940
     volumes:
       - $HOME/workspace:/home/jovyan/workspace  
       - $HOME/dvc_remote:/home/jovyan/dvc_remote
