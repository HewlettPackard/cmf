--- conflicted
+++ resolved
@@ -13,10 +13,7 @@
 	"minio",
 	"paramiko==3.4.1",
 	"scikit_learn",
-<<<<<<< HEAD
 	"boto3==1.37.3",
-=======
->>>>>>> d0087b80
 	"scitokens", 
 	"cryptography",   
 	"ray==2.34.0",
