--- conflicted
+++ resolved
@@ -13,14 +13,9 @@
         description=DESCRIPTION,
         long_description=LONG_DESCRIPTION,
         packages=find_packages(),
-<<<<<<< HEAD
-        install_requires=["ml-metadata==1.3.0",
-                          "dvc","pandas","retrying", "pyarrow", "neo4j", "scikit-learn", "tabulate", "click"], # add any additional packages that 
-=======
         install_requires=["ml-metadata==1.11.0",
                           "dvc", "pandas", "retrying", "pyarrow", "neo4j", \
                             "scikit-learn", "tabulate", "click"],  # add any additional packages that 
->>>>>>> 72e73d32
         # needs to be installed along with your package. Eg: 'caer'
         
         keywords=['python', 'first package'],
