from setuptools import setup, find_packages

VERSION = '0.0.92'
DESCRIPTION = 'Metadata Python Package'
LONG_DESCRIPTION = 'Metadata framework storing AI metadata into MLMD'

# Setting up
setup(
       # the name must match the folder name 'verysimplemodule'
        name="cmflib",
        version=VERSION,
        author="Hewlett Packard Enterprise",
        description=DESCRIPTION,
        long_description=LONG_DESCRIPTION,
        packages=find_packages(),
        install_requires=["ml-metadata==1.15.0",
                          "dvc[ssh,s3]==3.51.1", "pandas", "retrying", "pyarrow", "neo4j", \
<<<<<<< HEAD
                            "scikit-learn", "tabulate", "click", "minio", "paramiko", "scitokens", "cryptography", "mypy"],  # add any additional packages that
=======
                            "tabulate", "click", "minio", "paramiko", "scikit_learn", "boto3", "scitokens", "cryptography", \
                              "ray==2.34.0"],  # add any additional packages that
>>>>>>> bac96c04
        # needs to be installed along with your package. Eg: 'caer'

        keywords=['python', 'first package'],
        classifiers= [
            "Development Status :: 3 - Alpha",
            "Intended Audience :: Education",
            "Programming Language :: Python :: 3",
            "Operating System :: POSIX :: Linux",
        ],
        scripts=['cmflib/bin/cmf']
)<|MERGE_RESOLUTION|>--- conflicted
+++ resolved
@@ -15,12 +15,8 @@
         packages=find_packages(),
         install_requires=["ml-metadata==1.15.0",
                           "dvc[ssh,s3]==3.51.1", "pandas", "retrying", "pyarrow", "neo4j", \
-<<<<<<< HEAD
-                            "scikit-learn", "tabulate", "click", "minio", "paramiko", "scitokens", "cryptography", "mypy"],  # add any additional packages that
-=======
                             "tabulate", "click", "minio", "paramiko", "scikit_learn", "boto3", "scitokens", "cryptography", \
-                              "ray==2.34.0"],  # add any additional packages that
->>>>>>> bac96c04
+                              "ray==2.34.0", "mypy"],  # add any additional packages that
         # needs to be installed along with your package. Eg: 'caer'
 
         keywords=['python', 'first package'],
