from setuptools import setup, find_packages

VERSION = '0.0.92'
DESCRIPTION = 'Metadata Python Package'
LONG_DESCRIPTION = 'Metadata framework storing AI metadata into MLMD'

# Setting up
setup(
       # the name must match the folder name 'verysimplemodule'
        name="cmflib",
        version=VERSION,
        author="Hewlett Packard Enterprise",
        description=DESCRIPTION,
        long_description=LONG_DESCRIPTION,
        packages=find_packages(),
        install_requires=["ml-metadata==1.15.0",
<<<<<<< HEAD
                          "dvc[ssh,s3]==3.51.1", "pandas", "retrying", "pyarrow", "neo4j", \
                            "tabulate", "click", "minio", "paramiko==3.4.1", "scikit_learn", "boto3", "scitokens", "cryptography", \
=======
                          "dvc[ssh,s3]==3.51.1", "pandas", "retrying", "pyarrow", "neo4j==5.26", \
                            "tabulate", "click", "minio", "paramiko", "scikit_learn", "boto3", "scitokens", "cryptography", \
>>>>>>> 8fb724c1
                              "ray==2.34.0"],  # add any additional packages that
        # needs to be installed along with your package. Eg: 'caer'

        keywords=['python', 'first package'],
        classifiers= [
            "Development Status :: 3 - Alpha",
            "Intended Audience :: Education",
            "Programming Language :: Python :: 3",
            "Operating System :: POSIX :: Linux",
        ],
        scripts=['cmflib/bin/cmf']
)<|MERGE_RESOLUTION|>--- conflicted
+++ resolved
@@ -14,13 +14,8 @@
         long_description=LONG_DESCRIPTION,
         packages=find_packages(),
         install_requires=["ml-metadata==1.15.0",
-<<<<<<< HEAD
-                          "dvc[ssh,s3]==3.51.1", "pandas", "retrying", "pyarrow", "neo4j", \
+                          "dvc[ssh,s3]==3.51.1", "pandas", "retrying", "pyarrow", "neo4j==5.26", \
                             "tabulate", "click", "minio", "paramiko==3.4.1", "scikit_learn", "boto3", "scitokens", "cryptography", \
-=======
-                          "dvc[ssh,s3]==3.51.1", "pandas", "retrying", "pyarrow", "neo4j==5.26", \
-                            "tabulate", "click", "minio", "paramiko", "scikit_learn", "boto3", "scitokens", "cryptography", \
->>>>>>> 8fb724c1
                               "ray==2.34.0"],  # add any additional packages that
         # needs to be installed along with your package. Eg: 'caer'
 
