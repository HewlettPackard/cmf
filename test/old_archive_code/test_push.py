import os
from cmflib import cmfquery,cmf
from cmflib.cli.utils import find_root
from cmflib.utils.cmf_config import CmfConfig
import requests

def data_push(file_path,pipeline_name):
    server=0
    query=cmfquery.CmfQuery(file_path)
    if pipeline_name in query.get_pipeline_names():
   
        cmfconfig = os.environ.get("CONFIG_FILE",".cmfconfig")

        # find root_dir of .cmfconfig
        output = find_root(cmfconfig)

        # in case, there is no .cmfconfig file
        if output.find("'cmf' is  not configured") != -1:
            return output

        config_file_path = os.path.join(output, cmfconfig)

        attr_dict = CmfConfig.read_config(config_file_path)
<<<<<<< HEAD
        url = attr_dict.get("cmf-server-url", "http://127.0.0.1:8080")
=======
        url = attr_dict.get("cmf-server-url", "http://127.0.0.1:80")
>>>>>>> 83605e57

        try:
            server = requests.get(url)
            if server.status_code!=200:
                print("Server is down !")
                return 
        except:
            print("Server is down !")
            return 
        meta=cmf.metadata_push(pipeline_name,file_path)
        arti=cmf.artifact_push()
    else:
        print("Pipeline name "+pipeline_name+ " doesn't exists.")    
if __name__ == '__main__':
    data_push("./mlmd",pipeline_name="Test-env")<|MERGE_RESOLUTION|>--- conflicted
+++ resolved
@@ -21,11 +21,7 @@
         config_file_path = os.path.join(output, cmfconfig)
 
         attr_dict = CmfConfig.read_config(config_file_path)
-<<<<<<< HEAD
-        url = attr_dict.get("cmf-server-url", "http://127.0.0.1:8080")
-=======
         url = attr_dict.get("cmf-server-url", "http://127.0.0.1:80")
->>>>>>> 83605e57
 
         try:
             server = requests.get(url)
