# CMF in a nutshell

CMF (Common Metadata Framework) collects and stores information associated with Machine Learning (ML) pipelines. It 
also implements APIs to query this metadata. The CMF adopts a data-first approach: all artifacts (such as datasets, ML
models and performance metrics) recorded by the framework are versioned and identified by their content hash.

## Installation
CMF requires 3.6 <= Python < 3.9. Create python virtual environment:

=== "Conda"
    ```shell
    conda create -n cmf python=3.8
    conda activate cmf
    ```

=== "VirtualEnv" 
    ```shell
    virtualenv --python=3.8 .cmf
    source .cmf/bin/actiave
    ```

Install CMF

=== "Latest version form GitHub"
    ```shell
    pip install https://github.com/HewlettPackard/cmf
    ```

=== "Stable version form PyPI"
    ```shell
    # Work in progress: not available yet.
    # pip install cmflib
    ```

## Introduction
Complex ML projects rely on `ML pipelines` to train and test ML models. An ML pipeline is a sequence of stages where
each stage performs a particular task, such as data loading and pre-processing, ML model training and testing. Stages

- consume `inputs` and produce `outputs`.
- are parametrized by parameters that guide the process of producing outputs.

<img src="assets/ml_pipeline_def.png" alt="ML Pipeline Definition Example" style="display: block; margin: 0 auto" />

CMF uses abstractions defined in [ML Metadata](https://www.tensorflow.org/tfx/guide/mlmd) (MLMD) library to represent
CMF concepts.  Each pipeline has a name. Users provide it when they initialize the CMF. Each stage is characterized by 
metadata represented as MLMD's `Context` object. When users actually run a stage, this is recorded by the MLMD's 
`Execution` object. Inputs and outputs of stages are represented as MLMD's `Artifact` object, while parameters of stages
are recorded as properties of executions.

<table markdown="block" style="border: 0">
<tbody markdown="block" style="width: 100%; display: table">
<tr markdown="block">
<td markdown="block">

=== "1 Init"
    Start tracking the pipeline metadata by initializing the CMF runtime. The metadata will be associated with the 
    pipeline named `test_pipeline`.
    ```python 
    from cmflib.cmf import Cmf
    from ml_metadata.proto import metadata_store_pb2 as mlpb

    cmf = Cmf(
        filename="mlmd",
        pipeline_name="test_pipeline",
    ) 
    ```

=== "2 Stage type"
    Before we can start tracking metadata, we need to let CMF know about stage type. This is not yet associated with 
    this particular execution.
    ```python
    context: mlmd.proto.Context = cmf.create_context(
        pipeline_stage="train"
    )
    ```

=== "3 New execution"
    Now we can create a new stage execution associated with the `train` stage. The CMF always creates a new execution,
    and will adjust its name, so it's unique. This is also the place where we log stage `parameters`.
    ```python
    execution: mlmd.proto.Execution = cmf.create_execution(
        execution_type="train",
        custom_properties = {"num_epochs": 100, "learning_rate": 0.01}
    )
    ```

=== "4 Log Artifacts"
    Finally, we can log an input (train dataset), and once trained, an output (ML model) artifacts.
    ```python
    cmf.log_dataset(
        'artifacts/test_dataset.csv',   # Dataset path 
        "input"                         # This is INPUT artifact
    )
    cmf.log_model(
        "artifacts/model.pkl",          # Model path 
        event="output"                  # This is OUTPUT artifact
    )
    ```


</td>
<td style="text-align: right; width: 450px">
<img src="assets/ml_pipeline_stage_execution.png" alt="ML Pipeline Stage Execution" style="width: 450px; height: auto" />
</td>
</tr>
</tbody>
</table>

## Quick Example
Simple "getting started" example is described [here](examples/getting_started.md). 
   
## API Overview

**Import CMF**.
```python
from cmflib import cmf
```

**Create the metadata writer**. The [metadata writer][cmflibcmfcmf] is responsible for managing a CMF backend to record 
the pipeline metadata. Internally, it creates a pipeline abstraction that groups individual stages and their executions. 
All stages, their executions and produced artifacts will be associated with a pipeline with the given name.
```python
cmf = cmf.Cmf(
   filename="mlmd",                # Path to ML Metadata file.
   pipeline_name="mnist"           # Name of a ML pipeline.
)                                                       
```

**Define a stage**. An ML pipeline can have multiple stages, and each stage can be associated with multiple executions.
A stage is like a class in the world of object-oriented programming languages. A context (stage description) defines 
what this stage looks like (name and optional properties), and is created with the 
[create_context][cmflib.cmf.Cmf.create_context] method.
```python
context = cmf.create_context(
    pipeline_stage="download",     # Stage name
    custom_properties={            # Optional properties
        "uses_network": True,      #  Downloads from the Internet
        "disk_space": "10GB"       #  Needs this much space
    }
)
```

**Create a stage execution**. A stage in ML pipeline can have multiple executions. Every run is marked as an execution. 
This API helps to track the metadata associated with the execution, like stage parameters (e.g., number of epochs and 
learning rate for train stages). The stage execution name does not need to be the same as the name of its context.
Moreover, the CMF will adjust this name to ensure every execution has a unique name. The CMF will internally associate
this execution with the context created previously. Stage executions are created by calling the 
[create_execution][cmflib.cmf.Cmf.create_execution] method.
```python
execution = cmf.create_execution(
    execution_type="download",            # Execution name.
    custom_properties = {                 # Execution parameters
        "url": "https://a.com/mnist.gz"   #  Data URL.
    }
)
```

**Log artifacts**. A stage execution can consume (inputs) and produce (outputs) multiple artifacts (datasets, models and 
performance metrics). The path of these artifacts must be relative to the project (repository) root path. Artifacts 
might have optional metadata associated with them. These metadata could include feature statistics for ML datasets, or useful parameters for ML models (such as, for
instance, number of trees in a random forest classifier). 

- **Datasets** are logged with the [log_dataset][cmflib.cmf.Cmf.log_dataset] method.
    ```python
    cmf.log_dataset('data/mnist.gz', "input", custom_properties={"name": "mnist", "type": 'raw'})
    cmf.log_dataset('data/train.csv', "output", custom_properties={"name": "mnist", "type": "train_split"})
    cmf.log_dataset('data/test.csv', "output", custom_properties={"name": "mnist", "type": "test_split"})
    ```

- **ML models** produced by training stages are logged using [log_model][cmflib.cmf.Cmf.log_model] API. ML models can be 
  both input and output artifacts. The metadata associated with the artifact could be logged as an optional argument.
    ```python
    # In train stage
    cmf.log_model(
       path="model/rf.pkl", event="output", model_framework="scikit-learn", model_type="RandomForestClassifier", 
       model_name="RandomForestClassifier:default" 
    )
    
    # In test stage
    cmf.log_model(
       path="model/rf.pkl", event="input" 
    )
    ```

- **Metrics** of every optimization step (one epoch of Stochastic Gradient Descent, or one boosting round in 
  Gradient Boosting Trees) are logged using [log_metric][cmflib.cmf.Cmf.log_metric] API.
    ```python
    #Can be called at every epoch or every step in the training. This is logged to a parquet file and committed at the 
    # commit stage.
    
    #Inside training loop
    while True: 
         cmf.log_metric("training_metrics", {"loss": loss}) 
    cmf.commit_metrics("training_metrics")
    ```

- **Stage metrics**, or final metrics, are logged with the [log_execution_metrics][cmflib.cmf.Cmf.log_execution_metrics]
  method. These are final metrics of a stage, such as final train or test accuracy. 
    ```python
    cmf.log_execution_metrics("metrics", {"avg_prec": avg_prec, "roc_auc": roc_auc})
    ```

**Dataslices** are intended to be used to track subsets of the data. For instance, this can be used to track and compare
accuracies of ML models on these subsets to identify model bias. [Data slices][cmflibcmfcmfdataslice] are created with 
the [create_dataslice][cmflib.cmf.Cmf.create_dataslice] method.
```python
dataslice = cmf.create_dataslice("slice-a")
for i in range(1, 20, 1):
    j = random.randrange(100)
    dataslice.add_data("data/raw_data/"+str(j)+".xml")
dataslice.commit()
```

## Graph Layer Overview 
CMF library has an optional `graph layer` which stores the relationships in a Neo4J graph database. To use the graph 
layer, the `graph` parameter in the library init call must be set to true (it is set to false by default). The 
library reads the configuration parameters of the graph database from the following environment variables: `NEO4J_URI`, 
`NEO4J_USER_NAME` and `NEO4J_PASSWD`. They need to be made available in a user environment, e.g.:

```shell
export NEO4J_URI="bolt://10.93.244.219:7687"
export NEO4J_USER_NAME=neo4j
export NEO4J_PASSWD=neo4j 
```

To use the graph layer, instantiate the CMF with `graph=True` parameter: 
```python
from cmflib import cmf

cmf =  cmf.Cmf(
   filename="mlmd",
   pipeline_name="anomaly_detection_pipeline", 
   graph=True
)
```

<<<<<<< HEAD
### Use a Jupyterlab environment with CMF pre-installed
- CMF is preinstalled in a JupyterLab Notebook Environment.
- Accessible at http://[HOST.IP.AD.DR]:8888 (default token: `docker`)
- Within the Jupyterlab environment, a startup script switches context to `$USER:$GROUP` as specified in `.env`
- `example-get-started` from this repo is bind mounted into `/home/jovyan/example-get-started`
=======
### Use a Jupyterlab Docker environment with CMF pre-installed
CMF has a docker-compose file which creates two docker containers,
- JupyterLab Notebook Environment with CMF pre installed.
    - Accessible at http://[HOST.IP.AD.DR]:8888 (default token: `docker`)
    - Within the Jupyterlab environment, a startup script switches context to `$USER:$GROUP` as specified in `.env`
    - `example-get-started` from this repo is bind mounted into `/home/jovyan/example-get-started`
- Neo4j Docker container to store and access lineages.
>>>>>>> 488a0a0e

#### Step 1. <br>
 `create .env file in current folder using env-example as a template. #These are used by docker-compose.yml` <br>
#### Step 2. <br>
**Update `docker-compose.yml` as needed.**<br><br>
    your .ssh folder is mounted inside the docker conatiner to enable you to push and pull code from git <br><br>
    **To-Do** <br>
    Create these directories in your home folder<br><br>
```
mkdir $HOME/workspace 
mkdir $HOME/dvc_remote 
``` 
<<<<<<< HEAD
workspace will be mounted inside the cmf pre-installed docker conatiner (can be your code directory)  <br>
remote data store for dvc <br>
=======
workspace - workspace will be mounted inside the cmf pre-installed docker conatiner (can be your code directory)  <br>
dvc_remote - remote data store for dvc <br>
>>>>>>> 488a0a0e
   
***or***<br>
Change the below lines in docker-compose to reflect the appropriate directories<br>
```
 If your workspace is named "experiment" change the below line
$HOME/workspace:/home/jovyan/workspace to 
$HOME/experiment:/home/jovyan/wokspace
```
```
If your remote is /extmount/data change the line 
$HOME/dvc_remote:/home/jovyan/dvc_remote to 
/extmount/data:/home/jovyan/dvc_remote 
```
***Start the docker***
```
docker-compose up --build -d
```
***Access the jupyter notebook***
http://[HOST.IP.AD.DR]:8888 (default token: `docker`)
<<<<<<< HEAD

***Quick Start***
```
cd example-get-started
sh initialize.sh
sh test_script.sh
dvc push
```
The above steps will run a pre coded example pipeline and the metadata is stored in a file named "mlmd".<br>

The stored metadata is displayed as 
![image](https://user-images.githubusercontent.com/82071576/204392719-de72013c-3db1-4c88-9a99-67077d94cdf9.png)

Metadata lineage can be accessed in neo4j.<br>
Open http://host:7475/browser/
Connect to server with default password neo4j123 (To change this modify .env file)<br>

Run the query <br>
```
MATCH (a:Execution)-[r]-(b) WHERE (b:Dataset or b:Model or b:Metrics) RETURN a,r, b 	
```

Expected output


The artifacts created will be pushed to configured dvc remote (default: /home/dvc_remote)<br>
=======

Click the terminal icon<br>
<img src= "assets/jupyter.png" width=400> <br>
***Quick Start***
```
cd example-get-started
sh initialize.sh
sh test_script.sh
dvc push
```
The above steps will run a pre coded example pipeline and the metadata is stored in a file named "mlmd".<br>
The artifacts created will be pushed to configured dvc remote (default: /home/dvc_remote)<br>
The stored metadata is displayed as 
![image](assets/Metadata_stored.png)

Metadata lineage can be accessed in neo4j.<br>
Open http://host:7475/browser/
Connect to server with default password neo4j123 (To change this modify .env file)<br>
<img src="assets/neo4j_server.png" width=400> <br>
Run the query <br>
```
MATCH (a:Execution)-[r]-(b) WHERE (b:Dataset or b:Model or b:Metrics) RETURN a,r, b 	
```
Expected output<br>
<img src="assets/neo4j_output.PNG" width=400> <br>

>>>>>>> 488a0a0e
***Shutdown/remove (Remove volumes as well)***
```
docker-compose down -v
```

## License
CMF is an open source project hosted on [GitHub](https://github.com/HewlettPackard/cmf) and distributed according to
the Apache 2.0 [licence](https://github.com/HewlettPackard/cmf/blob/master/LICENSE). We are welcome user contributions -
send us a message on the Slack [channel](https://commonmetadata.slack.com/) or open a GitHub 
[issue](https://github.com/HewlettPackard/cmf/issues) or a [pull request](https://github.com/HewlettPackard/cmf/pulls) 
on GitHub.

## Citation
```bibtex
@mist{foltin2022cmf,
    title={Self-Learning Data Foundation for Scientific AI},
    author={Martin Foltin, Annmary Justine, Sergey Serebryakov, Cong Xu, Aalap Tripathy, Suparna Bhattacharya, 
            Paolo Faraboschi},
    year={2022},
    note = {Presented at the "Monterey Data Conference"},
    URL={https://drive.google.com/file/d/1Oqs0AN0RsAjt_y9ZjzYOmBxI8H0yqSpB/view},
}
```

## Community
[<img src="assets/slack_logo.png" width='150' hight='60'>](https://commonmetadata.slack.com/)

!!! help

    Common Metadata Framework and its documentation are in active stage of development and are very new. If there is
    anything unclear, missing or there's a typo, please, open an issue or pull request 
    on [GitHub](https://github.com/HewlettPackard/cmf).<|MERGE_RESOLUTION|>--- conflicted
+++ resolved
@@ -234,13 +234,6 @@
 )
 ```
 
-<<<<<<< HEAD
-### Use a Jupyterlab environment with CMF pre-installed
-- CMF is preinstalled in a JupyterLab Notebook Environment.
-- Accessible at http://[HOST.IP.AD.DR]:8888 (default token: `docker`)
-- Within the Jupyterlab environment, a startup script switches context to `$USER:$GROUP` as specified in `.env`
-- `example-get-started` from this repo is bind mounted into `/home/jovyan/example-get-started`
-=======
 ### Use a Jupyterlab Docker environment with CMF pre-installed
 CMF has a docker-compose file which creates two docker containers,
 - JupyterLab Notebook Environment with CMF pre installed.
@@ -248,7 +241,6 @@
     - Within the Jupyterlab environment, a startup script switches context to `$USER:$GROUP` as specified in `.env`
     - `example-get-started` from this repo is bind mounted into `/home/jovyan/example-get-started`
 - Neo4j Docker container to store and access lineages.
->>>>>>> 488a0a0e
 
 #### Step 1. <br>
  `create .env file in current folder using env-example as a template. #These are used by docker-compose.yml` <br>
@@ -261,13 +253,8 @@
 mkdir $HOME/workspace 
 mkdir $HOME/dvc_remote 
 ``` 
-<<<<<<< HEAD
-workspace will be mounted inside the cmf pre-installed docker conatiner (can be your code directory)  <br>
-remote data store for dvc <br>
-=======
 workspace - workspace will be mounted inside the cmf pre-installed docker conatiner (can be your code directory)  <br>
 dvc_remote - remote data store for dvc <br>
->>>>>>> 488a0a0e
    
 ***or***<br>
 Change the below lines in docker-compose to reflect the appropriate directories<br>
@@ -287,34 +274,6 @@
 ```
 ***Access the jupyter notebook***
 http://[HOST.IP.AD.DR]:8888 (default token: `docker`)
-<<<<<<< HEAD
-
-***Quick Start***
-```
-cd example-get-started
-sh initialize.sh
-sh test_script.sh
-dvc push
-```
-The above steps will run a pre coded example pipeline and the metadata is stored in a file named "mlmd".<br>
-
-The stored metadata is displayed as 
-![image](https://user-images.githubusercontent.com/82071576/204392719-de72013c-3db1-4c88-9a99-67077d94cdf9.png)
-
-Metadata lineage can be accessed in neo4j.<br>
-Open http://host:7475/browser/
-Connect to server with default password neo4j123 (To change this modify .env file)<br>
-
-Run the query <br>
-```
-MATCH (a:Execution)-[r]-(b) WHERE (b:Dataset or b:Model or b:Metrics) RETURN a,r, b 	
-```
-
-Expected output
-
-
-The artifacts created will be pushed to configured dvc remote (default: /home/dvc_remote)<br>
-=======
 
 Click the terminal icon<br>
 <img src= "assets/jupyter.png" width=400> <br>
@@ -341,7 +300,6 @@
 Expected output<br>
 <img src="assets/neo4j_output.PNG" width=400> <br>
 
->>>>>>> 488a0a0e
 ***Shutdown/remove (Remove volumes as well)***
 ```
 docker-compose down -v
