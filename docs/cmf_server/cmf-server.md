--- conflicted
+++ resolved
@@ -52,26 +52,17 @@
    ```
    `Note` - `'../'`  represents the [Build context](https://docs.docker.com/build/building/context/) for the docker image.
 
-<<<<<<< HEAD
-5. Launch a new docker container using the image with volume created in the previous step 
-   ```
-   Usage: docker run --name [container_name] --port 8080:80 -v /home/user/cmf-server/data:/cmf-server/data [image_name]
-   ```
+
+5. Launch a new docker container using the image with directory /home/<user>/cmf-server/data/static mounted.
+   pre-requisite - `mkdir /home/<user>/cmf-server/data/static`
+   <pre>
+   Usage: docker run --name [container_name] -p 0.0.0.0:8080:80 -v /home/<user>/cmf-server/data/static:/cmf-server/data/static [image_name]
+   </pre>
    Example:
    ```
-   docker run --name mycontainer -p 8080:80 -v /home/user/cmf-server/data:/cmf-server/data myimage
+   docker run --name mycontainer -p 0.0.0.0:8080:80 -v /home/user/cmf-server/data/static:/cmf-server/data/static myimage
    ```
-=======
-5. Launch a new docker container using the image with directory /home/<user>/cmf-server/data/static mounted.
-pre-requisite - `mkdir /home/<user>/cmf-server/data/static`
-<pre>
-Usage: docker run --name [container_name] -p 0.0.0.0:8080:80 -v /home/<user>/cmf-server/data/static:/cmf-server/data/static [image_name]
-</pre>
-Example:
-```
-docker run --name mycontainer -p 0.0.0.0:8080:80 -v /home/user/cmf-server/data/static:/cmf-server/data/static myimage
-```
->>>>>>> e8bb28ef
+
 6. To stop the docker container.
    ```
    docker stop [container_name]
