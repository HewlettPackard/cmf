--- conflicted
+++ resolved
@@ -21,19 +21,11 @@
    > In earlier versions of Docker Compose, `docker compose` was independent of Docker. Hence, `docker-compose` was the command. However, after the introduction of Docker Compose Desktop V2, the compose command became part of Docker Engine. The recommended way to install Docker Compose is by installing a Docker Compose plugin on Docker Engine. For more information - [Docker Compose Reference](https://docs.docker.com/compose/reference/).
 4. **Docker Proxy Settings** are needed for some of the server packages. Refer to the official Docker documentation for comprehensive instructions: [Configure the Docker Client for Proxy](https://docs.docker.com/network/proxy/#configure-the-docker-client).
 
-<<<<<<< HEAD
-## Using `docker compose` file
-> This is the recommended way as docker compose starts both ui-server and cmf-server in one go.
-
-1. Go to the root of the `cmf` directory.
-2. Replace `xxxx` with your user name in docker-compose-server.yml available in the root cmf directory.
-=======
 ## Using `docker compose` file 
 > This is the recommended way as docker compose starts cmf-server, postgres db and ui-server in one go. It is neccessary to start postgres db before cmf-server.
 
 1. Go to root `cmf` directory. 
-2. Replace `xxxx` with user-name in docker-compose-server.yml available in the root cmf directory.
->>>>>>> 9dd227e2
+2. Replace `xxxx` with your user-name in docker-compose-server.yml available in the root cmf directory.
     ```
     ......
     services:
@@ -45,21 +37,14 @@
       container_name: cmf-server
       build:
     ....
-    ```
-<<<<<<< HEAD
-
-3. Execute one of the following commands to start both containers. `IP` variable is the IP address and `hostname` is the host name of the machine on which you are executing the following command.
-=======
- 
+    ``` 
 3. Create a `.env` file in the same directory as `docker-compose-server.yml` and add the necessary environment variables.
    ```
    POSTGRES_USER=myuser
    POSTGRES_PASSWORD=mypassword
    ``` 
    > 
-4. Execute following command to start both the containers. `IP` variable is the IP address and `hostname` is host name of the machine on which you are executing the following command.
-   You can use either way.
->>>>>>> 9dd227e2
+4. Execute one of the following commands to start both containers. `IP` variable is the IP address and `hostname` is the host name of the machine on which you are executing the following command.
    ```
    IP=200.200.200.200 docker compose -f docker-compose-server.yml up
               OR
@@ -75,11 +60,7 @@
      ......
      ```
 
-<<<<<<< HEAD
- 4. Stop the containers.
-=======
 5. Stop the containers.
->>>>>>> 9dd227e2
     ```
       docker compose -f docker-compose-server.yml stop
     ```
@@ -180,18 +161,6 @@
 They accept and return JSON-encoded request bodies and responses and return standard HTTP response codes.
 
 ### List of APIs
-<<<<<<< HEAD
-
-| Method | URL                          | Description                                                              |
-|--------|------------------------------|------------------------------------------------------------------------  |
-| `Post` | `/mlmd_push`                 | Used to push JSON encoded data to cmf-server                             |
-| `Get`  | `/mlmd_pull/{pipeline_name}` | Retrieves a mlmd file from cmf-server                                    |
-| `Get`  | `/display_executions`                             | Retrieves all executions from cmf-server            |
-| `Get`  | `/display_artifacts/{pipeline_name}/{data_type}`  | Retrieves all artifacts from cmf-server for resp data type             |
-| `Get`  | `/display_lineage/{lineage_type}/{pipeline_name}` | Creates lineage data from cmf-server            |
-| `Get`  | `/display_pipelines`                             | Retrieves all pipelines present in mlmd file            |
-=======
->>>>>>> 9dd227e2
 
 | Method | URL                                                        | Description                                                                                        |
 | ------ | ---------------------------------------------------------- | -------------------------------------------------------------------------------------------------- |
