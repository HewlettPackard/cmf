--- conflicted
+++ resolved
@@ -38,31 +38,6 @@
    cd server
    ```
 3. List all docker images.
-<<<<<<< HEAD
-```
-docker images
-```
-
-4. Execute the below-mentioned command to create a **cmf-server** docker image.
-<pre>
-Usage:  docker build -t [image_name] -f ./Dockerfile ../
-</pre>
-Example:
-```
-docker build -t myimage -f ./Dockerfile ../
-```
-Note - `'../'`  represents the [Build context](https://docs.docker.com/build/building/context/) for the docker image.
-
-5. Launch a new docker container using the image with directory /home/<user>/cmf-server/data/static mounted.
-pre-requisite - `mkdir /home/<user>/cmf-server/data/static`
-<pre>
-Usage: docker run --name [container_name] -p 0.0.0.0:8080:80 -v /home/<user>/cmf-server/data/static:/cmf-server/data/static [image_name]
-</pre>
-Example:
-```
-docker run --name mycontainer -p 0.0.0.0:8080:80 -v /home/user/cmf-server/data/static:/cmf-server/data/static myimage
-```
-=======
    ```
    docker images
    ```
@@ -88,7 +63,6 @@
    docker run --name mycontainer -p 0.0.0.0:8080:80 -v /home/user/cmf-server/data/static:/cmf-server/data/static myimage
    ```
 
->>>>>>> 0429c31e
 6. To stop the docker container.
    ```
    docker stop [container_name]
