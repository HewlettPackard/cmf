--- conflicted
+++ resolved
@@ -8,78 +8,4 @@
 mkdocs serve
 ```
 
-<<<<<<< HEAD
-Then, open your browser and navigate to `http://127.0.0.1:8000`.
->>>>>>> ca87e940bdad13fc5cee6111b93c620a6f71f364
-=======
-```
- export NEO4J_URI="bolt://10.93.244.219:7687"
- export NEO4J_USER_NAME=neo4j
- export NEO4J_PASSWD=neo4j
- 
-'''
-Create the metadata writer
-The metadata writer is responsible to manage the backend to record the metadata.
-It also creates a pipeline abstraction, which helps to group individual stages and execution.
-'''
-cmf =  cmf.Cmf(filename="mlmd",
-                                  pipeline_name="Test-env", graph=True)
-
-```
-
-### Use a Jupyterlab environment with CMF pre-installed
-- CMF is preinstalled in a JupyterLab Notebook Environment.
-- Accessible at http://[HOST.IP.AD.DR]:8888 (default token: `docker`)
-- Within the Jupyterlab environment, a startup script switches context to `$USER:$GROUP` as specified in `.env`
-- `example-get-started` from this repo is bind mounted into `/home/jovyan/example-get-started`
-
-#### Step 1. <br>
- `create .env file in current folder using env-example as a template. #These are used by docker-compose.yml` <br>
-#### Step 2. <br>
-**Update `docker-compose.yml` as needed.**<br><br>
-    your .ssh folder is mounted inside the docker conatiner to enable you to push and pull code from git <br><br>
-    **To-Do** <br>
-    Create these directories in your home folder<br><br>
-```
-mkdir $HOME/workspace 
-mkdir $HOME/dvc_remote 
-``` 
-workspace will be mounted inside the cmf pre-installed docker conatiner (can be your code directory)  <br>
-remote data store for dvc <br>
-   
-***or***<br>
-Change the below lines in docker-compose to reflect the appropriate directories<br>
-```
- If your workspace is named "experiment" change the below line
-$HOME/workspace:/home/jovyan/workspace to 
-$HOME/experiment:/home/jovyan/wokspace
-```
-```
-If your remote is /extmount/data change the line 
-$HOME/dvc_remote:/home/jovyan/dvc_remote to 
-/extmount/data:/home/jovyan/dvc_remote 
-```
-***Start the docker***
-```
-docker-compose up --build -d
-```
-***Access the jupyter notebook***
-http://[HOST.IP.AD.DR]:8888 (default token: `docker`)
-
-***Quick Start***
-```
-cd example-get-started
-sh initialize.sh
-sh test_script.sh
-dvc push
-```
-The above steps will run a pre coded example pipeline and the metadata is stored in a file named "mlmd"
-The stored metadata is displayed as 
-![image](https://user-images.githubusercontent.com/82071576/204392719-de72013c-3db1-4c88-9a99-67077d94cdf9.png)
-
-The artifacts created will be pushed to configured dvc remote (default: /home/dvc_remote)<br>
-***Shutdown/remove (Remove volumes as well)***
-```
-docker-compose down -v
-```
->>>>>>> 1547fc21
+Then, open your browser and navigate to `http://127.0.0.1:8000`.