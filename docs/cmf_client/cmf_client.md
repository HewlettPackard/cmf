--- conflicted
+++ resolved
@@ -325,15 +325,10 @@
 Optional Arguments
 
 ```
-<<<<<<< HEAD
   -h, --help                                            show this help message and exit.
   -f [file_name], --file-name [file_name]               Specify mlmd file name.
   -j [jobs], --jobs [jobs]                              Number of parallel jobs for uploading artifacts to remote storage. Default is 4 * cpu_count().
                                                         Increasing jobs may speed up uploads but will use more resources.
-=======
-  -h, --help                                             show this help message and exit.
-  -f [file_name], --file_name [file_name]                Specify input metadata file name.
->>>>>>> 3c55d6dd
 ```
 
 ### cmf artifact list
@@ -521,11 +516,7 @@
 ### cmf repo push
 
 ```
-<<<<<<< HEAD
 Usage: cmf repo push [-h] -p [pipeline_name] -f [file_name] -e [exec_uuid] -t [tensorboard] -j [jobs]
-=======
-Usage: cmf repo push [-h] -p [pipeline_name] -f [file_name] -e [exec_uuid] -t [tensorboard_path]
->>>>>>> 3c55d6dd
 ```
 
 `cmf repo push` command push artifacts, metadata files, and source code to the user's artifact repository, cmf-server, and git respectively.
@@ -543,19 +534,12 @@
 Optional Arguments
 
 ```
-<<<<<<< HEAD
   -h, --help                                                     show this help message and exit.
   -f [file_name], --file-name [file_name]                        Specify mlmd file name.
   -e [exec_uuid], --execution_uuid [exec_uuid]                   Specify execution uuid.
   -t [tensorboard], --tensorboard [tensorboard]                  Specify path to tensorboard logs for the pipeline.
   -j [jobs], --jobs [jobs]                                       Number of parallel jobs for uploading artifacts to remote storage. Default is 4 * cpu_count().
                                                                  Increasing jobs may speed up uploads but will use more resources.
-=======
-  -h, --help                                                                    show this help message and exit.
-  -f [file_name], --file_name [file_name]                                       Specify input metadata file name.
-  -e [exec_uuid], --execution_uuid [exec_uuid]                                  Specify execution uuid.
-  -t [tensorboard_path], --tensorboard_path [tensorboard_path]                  Specify path to tensorboard logs for the pipeline.
->>>>>>> 3c55d6dd
 ```
 
 ### cmf repo pull
