--- conflicted
+++ resolved
@@ -68,8 +68,4 @@
 
 
 # if you want this environment to be the default one, uncomment the following line:
-<<<<<<< HEAD
-#RUN echo "conda activate ${conda_env}" >> "${HOME}/.bashrc"
-=======
 RUN echo "conda activate ${conda_env}" >> "${HOME}/.bashrc"
->>>>>>> edb6be93
