# Please change the dataset directory to your actual directory
<<<<<<< HEAD
#data_root = '/lustre/data/hdcdatasets/'
=======
>>>>>>> 80f210d6
data_root = '/mnt/beegfs/PAMS/data/tomography_data/tiled_annotations/'

_base_ = [
    './_base_/retinanet_r50_fpn.py', './_base_/hdc.py',
    './_base_/default_runtime.py'
]
# We use PASCAL VOC 2007+2012 trainval sets to train, so we also use them to select the informative samples.
data = dict(
    test=dict(
        ann_file=[
<<<<<<< HEAD
            data_root + '/train.txt',
        ],
        img_prefix=[data_root ])
)
model = dict(bbox_head=dict(C=2))
# The initial learning rate, momentum, weight decay can be changed here.
optimizer = dict(type='SGD', lr=1e-6, momentum=0.9, weight_decay=0.0001)
=======
            data_root + 'train.txt'#TRAINING SET INDEXES?
        ],
        img_prefix=[data_root])
)
model = dict(bbox_head=dict(C=2))
# The initial learning rate, momentum, weight decay can be changed here.
optimizer = dict(type='SGD', lr=1e-6, momentum=0.9, weight_decay=0.0001)#changed lr from 1e-3
#optimizer = dict(type='Adam', lr=1e-6, momentum=0.9, weight_decay=0.0001)#changed lr from 1e-3

>>>>>>> 80f210d6
optimizer_config = dict(grad_clip=None)
# The moment when the learning rate drops can be changed here.
lr_config = dict(policy='step', step=[2])
# The frequency of saving models can be changed here.
checkpoint_config = dict(interval=1)
# The frequency of printing training logs (including progress, learning rate, time, loss, etc.) can be changed here.
log_config = dict(interval=50)
# The number of epochs for Label Set Training step and those for Re-weighting and Minimizing/Maximizing Instance
# Uncertainty steps can be changed here.
epoch_ratio = [3, 1]
# The frequency of evaluating the model can be changed here.
evaluation = dict(interval=epoch_ratio[0], metric='mAP')
# The number of outer loops (i.e., all 3 training steps except the first Label Set Training step) can be changed here.
<<<<<<< HEAD
epoch = 3
=======
epoch = 1
>>>>>>> 80f210d6
# The repeat time for the labeled sets and unlabeled sets can be changed here.
# The number of repeat times can be equivalent to the number of actual training epochs.
X_L_repeat = 2
X_U_repeat = 2
# The hyper-parameters lambda and k can be changed here.
train_cfg = dict(param_lambda = 0.5)
k = 10000
# The size of the initial labeled set and the newly selected sets after each cycle can be set here.
# Note that there are 16551 images in the PASCAL VOC 2007+2012 trainval sets.
<<<<<<< HEAD
X_S_size = 12150#9964//40
X_L_0_size = 12150#9964//20
=======
X_S_size = 12150#9964//40 #should be percentage of all available images (set this to max)
X_L_0_size = 12150#9964//20#(set to zero)?
>>>>>>> 80f210d6
# The active learning cycles can be changed here.
cycles = [0, 1, 2, 3, 4, 5, 6]
# The work directory for saving logs and files can be changed here. Please refer to README.md for more information.
work_directory = './work_dirs/MI-AOD'
<|MERGE_RESOLUTION|>--- conflicted
+++ resolved
@@ -1,8 +1,5 @@
 # Please change the dataset directory to your actual directory
-<<<<<<< HEAD
 #data_root = '/lustre/data/hdcdatasets/'
-=======
->>>>>>> 80f210d6
 data_root = '/mnt/beegfs/PAMS/data/tomography_data/tiled_annotations/'
 
 _base_ = [
@@ -13,15 +10,6 @@
 data = dict(
     test=dict(
         ann_file=[
-<<<<<<< HEAD
-            data_root + '/train.txt',
-        ],
-        img_prefix=[data_root ])
-)
-model = dict(bbox_head=dict(C=2))
-# The initial learning rate, momentum, weight decay can be changed here.
-optimizer = dict(type='SGD', lr=1e-6, momentum=0.9, weight_decay=0.0001)
-=======
             data_root + 'train.txt'#TRAINING SET INDEXES?
         ],
         img_prefix=[data_root])
@@ -31,7 +19,6 @@
 optimizer = dict(type='SGD', lr=1e-6, momentum=0.9, weight_decay=0.0001)#changed lr from 1e-3
 #optimizer = dict(type='Adam', lr=1e-6, momentum=0.9, weight_decay=0.0001)#changed lr from 1e-3
 
->>>>>>> 80f210d6
 optimizer_config = dict(grad_clip=None)
 # The moment when the learning rate drops can be changed here.
 lr_config = dict(policy='step', step=[2])
@@ -45,11 +32,7 @@
 # The frequency of evaluating the model can be changed here.
 evaluation = dict(interval=epoch_ratio[0], metric='mAP')
 # The number of outer loops (i.e., all 3 training steps except the first Label Set Training step) can be changed here.
-<<<<<<< HEAD
 epoch = 3
-=======
-epoch = 1
->>>>>>> 80f210d6
 # The repeat time for the labeled sets and unlabeled sets can be changed here.
 # The number of repeat times can be equivalent to the number of actual training epochs.
 X_L_repeat = 2
@@ -59,13 +42,8 @@
 k = 10000
 # The size of the initial labeled set and the newly selected sets after each cycle can be set here.
 # Note that there are 16551 images in the PASCAL VOC 2007+2012 trainval sets.
-<<<<<<< HEAD
-X_S_size = 12150#9964//40
-X_L_0_size = 12150#9964//20
-=======
 X_S_size = 12150#9964//40 #should be percentage of all available images (set this to max)
 X_L_0_size = 12150#9964//20#(set to zero)?
->>>>>>> 80f210d6
 # The active learning cycles can be changed here.
 cycles = [0, 1, 2, 3, 4, 5, 6]
 # The work directory for saving logs and files can be changed here. Please refer to README.md for more information.
