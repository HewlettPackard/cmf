# Please change the dataset directory to your actual directory
<<<<<<< HEAD
#data_root = '/lustre/data/hdcdatasets/'
=======
>>>>>>> 80f210d6
data_root = '/mnt/beegfs/PAMS/data/tomography_data/tiled_annotations/'

# dataset settings
dataset_type = 'HDCDataset'
img_norm_cfg = dict(
    mean=[123.675, 123.675, 123.675], std=[58.395, 58.395, 58.395], to_rgb=True)
train_pipeline = [
    #dict(type='LoadImageFromFile', color_type='grayscale'),
    dict(type='LoadImageFromFile'),
    dict(type='LoadAnnotations', with_bbox=True),
    dict(type='Resize', img_scale=(960, 960), keep_ratio=True),
<<<<<<< HEAD
    dict(type='RandomFlip', flip_ratio=0.5,direction='horizontal'),
    dict(type='RandomFlip', flip_ratio=0.5,direction='vertical'),
=======
    dict(type='RandomFlip', flip_ratio=0.66),#,direction=['horizontal','vertical','diagonal']),
>>>>>>> 80f210d6
    dict(type='Normalize', **img_norm_cfg),
    dict(type='Pad', size_divisor=32),
    dict(type='DefaultFormatBundle'),
    dict(type='Collect', keys=['img', 'gt_bboxes', 'gt_labels']),
]
test_pipeline = [

    #dict(type='LoadImageFromFile', color_type='grayscale'),
    dict(type='LoadImageFromFile'),
    dict(
        type='MultiScaleFlipAug',
        img_scale=(960, 960),
        flip=False,
        transforms=[
            dict(type='Resize', keep_ratio=True),
<<<<<<< HEAD
            dict(type='RandomFlip', flip_ratio=0.5,direction='horizontal'),
            dict(type='RandomFlip', flip_ratio=0.5,direction='vertical'),
=======
            dict(type='RandomFlip', flip_ratio=0.66),#, direction=['horizontal','vertical','diagonal']),
>>>>>>> 80f210d6
            dict(type='Normalize', **img_norm_cfg),
            dict(type='Pad', size_divisor=32),
            dict(type='ImageToTensor', keys=['img']),
            dict(type='Collect', keys=['img']),
        ])
]
data = dict(
    samples_per_gpu=8,
    workers_per_gpu=8,
    train=dict(
        type='RepeatDataset',
        times=1,#was 3
        dataset=dict(
            type=dataset_type,
            ann_file=[
<<<<<<< HEAD
            data_root + 'train.txt'#training set indexes
            ],
            img_prefix=[data_root],
            pipeline=train_pipeline)),
    val=dict(
        type=dataset_type,
        ann_file=data_root + 'train_val.txt',#training set indexes,
        img_prefix=data_root ,
        pipeline=test_pipeline),
    test=dict(
        type=dataset_type,
        ann_file=data_root + 'train.txt',#training set indexes
        img_prefix=data_root,
=======
                data_root + 'train.txt'#training set indexes
            ],
            img_prefix=[data_root ],
            pipeline=train_pipeline)),
    val=dict(
        type=dataset_type,
        ann_file=data_root + 'train_val.txt',#test set indexes
        img_prefix=data_root,
        pipeline=test_pipeline),
    test=dict(
        type=dataset_type,
        ann_file=data_root + 'train.txt',#should be same as training
        img_prefix=data_root ,
>>>>>>> 80f210d6
        pipeline=test_pipeline))
evaluation = dict(interval=1, metric='mAP')<|MERGE_RESOLUTION|>--- conflicted
+++ resolved
@@ -1,8 +1,5 @@
 # Please change the dataset directory to your actual directory
-<<<<<<< HEAD
 #data_root = '/lustre/data/hdcdatasets/'
-=======
->>>>>>> 80f210d6
 data_root = '/mnt/beegfs/PAMS/data/tomography_data/tiled_annotations/'
 
 # dataset settings
@@ -14,12 +11,7 @@
     dict(type='LoadImageFromFile'),
     dict(type='LoadAnnotations', with_bbox=True),
     dict(type='Resize', img_scale=(960, 960), keep_ratio=True),
-<<<<<<< HEAD
-    dict(type='RandomFlip', flip_ratio=0.5,direction='horizontal'),
-    dict(type='RandomFlip', flip_ratio=0.5,direction='vertical'),
-=======
     dict(type='RandomFlip', flip_ratio=0.66),#,direction=['horizontal','vertical','diagonal']),
->>>>>>> 80f210d6
     dict(type='Normalize', **img_norm_cfg),
     dict(type='Pad', size_divisor=32),
     dict(type='DefaultFormatBundle'),
@@ -35,12 +27,7 @@
         flip=False,
         transforms=[
             dict(type='Resize', keep_ratio=True),
-<<<<<<< HEAD
-            dict(type='RandomFlip', flip_ratio=0.5,direction='horizontal'),
-            dict(type='RandomFlip', flip_ratio=0.5,direction='vertical'),
-=======
             dict(type='RandomFlip', flip_ratio=0.66),#, direction=['horizontal','vertical','diagonal']),
->>>>>>> 80f210d6
             dict(type='Normalize', **img_norm_cfg),
             dict(type='Pad', size_divisor=32),
             dict(type='ImageToTensor', keys=['img']),
@@ -56,21 +43,6 @@
         dataset=dict(
             type=dataset_type,
             ann_file=[
-<<<<<<< HEAD
-            data_root + 'train.txt'#training set indexes
-            ],
-            img_prefix=[data_root],
-            pipeline=train_pipeline)),
-    val=dict(
-        type=dataset_type,
-        ann_file=data_root + 'train_val.txt',#training set indexes,
-        img_prefix=data_root ,
-        pipeline=test_pipeline),
-    test=dict(
-        type=dataset_type,
-        ann_file=data_root + 'train.txt',#training set indexes
-        img_prefix=data_root,
-=======
                 data_root + 'train.txt'#training set indexes
             ],
             img_prefix=[data_root ],
@@ -84,6 +56,5 @@
         type=dataset_type,
         ann_file=data_root + 'train.txt',#should be same as training
         img_prefix=data_root ,
->>>>>>> 80f210d6
         pipeline=test_pipeline))
 evaluation = dict(interval=1, metric='mAP')