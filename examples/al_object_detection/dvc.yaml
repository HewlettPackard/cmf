stages:
    initial_selection:
            cmd:
                python initial_select.py configs/MIAOD-GRAY.py --work_directory work_dirs/test --labeled_next work_dirs/test/X_L_0.npy --unselected work_dirs/test/X_U_0.npy
            deps:
                - configs/MIAOD-GRAY.py
            outs:
                - work_dirs/test/X_L_0.npy
                - work_dirs/test/X_U_0.npy

    active_learning_training:
        foreach:
            - cycle: 0
<<<<<<< HEAD
          #  - cycle: 1
          #  - cycle: 2
          #  - cycle: 3
          #  - cycle: 4
          #  - cycle: 5
          #  - cycle: 6
          #  - cycle: 7
          #  - cycle: 8
          #  - cycle: 9
=======
#            - cycle: 1
#            - cycle: 2
#            - cycle: 3
#            - cycle: 4
#            - cycle: 5
#            - cycle: 6
#            - cycle: 7
#            - cycle: 8
#            - cycle: 9
>>>>>>> 80f210d6

        do:
            cmd:
                    #single gpu
<<<<<<< HEAD
                    python train.py configs/MIAOD-GRAY.py --work_directory work_dirs/test --cycle ${item.cycle} --labeled work_dirs/test/X_L_${item.cycle}.npy --unselected work_dirs/test/X_U_${item.cycle}.npy --model work_dirs/test/cycle_${item.cycle}.pth
=======
                    python cycle_train.py configs/MIAOD-GRAY.py --work_directory work_dirs/test --cycle ${item.cycle} --labeled work_dirs/test/X_L_${item.cycle}.npy --unselected work_dirs/test/X_U_${item.cycle}.npy --model work_dirs/test/cycle_${item.cycle}.pth #--model_prev work_dirs/test/latest.pth
>>>>>>> 80f210d6
                    #distributed mode
                    #python -m torch.distributed.launch --nproc_per_node=6 --master_port=39025  cycle_train.py configs/MIAOD-GRAY.py --work_directory work_dirs/test --cycle ${item.cycle} --labeled work_dirs/test/X_L_${item.cycle}.npy --unselected work_dirs/test/X_U_${item.cycle}.npy --model work_dirs/test/cycle_${item.cycle}.pth --gpus 6 --launcher pytorch

            deps:
                - work_dirs/test/X_L_${item.cycle}.npy
                - work_dirs/test/X_U_${item.cycle}.npy
            outs:
                - work_dirs/test/cycle_${item.cycle}.pth

#    active_learning_selection:
#        foreach:
#            - cycle: 0
#              next_cycle: 1
<<<<<<< HEAD
           # - cycle: 1
           #   next_cycle: 2
           # - cycle: 2
           #   next_cycle: 3
           # - cycle: 3
           #   next_cycle: 4
           # - cycle: 4
           #   next_cycle: 5
          ##  - cycle: 5
           #   next_cycle: 6
           # - cycle: 6
           #   next_cycle: 7
           # - cycle: 7
           #   next_cycle: 8
           # - cycle: 8
           #   next_cycle: 9
           # - cycle: 9
           #   next_cycle: 10
#        do:
#            cmd:

#                    python cycle_select.py configs/MIAOD-GRAY.py --work_directory work_dirs/test --cycle ${item.cycle} --model work_dirs/test/cycle_${item.cycle}.pth --labeled work_dirs/test/X_L_${item.cycle}.npy --labeled_next work_dirs/test/X_L_${item.next_cycle}.npy --unselected work_dirs/test/X_U_${item.next_cycle}.npy
                    #python -m torch.distributed.launch --nproc_per_node=4 --master_port=39016  cycle_select.py configs/MIAOD-GRAY.py --work_directory work_dirs/test --cycle ${item.cycle} --model work_dirs/test/cycle_${item.cycle}.pth --labeled work_dirs/test/X_L_${item.cycle}.npy --labeled_next work_dirs/test/X_L_${item.next_cycle}.npy --unselected work_dirs/test/X_U_${item.next_cycle}.npy --gpus 4 --launcher pytorch
#            deps:
#                - work_dirs/test/cycle_${item.cycle}.pth
#                - work_dirs/test/X_L_${item.cycle}.npy
#            outs:
#                - work_dirs/test/X_L_${item.next_cycle}.npy
#                - work_dirs/test/X_U_${item.next_cycle}.npy
=======
#            - cycle: 1
#              next_cycle: 2
#            - cycle: 2
#              next_cycle: 3
#            - cycle: 3
#              next_cycle: 4
#            - cycle: 4
#              next_cycle: 5
#            - cycle: 5
#              next_cycle: 6
#            - cycle: 6
#              next_cycle: 7
#            - cycle: 7
#              next_cycle: 8
#            - cycle: 8
#              next_cycle: 9
#            - cycle: 9
#              next_cycle: 10
#        do:
#            cmd:

 #                   python cycle_select.py configs/MIAOD-GRAY.py --work_directory work_dirs/test --cycle ${item.cycle} --model work_dirs/test/cycle_${item.cycle}.pth --labeled work_dirs/test/X_L_${item.cycle}.npy --labeled_next work_dirs/test/X_L_${item.next_cycle}.npy --unselected work_dirs/test/X_U_${item.next_cycle}.npy
                    #python -m torch.distributed.launch --nproc_per_node=4 --master_port=39016  cycle_select.py configs/MIAOD-GRAY.py --work_directory work_dirs/test --cycle ${item.cycle} --model work_dirs/test/cycle_${item.cycle}.pth --labeled work_dirs/test/X_L_${item.cycle}.npy --labeled_next work_dirs/test/X_L_${item.next_cycle}.npy --unselected work_dirs/test/X_U_${item.next_cycle}.npy --gpus 4 --launcher pytorch
  #          deps:
  #              - work_dirs/test/cycle_${item.cycle}.pth
  #              - work_dirs/test/X_L_${item.cycle}.npy
  #          outs:
  #              - work_dirs/test/X_L_${item.next_cycle}.npy
  #              - work_dirs/test/X_U_${item.next_cycle}.npy
>>>>>>> 80f210d6
<|MERGE_RESOLUTION|>--- conflicted
+++ resolved
@@ -11,17 +11,6 @@
     active_learning_training:
         foreach:
             - cycle: 0
-<<<<<<< HEAD
-          #  - cycle: 1
-          #  - cycle: 2
-          #  - cycle: 3
-          #  - cycle: 4
-          #  - cycle: 5
-          #  - cycle: 6
-          #  - cycle: 7
-          #  - cycle: 8
-          #  - cycle: 9
-=======
 #            - cycle: 1
 #            - cycle: 2
 #            - cycle: 3
@@ -31,16 +20,11 @@
 #            - cycle: 7
 #            - cycle: 8
 #            - cycle: 9
->>>>>>> 80f210d6
 
         do:
             cmd:
                     #single gpu
-<<<<<<< HEAD
                     python train.py configs/MIAOD-GRAY.py --work_directory work_dirs/test --cycle ${item.cycle} --labeled work_dirs/test/X_L_${item.cycle}.npy --unselected work_dirs/test/X_U_${item.cycle}.npy --model work_dirs/test/cycle_${item.cycle}.pth
-=======
-                    python cycle_train.py configs/MIAOD-GRAY.py --work_directory work_dirs/test --cycle ${item.cycle} --labeled work_dirs/test/X_L_${item.cycle}.npy --unselected work_dirs/test/X_U_${item.cycle}.npy --model work_dirs/test/cycle_${item.cycle}.pth #--model_prev work_dirs/test/latest.pth
->>>>>>> 80f210d6
                     #distributed mode
                     #python -m torch.distributed.launch --nproc_per_node=6 --master_port=39025  cycle_train.py configs/MIAOD-GRAY.py --work_directory work_dirs/test --cycle ${item.cycle} --labeled work_dirs/test/X_L_${item.cycle}.npy --unselected work_dirs/test/X_U_${item.cycle}.npy --model work_dirs/test/cycle_${item.cycle}.pth --gpus 6 --launcher pytorch
 
@@ -54,37 +38,6 @@
 #        foreach:
 #            - cycle: 0
 #              next_cycle: 1
-<<<<<<< HEAD
-           # - cycle: 1
-           #   next_cycle: 2
-           # - cycle: 2
-           #   next_cycle: 3
-           # - cycle: 3
-           #   next_cycle: 4
-           # - cycle: 4
-           #   next_cycle: 5
-          ##  - cycle: 5
-           #   next_cycle: 6
-           # - cycle: 6
-           #   next_cycle: 7
-           # - cycle: 7
-           #   next_cycle: 8
-           # - cycle: 8
-           #   next_cycle: 9
-           # - cycle: 9
-           #   next_cycle: 10
-#        do:
-#            cmd:
-
-#                    python cycle_select.py configs/MIAOD-GRAY.py --work_directory work_dirs/test --cycle ${item.cycle} --model work_dirs/test/cycle_${item.cycle}.pth --labeled work_dirs/test/X_L_${item.cycle}.npy --labeled_next work_dirs/test/X_L_${item.next_cycle}.npy --unselected work_dirs/test/X_U_${item.next_cycle}.npy
-                    #python -m torch.distributed.launch --nproc_per_node=4 --master_port=39016  cycle_select.py configs/MIAOD-GRAY.py --work_directory work_dirs/test --cycle ${item.cycle} --model work_dirs/test/cycle_${item.cycle}.pth --labeled work_dirs/test/X_L_${item.cycle}.npy --labeled_next work_dirs/test/X_L_${item.next_cycle}.npy --unselected work_dirs/test/X_U_${item.next_cycle}.npy --gpus 4 --launcher pytorch
-#            deps:
-#                - work_dirs/test/cycle_${item.cycle}.pth
-#                - work_dirs/test/X_L_${item.cycle}.npy
-#            outs:
-#                - work_dirs/test/X_L_${item.next_cycle}.npy
-#                - work_dirs/test/X_U_${item.next_cycle}.npy
-=======
 #            - cycle: 1
 #              next_cycle: 2
 #            - cycle: 2
@@ -114,4 +67,3 @@
   #          outs:
   #              - work_dirs/test/X_L_${item.next_cycle}.npy
   #              - work_dirs/test/X_U_${item.next_cycle}.npy
->>>>>>> 80f210d6
