--- conflicted
+++ resolved
@@ -77,10 +77,7 @@
       postgres:
         condition: service_healthy
     network_mode: host
-<<<<<<< HEAD
 
-=======
->>>>>>> 1dad595d
   ui:
     image: ui:latest
     container_name: ui-server
