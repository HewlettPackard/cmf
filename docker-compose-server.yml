###
# Copyright (2023) Hewlett Packard Enterprise Development LP
#
# Licensed under the Apache License, Version 2.0 (the "License");
# You may not use this file except in compliance with the License.
# You may obtain a copy of the License at
#
# http://www.apache.org/licenses/LICENSE-2.0
#
# Unless required by applicable law or agreed to in writing, software
# distributed under the License is distributed on an "AS IS" BASIS,
# WITHOUT WARRANTIES OR CONDITIONS OF ANY KIND, either express or implied.
# See the License for the specific language governing permissions and
# limitations under the License.
###

services:
  postgres:
    image: postgres:13
    container_name: postgres
    environment:
      POSTGRES_USER: ${POSTGRES_USER}
      POSTGRES_PASSWORD: ${POSTGRES_PASSWORD}
      POSTGRES_DB: mlmd
    expose:
      - 5432
    volumes:
      - /home/xxxx/cmf-server/data/postgres_data:/var/lib/postgresql/data
<<<<<<< HEAD
      - ./db_init.sql:/docker-entrypoint-initdb.d/db_init.sql # Mount SQL script
      - ./custom-entrypoint.sh:/custom-entrypoint.sh # Mount custom entrypoint script
    entrypoint: ["/bin/bash", "/custom-entrypoint.sh"] # Use the custom entrypoint script
=======
>>>>>>> 83605e57
    healthcheck:
      test: ["CMD-SHELL", "pg_isready -d $${POSTGRES_DB} -U $${POSTGRES_USER}"]
      interval: 10s
      timeout: 5s
      retries: 5
    network_mode: host

  tensorboard:
    image: tensorflow/tensorflow
    command: tensorboard --logdir /logs --host 0.0.0.0
<<<<<<< HEAD
    expose:
      - 6006
=======
>>>>>>> 83605e57
    volumes:
      # directory path should be updated as per user's environment
      - /home/xxxx/cmf-server/data/tensorboard-logs:/logs
    expose:
      - 6006
    container_name: tensorboard
    network_mode: host

<<<<<<< HEAD
=======

>>>>>>> 83605e57
  server:
    image: server:latest
    # both the directory paths should be updated as per user's environment
    volumes:
      - /home/xxxx/cmf-server/data:/cmf-server/data
      - /home/xxxx/cmf-server/data/env:/cmf-server/data/env
      - /home/xxxx/cmf-server/data/static:/cmf-server/data/static
      - /home/xxxx/cmf-server/data/tensorboard-logs:/cmf-server/data/tensorboard-logs
    container_name: cmf-server
    build:
      context: ./
      dockerfile: ./server/Dockerfile
    restart: always
    environment:
      MYIP: ${IP:-127.0.0.1}
      HOSTNAME: ${hostname:-localhost}
      POSTGRES_USER: ${POSTGRES_USER}
      POSTGRES_PASSWORD: ${POSTGRES_PASSWORD}
      POSTGRES_DB: mlmd
    expose:
      - 8000
    healthcheck:
      test: if [ -z $IP ]; then curl -f http://$hostname:8080; else curl -f http://$IP:8080; fi
      interval: 15s
      retries: 32
    depends_on:
      postgres:
        condition: service_healthy
    network_mode: host
<<<<<<< HEAD

=======
    
>>>>>>> 83605e57
  ui:
    image: ui:latest
    container_name: ui-server
    build:
      context: ./ui
      dockerfile: Dockerfile
    restart: always
    environment:
      REACT_APP_MY_IP: ${IP}
      REACT_APP_MY_HOSTNAME: ${hostname}
    expose:
      - 3000
    depends_on:
      server:
        condition: service_healthy
<<<<<<< HEAD
    network_mode: host
=======
    network_mode: host
>>>>>>> 83605e57
<|MERGE_RESOLUTION|>--- conflicted
+++ resolved
@@ -26,12 +26,9 @@
       - 5432
     volumes:
       - /home/xxxx/cmf-server/data/postgres_data:/var/lib/postgresql/data
-<<<<<<< HEAD
       - ./db_init.sql:/docker-entrypoint-initdb.d/db_init.sql # Mount SQL script
       - ./custom-entrypoint.sh:/custom-entrypoint.sh # Mount custom entrypoint script
     entrypoint: ["/bin/bash", "/custom-entrypoint.sh"] # Use the custom entrypoint script
-=======
->>>>>>> 83605e57
     healthcheck:
       test: ["CMD-SHELL", "pg_isready -d $${POSTGRES_DB} -U $${POSTGRES_USER}"]
       interval: 10s
@@ -42,11 +39,6 @@
   tensorboard:
     image: tensorflow/tensorflow
     command: tensorboard --logdir /logs --host 0.0.0.0
-<<<<<<< HEAD
-    expose:
-      - 6006
-=======
->>>>>>> 83605e57
     volumes:
       # directory path should be updated as per user's environment
       - /home/xxxx/cmf-server/data/tensorboard-logs:/logs
@@ -55,10 +47,6 @@
     container_name: tensorboard
     network_mode: host
 
-<<<<<<< HEAD
-=======
-
->>>>>>> 83605e57
   server:
     image: server:latest
     # both the directory paths should be updated as per user's environment
@@ -88,11 +76,6 @@
       postgres:
         condition: service_healthy
     network_mode: host
-<<<<<<< HEAD
-
-=======
-    
->>>>>>> 83605e57
   ui:
     image: ui:latest
     container_name: ui-server
@@ -108,8 +91,4 @@
     depends_on:
       server:
         condition: service_healthy
-<<<<<<< HEAD
-    network_mode: host
-=======
-    network_mode: host
->>>>>>> 83605e57
+    network_mode: host