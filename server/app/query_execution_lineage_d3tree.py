--- conflicted
+++ resolved
@@ -26,12 +26,7 @@
         return value in self.seen
 
 
-<<<<<<< HEAD
-def query_execution_lineage_d3tree(query: CmfQuery, mlmd_path: str, pipeline_name: str, dict_of_exe_id, uuid):
-    query = query(mlmd_path)
-=======
 def query_execution_lineage_d3tree(query: CmfQuery, mlmd_path: str, pipeline_name: str, dict_of_exe_id: dict, uuid: str):
->>>>>>> cef27f6c
     pipeline_id = query.get_pipeline_id(pipeline_name)
     df=dict_of_exe_id[pipeline_name]
     
