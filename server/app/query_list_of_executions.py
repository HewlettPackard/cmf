import warnings

warnings.filterwarnings("ignore")
<<<<<<< HEAD
def query_list_of_executions(pipeline_name, dict_of_art_ids, dict_of_exe_ids):
=======
def query_list_of_executions(pipeline_name, dict_of_exe_ids):
>>>>>>> cef27f6c
    list_of_exec = []
    list_of_exec_uuid = []
    list_of_exec = dict_of_exe_ids[pipeline_name]["Context_Type"].tolist()
    list_of_uuid = dict_of_exe_ids[pipeline_name]["Execution_uuid"].tolist()
    for exec_type, uuid in zip(list_of_exec, list_of_uuid):
        list_of_exec_uuid.append(exec_type.split("/",1)[1] + "_" + uuid.split("-")[0][:4])
    return list_of_exec_uuid

#print(query_visualization_execution("/home/chobey/cmf-server/data/mlmd","image"))<|MERGE_RESOLUTION|>--- conflicted
+++ resolved
@@ -1,11 +1,7 @@
 import warnings
 
 warnings.filterwarnings("ignore")
-<<<<<<< HEAD
-def query_list_of_executions(pipeline_name, dict_of_art_ids, dict_of_exe_ids):
-=======
 def query_list_of_executions(pipeline_name, dict_of_exe_ids):
->>>>>>> cef27f6c
     list_of_exec = []
     list_of_exec_uuid = []
     list_of_exec = dict_of_exe_ids[pipeline_name]["Context_Type"].tolist()
