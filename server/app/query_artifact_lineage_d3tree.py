from cmflib.cmfquery import CmfQuery
from collections import deque, defaultdict
from typing import List, Dict, Any
from server.app.utils import modify_arti_name

<<<<<<< HEAD
def query_artifact_lineage_d3tree(mlmd_path: str, pipeline_name: str, dict_of_art_ids: dict) -> List[List[Dict[str, Any]]]:
    query = cmfquery.CmfQuery(mlmd_path)
    env_list: List[Any] = []
    id_name: Dict[Any, str] = {}
    child_parent_artifact_id: Dict[Any, List[Any]] = {}
=======
def query_artifact_lineage_d3tree(query: CmfQuery, pipeline_name: str, dict_of_art_ids: Dict) -> List[List[Dict[str, Any]]]:
    env_list = []
    id_name = {}
    child_parent_artifact_id = {}
>>>>>>> 83605e57
    for type_, df in dict_of_art_ids[pipeline_name].items():
        if type_ == "Environment":
            env_list = list(df["id"])
        for index, row in df.iterrows():
            #creating a dictionary of id and artifact name {id:artifact name}
            artifact_id = row['id']  # This will be an integer
            if artifact_id in env_list:
                continue
            id_name[artifact_id] = modify_arti_name(row["name"], type_)
            one_hop_parent_artifacts = query.get_one_hop_parent_artifacts_with_id(artifact_id)  # get immediate artifacts     
            child_parent_artifact_id[artifact_id] = []      # assign empty dict for artifact with no parent artifact
            if not one_hop_parent_artifacts.empty:        # if artifact have parent artifacts    
                parents_list =  list(one_hop_parent_artifacts["id"])
                final_parents_list = list(set(parents_list) - set(env_list))
                #child_parent_artifact_id[artifact_id] = list(one_hop_parent_artifacts["id"])
                child_parent_artifact_id[artifact_id] = final_parents_list
    data_organized: List[List[Dict[str, Any]]] = topological_sort(child_parent_artifact_id, id_name)
    return data_organized

def topological_sort(input_data, artifact_name_id_dict) -> List[List[Dict[str, Any]]]:
    # Initialize in-degree of all nodes to 0
    in_degree = {node: 0 for node in input_data}
    # Initialize adjacency list
    adj_list = defaultdict(list)

    # Fill the adjacency list and in-degree dictionary
    for node, dependencies in input_data.items():
        for dep in dependencies:
            adj_list[dep].append(node)
            in_degree[node] += 1

    # Queue for nodes with in-degree 0
    zero_in_degree_queue = deque([node for node, degree in in_degree.items() if degree == 0])
    topo_sorted_nodes = []

    while zero_in_degree_queue:
        current_node = zero_in_degree_queue.popleft()
        topo_sorted_nodes.append(current_node)
        for neighbor in adj_list[current_node]:
            in_degree[neighbor] -= 1
            if in_degree[neighbor] == 0:
                zero_in_degree_queue.append(neighbor)
    # Transform sorted nodes into the required output format
    parent_dict = defaultdict(list)
    for id_val in topo_sorted_nodes:   # topo_sorted_nodes = ['1','2','3','4']
        if id_val in input_data:       # input_data = {"child_id":[parents_id]}, for example {"4":['3','7','9']}
            parents = tuple(sorted(input_data[id_val]))
            parent_dict[parents].append({'id': artifact_name_id_dict[id_val],'parents': [artifact_name_id_dict[parent] for parent in input_data[id_val]]})
    output_data= list(parent_dict.values()) 
    return output_data<|MERGE_RESOLUTION|>--- conflicted
+++ resolved
@@ -3,18 +3,10 @@
 from typing import List, Dict, Any
 from server.app.utils import modify_arti_name
 
-<<<<<<< HEAD
-def query_artifact_lineage_d3tree(mlmd_path: str, pipeline_name: str, dict_of_art_ids: dict) -> List[List[Dict[str, Any]]]:
-    query = cmfquery.CmfQuery(mlmd_path)
-    env_list: List[Any] = []
-    id_name: Dict[Any, str] = {}
-    child_parent_artifact_id: Dict[Any, List[Any]] = {}
-=======
 def query_artifact_lineage_d3tree(query: CmfQuery, pipeline_name: str, dict_of_art_ids: Dict) -> List[List[Dict[str, Any]]]:
     env_list = []
     id_name = {}
     child_parent_artifact_id = {}
->>>>>>> 83605e57
     for type_, df in dict_of_art_ids[pipeline_name].items():
         if type_ == "Environment":
             env_list = list(df["id"])
