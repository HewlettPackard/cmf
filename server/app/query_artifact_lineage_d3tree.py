--- conflicted
+++ resolved
@@ -53,41 +53,4 @@
     output_data= list(parent_dict.values()) 
     return output_data
 
-<<<<<<< HEAD
-=======
-def modify_arti_name(arti_name, type):
-    # artifact_name optimization based on artifact type.["Dataset","Model","Metrics"]
-    try:
-        name = ""
-        if type == "Metrics" :   # Example metrics:4ebdc980-1e7c-11ef-b54c-25834a9c665c:388 -> metrics:4ebd:388
-            name = f"{arti_name.split(':')[0]}:{arti_name.split(':')[1][:4]}:{arti_name.split(':')[2]}"
-        elif type == "Model":
-            #first split on ':' then on '/' to get name. Example 'Test-env/prepare:uuid:32' -> prepare_uuid
-            name = arti_name.split(':')[-3].split("/")[-1] + ":" + arti_name.split(':')[-2][:4]
-        elif type == "Dataset":
-            if "raw_data" in arti_name:
-                # Example artifacts/raw_data:ee7a79a76326c4a307297880943.. -> raw_data:ee7a
-                name = arti_name.split(':')[0].split("/")[-1]+ ":" + arti_name.split(':')[-1][:4] 
-            else:
-                # Example artifacts/data.xml.gz:236d9502e0283d91f689d7038b8508a2 -> data.xml.gz:236d 
-                name = arti_name.rsplit(':')[0] .split("/")[-1] + ":" +  arti_name.split(':')[-1][:4]
-        elif type == "Dataslice":
-            # cmf_artifacts/dataslices/ecd6dcde-4f3b-11ef-b8cd-f71a4cc9ba38/slice-1:e77e3466872898fcf2fa22a3752bc1ca
-            dataslice_part1 = arti_name.split("/",1)[1] #remove cmf_artifacts/
-            # dataslices/ecd6dcde-4f3b-11ef-b8cd-f71a4cc9ba38/slice-1 + : + e77e
-            name = dataslice_part1.rsplit(":",-1)[0] + ":" + dataslice_part1.rsplit(":",-1)[-1][:4]
-        elif type == "Step_Metrics":
-            #cmf_artifacts/metrics/1a86b01c-4da9-11ef-b8cd-f71a4cc9ba38/training_metrics:d7c32a3f4fce4888c905de07ba253b6e:3:2029c720-4da9-11ef-b8cd-f71a4cc9ba38
-            step_new = arti_name.split("/",1)[1]     #remove cmf_artifacts/
-            step_metrics_part2 = arti_name.rsplit(":")
-            # metrics/1a86b01c-4da9-11ef-b8cd-f71a4cc9ba38/training_metrics: + d7c3 + : +3 + : + 2029
-            name = step_new.rsplit(":",-3)[0] + ":" + step_metrics_part2[-3][:4] + ":" + step_metrics_part2[-2] + ":" + step_metrics_part2[-1][:4]
-        else:
-            name = arti_name  
-    except Exception as e:
-        print(f"Error parsing artifact name: {e}")
-        name = arti_name  # Fallback to the original arti_name in case of error
-    return name
->>>>>>> 175db857
 
-
