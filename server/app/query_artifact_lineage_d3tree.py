--- conflicted
+++ resolved
@@ -1,15 +1,11 @@
-from cmflib.cmfquery import CmfQuery
+from cmflib.cmfquery import cmfquery
 from collections import deque, defaultdict
 from typing import List, Dict, Any
 from server.app.utils import modify_arti_name
 
-<<<<<<< HEAD
-def query_artifact_lineage_d3tree(query: CmfQuery, pipeline_name: str, dict_of_art_ids: Dict) -> List[List[Dict[str, Any]]]:
-=======
 def query_artifact_lineage_d3tree(mlmd_path: str, pipeline_name: str, dict_of_art_ids: dict) -> List[List[Dict[str, Any]]]:
     query = cmfquery.CmfQuery(mlmd_path)
     env_list = []
->>>>>>> 671eb979
     id_name = {}
     child_parent_artifact_id = {}
     for type_, df in dict_of_art_ids[pipeline_name].items():
