--- conflicted
+++ resolved
@@ -1,9 +1,5 @@
 import pandas as pd
-<<<<<<< HEAD
 from cmflib.cmfquery import CmfQuery
-=======
-from cmflib import cmfquery
->>>>>>> 883fc3eb
 import warnings
 import typing as t
 
@@ -17,11 +13,7 @@
     temp=":".join(temp)
     return temp
 
-<<<<<<< HEAD
-def query_artifact_lineage_d3force(query: CmfQuery, pipeline_name, dict_of_art_ids):
-=======
-def query_artifact_lineage_d3force(mlmd_path: str, pipeline_name: str, dict_of_art_ids: t.Dict[str, t.Dict[str, pd.DataFrame]]) -> dict:
->>>>>>> 883fc3eb
+def query_artifact_lineage_d3force(query: CmfQuery, pipeline_name, dict_of_art_ids: t.Dict[str, t.Dict[str, pd.DataFrame]]) -> dict:
     art_name_id = {}
     artifact_name_list = []
     node_id_name_list = []
