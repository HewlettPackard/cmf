--- conflicted
+++ resolved
@@ -6,15 +6,9 @@
 from contextlib import asynccontextmanager
 import pandas as pd
 from typing import List, Dict, Any
-<<<<<<< HEAD
-
 from cmflib.cmfquery import CmfQuery
-=======
-from cmflib import cmfquery
 import asyncio
-import threading
 from collections import defaultdict
->>>>>>> 883fc3eb
 from server.app.get_data import (
     get_artifacts,
     get_lineage_data,
@@ -28,7 +22,8 @@
     get_model_data
 
 )
-from server.app.query_artifact_lineage_d3force import query_artifact_lineage_d3force
+from server.app.query_artifact_lineage_d3force import 
+
 from server.app.query_execution_lineage_d3force import query_execution_lineage_d3force
 from server.app.query_execution_lineage_d3tree import query_execution_lineage_d3tree
 from server.app.query_artifact_lineage_d3tree import query_artifact_lineage_d3tree
@@ -53,15 +48,9 @@
     global dict_of_exe_ids
     if os.path.exists(server_store_path):
         # loaded execution ids with names into memory
-<<<<<<< HEAD
-        dict_of_exe_ids = await get_all_exe_ids(query)
+        dict_of_exe_ids = await async_api(get_all_exe_ids, query)
         # loaded artifact ids into memory
-        dict_of_art_ids = await get_all_artifact_ids(query, dict_of_exe_ids)
-=======
-        dict_of_exe_ids = await async_api(get_all_exe_ids, server_store_path)
-        # loaded artifact ids into memory
-        dict_of_art_ids = await async_api(get_all_artifact_ids, server_store_path, dict_of_exe_ids)
->>>>>>> 883fc3eb
+        dict_of_art_ids = await async_api(get_all_artifact_ids, query, dict_of_exe_ids)
     yield
     dict_of_art_ids.clear()
     dict_of_exe_ids.clear()
@@ -105,15 +94,6 @@
     print("......................")
     req_info = await info.json()
     pipeline_name = req_info["pipeline_name"]
-<<<<<<< HEAD
-    status = await create_unique_executions(req_info, query)
-    if status == "version_update":
-        # Raise an HTTPException with status code 422
-        raise HTTPException(status_code=422, detail="version_update")
-    # async function
-    await update_global_exe_dict(pipeline_name)
-    await update_global_art_dict(pipeline_name)
-=======
     if not pipeline_name:
         return {"error": "Pipeline name is required"}
     if pipeline_name not in pipeline_locks:    # create lock object for pipeline if it doesn't exists in lock
@@ -122,7 +102,7 @@
     lock_counts[pipeline_name] += 1 # increment lock count by 1 if pipeline going to enter inside lock section
     async with pipeline_lock:
         try:
-            status = await async_api(create_unique_executions, server_store_path, req_info)
+            status = await async_api(create_unique_executions, req_info, query)
             if status == "version_update":
                 # Raise an HTTPException with status code 422
                 raise HTTPException(status_code=422, detail="version_update")
@@ -135,7 +115,6 @@
             if lock_counts[pipeline_name] == 0:   #if lock_counts of pipeline is zero means lock is release from it
                 del pipeline_locks[pipeline_name]  # Remove the lock if it's no longer needed
                 del lock_counts[pipeline_name]
->>>>>>> 883fc3eb
     return {"status": status, "data": req_info}
 
 # api to get mlmd file from cmf-server
@@ -145,11 +124,7 @@
     req_info = await info.json()
     if os.path.exists(server_store_path):
         #json_payload values can be json data, NULL or no_exec_id.
-<<<<<<< HEAD
-        json_payload= await get_mlmd_from_server(query, pipeline_name, req_info['exec_id'])
-=======
-        json_payload= await async_api(get_mlmd_from_server, server_store_path, pipeline_name, req_info['exec_id'])
->>>>>>> 883fc3eb
+        json_payload= await async_api(get_mlmd_from_server, query, pipeline_name, req_info['exec_id'])
     else:
         print("No mlmd file submitted.")
         json_payload = ""
@@ -182,11 +157,7 @@
         if total_items < end_idx:
             end_idx = total_items
         exe_ids_list = exe_ids[start_idx:end_idx]
-<<<<<<< HEAD
-        executions_df = await get_executions(query, pipeline_name, exe_ids_list)
-=======
-        executions_df = await async_api(get_executions, server_store_path, pipeline_name, exe_ids_list)
->>>>>>> 883fc3eb
+        executions_df = await async_api(get_executions, query, pipeline_name, exe_ids_list)
         temp = executions_df.to_json(orient="records")
         executions_parsed = json.loads(temp)
         return {
@@ -209,12 +180,7 @@
     # checks if mlmd file exists on server
     if os.path.exists(server_store_path):
         if (pipeline_name in query.get_pipeline_names()):
-<<<<<<< HEAD
-            response=await get_lineage_data(query, pipeline_name,"Artifacts",dict_of_art_ids,dict_of_exe_ids)
-            #response = None
-=======
-            response=await async_api(get_lineage_data, server_store_path,pipeline_name,"Artifacts",dict_of_art_ids,dict_of_exe_ids)
->>>>>>> 883fc3eb
+            response=await async_api(get_lineage_data, query, pipeline_name, "Artifacts", dict_of_art_ids, dict_of_exe_ids)
             return response
         else:
             return f"Pipeline name {pipeline_name} doesn't exist."
@@ -231,11 +197,7 @@
     # checks if mlmd file exists on server
     if os.path.exists(server_store_path):
         if (pipeline_name in query.get_pipeline_names()):
-<<<<<<< HEAD
-            response = await get_lineage_data(pipeline_name, "Execution", dict_of_art_ids, dict_of_exe_ids)
-=======
-            response = await async_api(get_lineage_data, server_store_path,pipeline_name,"Execution",dict_of_art_ids,dict_of_exe_ids)
->>>>>>> 883fc3eb
+            response = await async_api(get_lineage_data, query, pipeline_name, "Execution", dict_of_art_ids, dict_of_exe_ids)
             return response
         else:
             return f"Pipeline name {pipeline_name} doesn't exist."
@@ -255,11 +217,7 @@
     # checks if mlmd file exists on server
     if os.path.exists(server_store_path):
         if (pipeline_name in query.get_pipeline_names()):
-<<<<<<< HEAD
-            response = await query_execution_lineage_d3force(query, pipeline_name, dict_of_exe_ids, uuid)
-=======
-            response = await async_api(query_execution_lineage_d3force, server_store_path, pipeline_name, dict_of_exe_ids, uuid)
->>>>>>> 883fc3eb
+            response = await async_api(query_execution_lineage_d3force, query, pipeline_name, dict_of_exe_ids, uuid)
     else:
         response = None
     return response
@@ -276,11 +234,7 @@
     # checks if mlmd file exists on server
     if os.path.exists(server_store_path):
         if (pipeline_name in query.get_pipeline_names()):
-<<<<<<< HEAD
-            response = await query_execution_lineage_d3tree(query, pipeline_name, dict_of_exe_ids,uuid)
-=======
-            response = await async_api(query_execution_lineage_d3tree, server_store_path, pipeline_name, dict_of_exe_ids,uuid)
->>>>>>> 883fc3eb
+            response = await async_api(query_execution_lineage_d3tree, query, pipeline_name, dict_of_exe_ids, uuid)
     return response
 
 # api to display artifacts available in mlmd
@@ -326,11 +280,7 @@
         if total_items < end_idx:
             end_idx = total_items
         artifact_id_list = list(art_ids)[start_idx:end_idx]
-<<<<<<< HEAD
-        artifact_df = await get_artifacts(query, pipeline_name, art_type, artifact_id_list)
-=======
-        artifact_df = await async_api(get_artifacts, server_store_path, pipeline_name, art_type, artifact_id_list)
->>>>>>> 883fc3eb
+        artifact_df = await async_api(get_artifacts, query, pipeline_name, art_type, artifact_id_list)
         data_paginated = artifact_df
         #data_paginated is returned None if artifact df is None or {}
         #it will load empty page, without this condition it will load
@@ -364,12 +314,7 @@
     if os.path.exists(server_store_path):
 
         if (pipeline_name in query.get_pipeline_names()):
-<<<<<<< HEAD
-            response = await query_artifact_lineage_d3tree(query, pipeline_name, dict_of_art_ids)
-            #response = "null"
-=======
-            response = await async_api(query_artifact_lineage_d3tree, server_store_path, pipeline_name, dict_of_art_ids)        
->>>>>>> 883fc3eb
+            response = await async_api(query_artifact_lineage_d3tree, query, pipeline_name, dict_of_art_ids)        
     return response
 
 #This api's returns list of artifact types.
@@ -377,11 +322,7 @@
 async def artifact_types(request: Request):
     # checks if mlmd file exists on server
     if os.path.exists(server_store_path):
-<<<<<<< HEAD
-        artifact_types = get_artifact_types(query)
-=======
-        artifact_types = await async_api(get_artifact_types, server_store_path)
->>>>>>> 883fc3eb
+        artifact_types = await async_api(get_artifact_types, query)
         return artifact_types
     else:
         artifact_types = ""
@@ -441,24 +382,15 @@
 
 async def update_global_art_dict(pipeline_name):
     global dict_of_art_ids
-<<<<<<< HEAD
-    output_dict = await get_all_artifact_ids(query, dict_of_exe_ids, pipeline_name)
-    # type(dict_of_exe_ids[pipeline_name]) = Dict[ <class 'pandas.core.frame.DataFrame'> ]
-=======
-    output_dict = await async_api(get_all_artifact_ids, server_store_path, dict_of_exe_ids, pipeline_name)
+    output_dict = await async_api(get_all_artifact_ids, query, dict_of_exe_ids, pipeline_name)
     # type(dict_of_art_ids[pipeline_name]) = Dict[ <class 'pandas.core.frame.DataFrame'> ]
->>>>>>> 883fc3eb
     dict_of_art_ids[pipeline_name]=output_dict[pipeline_name]
     return
 
 
 async def update_global_exe_dict(pipeline_name):
     global dict_of_exe_ids
-<<<<<<< HEAD
-    output_dict = await get_all_exe_ids(query, pipeline_name)
-=======
-    output_dict = await async_api(get_all_exe_ids, server_store_path, pipeline_name)
->>>>>>> 883fc3eb
+    output_dict = await async_api(get_all_exe_ids, query, pipeline_name)
     # type(dict_of_exe_ids[pipeline_name]) = <class 'pandas.core.frame.DataFrame'>
     dict_of_exe_ids[pipeline_name] = output_dict[pipeline_name]  
     return