--- conflicted
+++ resolved
@@ -126,24 +126,15 @@
 
 # api to get mlmd file from cmf-server
 @app.get("/mlmd_pull/{pipeline_name}", response_class=HTMLResponse)
-async def mlmd_pull(pipeline_name: str, exec_id: t.Optional[int]= None):
-    # checks if mlmd file exists on server
-<<<<<<< HEAD
+async def mlmd_pull(pipeline_name: str, exec_uuid: t.Optional[str]= None):
+    # checks if mlmd file exists on server
     await check_mlmd_file_exists()
     # checks if pipeline exists
     await check_pipeline_exists(pipeline_name)
     #json_payload values can be json data, NULL or no_exec_id.
-    json_payload = await async_api(get_mlmd_from_server, server_store_path, pipeline_name, exec_id)
-=======
-    req_info = await info.json()
-    if os.path.exists(server_store_path):
-        #json_payload values can be json data, NULL or no_exec_id.
-        json_payload= await async_api(get_mlmd_from_server, server_store_path, pipeline_name, req_info['exec_uuid'], dict_of_exe_ids)
-    else:
-        raise HTTPException(status_code=413, detail=f"mlmd file not available on cmf-server.")
+    json_payload= await async_api(get_mlmd_from_server, server_store_path, pipeline_name, exec_uuid, dict_of_exe_ids)
     if json_payload == None:
             raise HTTPException(status_code=406, detail=f"Pipeline {pipeline_name} not found.")
->>>>>>> 847b2044
     return json_payload
 
 
