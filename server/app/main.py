# cmf-server api's
from fastapi import FastAPI, Request, HTTPException, Query, UploadFile, File
from fastapi.middleware.cors import CORSMiddleware
from fastapi.responses import HTMLResponse
from fastapi.staticfiles import StaticFiles
from contextlib import asynccontextmanager
import pandas as pd
from typing import List, Dict, Any
from cmflib import cmfquery
import asyncio
import threading
from collections import defaultdict
from server.app.get_data import (
    get_artifacts,
    get_lineage_data,
    create_unique_executions,
    get_mlmd_from_server,
    get_artifact_types,
    get_all_artifact_ids,
    get_all_exe_ids,
    async_api,
    get_executions,
    get_model_data

)
from server.app.query_artifact_lineage_d3force import query_artifact_lineage_d3force
from server.app.query_execution_lineage_d3force import query_execution_lineage_d3force
from server.app.query_execution_lineage_d3tree import query_execution_lineage_d3tree
from server.app.query_artifact_lineage_d3tree import query_artifact_lineage_d3tree
from pathlib import Path
import os
import json

server_store_path = "/cmf-server/data/mlmd"

dict_of_art_ids = {}
dict_of_exe_ids = {}
pipeline_locks = {}
lock_counts = defaultdict(int)
#lifespan used to prevent multiple loading and save time for visualization.
@asynccontextmanager
async def lifespan(app: FastAPI):
    global dict_of_art_ids
    global dict_of_exe_ids
    if os.path.exists(server_store_path):
        # loaded execution ids with names into memory
        dict_of_exe_ids = await async_api(get_all_exe_ids, server_store_path)
        # loaded artifact ids into memory
        dict_of_art_ids = await async_api(get_all_artifact_ids, server_store_path, dict_of_exe_ids)
    yield
    dict_of_art_ids.clear()
    dict_of_exe_ids.clear()

app = FastAPI(title="cmf-server", lifespan=lifespan)

BASE_PATH = Path(__file__).resolve().parent
app.mount("/cmf-server/data/static", StaticFiles(directory="/cmf-server/data/static"), name="static")
server_store_path = "/cmf-server/data/mlmd"

my_ip = os.environ.get("MYIP", "127.0.0.1")
hostname = os.environ.get('HOSTNAME', "localhost")

#checking if IP or Hostname is provided,initializing url accordingly.
if my_ip != "127.0.0.1":
    url="http://"+my_ip+":3000"
else:
    url="http://"+hostname+":3000"

origins = [
    "http://localhost:3000",
    "localhost:3000",
    url
]

app.add_middleware(
    CORSMiddleware,
    allow_origins=origins,
    allow_credentials=True,
    allow_methods=["*"],
    allow_headers=["*"],
)

@app.get("/")
async def read_root(request: Request):
    return {"cmf-server"}

# api to post mlmd file to cmf-server
@app.post("/mlmd_push")
async def mlmd_push(info: Request):
    print("mlmd push started")
    print("......................")
    req_info = await info.json()
    pipeline_name = req_info["pipeline_name"]
    if not pipeline_name:
        return {"error": "Pipeline name is required"}
    if pipeline_name not in pipeline_locks:    # create lock object for pipeline if it doesn't exists in lock
        pipeline_locks[pipeline_name] = asyncio.Lock()
    pipeline_lock = pipeline_locks[pipeline_name]   
    lock_counts[pipeline_name] += 1 # increment lock count by 1 if pipeline going to enter inside lock section
    async with pipeline_lock:
        try:
            status = await async_api(create_unique_executions, server_store_path, req_info)
            if status == "version_update":
                # Raise an HTTPException with status code 422
                raise HTTPException(status_code=422, detail="version_update")
            if status != "exists":
            # async function
                await update_global_exe_dict(pipeline_name)
                await update_global_art_dict(pipeline_name)
        finally:
            lock_counts[pipeline_name] -= 1  # Decrement the reference count after lock released
            if lock_counts[pipeline_name] == 0:   #if lock_counts of pipeline is zero means lock is release from it
                del pipeline_locks[pipeline_name]  # Remove the lock if it's no longer needed
                del lock_counts[pipeline_name]
    return {"status": status, "data": req_info}

# api to get mlmd file from cmf-server
@app.get("/mlmd_pull/{pipeline_name}", response_class=HTMLResponse)
async def mlmd_pull(info: Request, pipeline_name: str):
    # checks if mlmd file exists on server
    req_info = await info.json()
    if os.path.exists(server_store_path):
        #json_payload values can be json data, NULL or no_exec_id.
        json_payload= await async_api(get_mlmd_from_server, server_store_path, pipeline_name, req_info['exec_id'])
    else:
        print("No mlmd file submitted.")
        json_payload = ""
    return json_payload

# api to display executions available in mlmd
@app.get("/executions/{pipeline_name}")
async def executions(
    request: Request,
    pipeline_name: str,
    page: int = Query(1, description="Page number", gt=0),
    per_page: int = Query(5, description="Items per page", le=100),
    sort_field: str = Query("Context_Type", description="Column to sort by"),
    sort_order: str = Query("asc", description="Sort order (asc or desc)"),
    filter_by: str = Query(None, description="Filter by column"),
    filter_value: str = Query(None, description="Filter value"),
    ):
    # checks if mlmd file exists on server
    if os.path.exists(server_store_path):
        exe_ids_initial = dict_of_exe_ids[pipeline_name]
        # Apply filtering if provided
        if filter_by and filter_value:
            exe_ids_initial = exe_ids_initial[exe_ids_initial[filter_by].str.contains(filter_value, case=False)]
        # Apply sorting if provided
        exe_ids_sorted = exe_ids_initial.sort_values(by=sort_field, ascending=(sort_order == "asc"))
        exe_ids = exe_ids_sorted['id'].tolist()
        total_items = len(exe_ids)
        start_idx = (page - 1) * per_page
        end_idx = start_idx + per_page
        if total_items < end_idx:
            end_idx = total_items
        exe_ids_list = exe_ids[start_idx:end_idx]
        executions_df = await async_api(get_executions, server_store_path, pipeline_name, exe_ids_list)
        temp = executions_df.to_json(orient="records")
        executions_parsed = json.loads(temp)
        return {
            "total_items": total_items,
            "items": executions_parsed
        }
    else:
        return

@app.get("/artifact-lineage/force-directed-graph/{pipeline_name}")
async def artifact_lineage(request: Request, pipeline_name: str):
    '''
      This api returns dictionary of nodes and links for given pipeline.
      response = {
                   nodes: [{id:"",name:""}],
                   links: [{source:1,target:4},{}],
                 }

    '''
    # checks if mlmd file exists on server
    if os.path.exists(server_store_path):
        query = cmfquery.CmfQuery(server_store_path)
        if (pipeline_name in query.get_pipeline_names()):
            response=await async_api(get_lineage_data, server_store_path,pipeline_name,"Artifacts",dict_of_art_ids,dict_of_exe_ids)
            return response
        else:
            return f"Pipeline name {pipeline_name} doesn't exist."

    else:
        return None

@app.get("/list-of-executions/{pipeline_name}")
async def list_of_executions(request: Request, pipeline_name: str):
    '''
      This api's returns list of execution types.

    '''
    # checks if mlmd file exists on server
    if os.path.exists(server_store_path):
        query = cmfquery.CmfQuery(server_store_path)
        if (pipeline_name in query.get_pipeline_names()):
            response = await async_api(get_lineage_data, server_store_path,pipeline_name,"Execution",dict_of_art_ids,dict_of_exe_ids)
            return response
        else:
            return f"Pipeline name {pipeline_name} doesn't exist."

    else:
        return None

@app.get("/execution-lineage/force-directed-graph/{pipeline_name}/{uuid}")
async def execution_lineage(request: Request, pipeline_name: str, uuid: str):
    '''
      returns dictionary of nodes and links for given execution_type.
      response = {
                   nodes: [{id:"",name:"",execution_uuid:""}],
                   links: [{source:1,target:4},{}],
                 } 
    '''
    # checks if mlmd file exists on server
    if os.path.exists(server_store_path):
        query = cmfquery.CmfQuery(server_store_path)
        if (pipeline_name in query.get_pipeline_names()):
            response = await async_api(query_execution_lineage_d3force, server_store_path, pipeline_name, dict_of_exe_ids, uuid)
    else:
        response = None
    return response
    
@app.get("/execution-lineage/tangled-tree/{uuid}/{pipeline_name}")
async def execution_lineage(request: Request,uuid, pipeline_name: str):
    '''
      returns dictionary of nodes and links for given execution_type.
      response = {
                   nodes: [{id:"",name:"",execution_uuid:""}],
                   links: [{source:1,target:4},{}],
                 } 
    '''
    # checks if mlmd file exists on server
    if os.path.exists(server_store_path):
        query = cmfquery.CmfQuery(server_store_path)
        if (pipeline_name in query.get_pipeline_names()):
            response = await async_api(query_execution_lineage_d3tree, server_store_path, pipeline_name, dict_of_exe_ids,uuid)
    return response

# api to display artifacts available in mlmd
@app.get("/artifacts/{pipeline_name}/{type}")
async def artifacts(
    request: Request,
    pipeline_name: str,
    type: str,   # type = artifact type
    page: int = Query(1, description="Page number", gt=0),
    per_page: int = Query(5, description="Items per page", le=100),
    sort_field: str = Query("name", description="Column to sort by"),
    sort_order: str = Query("asc", description="Sort order (asc or desc)"),
    filter_by: str = Query(None, description="Filter by column"),
    filter_value: str = Query(None, description="Filter value"),
    ):
    art_ids_dict = {}
    art_type = type
    # checks if mlmd file exists on server
    if os.path.exists(server_store_path):
        art_ids_dict = dict_of_art_ids[pipeline_name]
        if not art_ids_dict:
            return {               #return {items: None} so that GUI loads 
            "total_items": 0,      #empty page when art_ids_dict is {}
            "items": None
            }
        art_ids_initial = []
        if art_type in art_ids_dict:
            art_ids_initial = art_ids_dict[art_type]
        else:
            return {
            "total_items": 0,
            "items": None
        }
        # Apply filtering if provided
        if filter_by and filter_value:
            art_ids_initial = art_ids_initial[art_ids_initial[filter_by].str.contains(filter_value, case=False)]
        # Apply sorting if provided
        art_ids_sorted = art_ids_initial.sort_values(by=sort_field, ascending=(sort_order == "asc"))
        art_ids = art_ids_sorted['id'].tolist()
        total_items = len(art_ids)
        start_idx = (page - 1) * per_page
        end_idx = start_idx + per_page
        if total_items < end_idx:
            end_idx = total_items
        artifact_id_list = list(art_ids)[start_idx:end_idx]
        artifact_df = await async_api(get_artifacts, server_store_path, pipeline_name, art_type, artifact_id_list)
        data_paginated = artifact_df
        #data_paginated is returned None if artifact df is None or {}
        #it will load empty page, without this condition it will load 
        #data of whichever artifact_type is loaded before this. 
        if artifact_df == None or artifact_df == {}:   
            data_paginated = None      
            total_items = 0
        return {
            "total_items": total_items,
            "items": data_paginated
        }
    else:
        print(f"{server_store_path} file doesn't exist.")
        return {
            "total_items": 0,
            "items": None
        }

@app.get("/artifact-lineage/tangled-tree/{pipeline_name}")
async def artifact_lineage(request: Request, pipeline_name: str) -> List[List[Dict[str, Any]]]:
    '''
      Returns:
      A nested list of dictionaries with 'id' and 'parents' keys.
      response = [
        [{'id': 'data.xml.gz:236d', 'parents': []}],
        [{'id': 'parsed/train.tsv:32b7', 'parents': ['data.xml.gz:236d']}, 
        ]
    '''
    # checks if mlmd file exists on server
    response = None
    if os.path.exists(server_store_path):
        query = cmfquery.CmfQuery(server_store_path)
        if (pipeline_name in query.get_pipeline_names()):
            response = await async_api(query_artifact_lineage_d3tree, server_store_path, pipeline_name, dict_of_art_ids)        
    return response

#This api's returns list of artifact types.
@app.get("/artifact_types")
async def artifact_types(request: Request):
    # checks if mlmd file exists on server
    if os.path.exists(server_store_path):
        artifact_types = await async_api(get_artifact_types, server_store_path)
        return artifact_types
    else:
        artifact_types = ""
        return


@app.get("/pipelines")
async def pipelines(request: Request):
    # checks if mlmd file exists on server
    if os.path.exists(server_store_path):
        query = cmfquery.CmfQuery(server_store_path)
        pipeline_names = query.get_pipeline_names()
        return pipeline_names
    else:
        print("No mlmd file submitted.")
        pipeline_names = []
        return pipeline_names


@app.post("/tensorboard")
async def upload_file(request:Request, pipeline_name: str = Query(..., description="Pipeline name"),
    file: UploadFile = File(..., description="The file to upload")):
    try:
        file_path = os.path.join("/cmf-server/data/tensorboard-logs", pipeline_name, file.filename)
        os.makedirs(os.path.dirname(file_path), exist_ok=True)
        with open(file_path, "wb") as buffer:
            buffer.write(await file.read())
        return {"message": f"File '{file.filename}' uploaded successfully"}
    except Exception as e:
        return {"error": f"Failed to up load file: {e}"}

@app.get("/model-card")
async def model_card(request:Request, modelId: int, response_model=List[Dict[str, Any]]):
    json_payload_1 = ""
    json_payload_2 = ""
    json_payload_3 = ""
    json_payload_4 = ""
    model_data_df = pd.DataFrame()
    model_exe_df = pd.DataFrame()
    model_input_art_df = pd.DataFrame()
    model_output_art_df = pd.DataFrame()
    # checks if mlmd file exists on server
    if os.path.exists(server_store_path):
        model_data_df, model_exe_df, model_input_art_df, model_output_art_df  = await get_model_data(server_store_path, modelId)
        if not model_data_df.empty:
            result_1 = model_data_df.to_json(orient="records")
            json_payload_1 = json.loads(result_1)
        if not model_exe_df.empty:
            result_2 = model_exe_df.to_json(orient="records")
            json_payload_2 = json.loads(result_2)
        if not model_input_art_df.empty:
            result_3 =  model_input_art_df.to_json(orient="records")
            json_payload_3 = json.loads(result_3)
        if not model_output_art_df.empty:
            result_4 =  model_output_art_df.to_json(orient="records")
            json_payload_4 = json.loads(result_4)
    return [json_payload_1, json_payload_2, json_payload_3, json_payload_4]

async def update_global_art_dict(pipeline_name):
    global dict_of_art_ids
<<<<<<< HEAD
    output_dict = await async_api(get_all_artifact_ids, server_store_path, dict_of_exe_ids, pipeline_name)
    if pipeline_name in dict_of_art_ids:
        dict_of_art_ids[pipeline_name].update(output_dict[pipeline_name])
    else:
        dict_of_art_ids[pipeline_name] = output_dict[pipeline_name]
=======
    output_dict = await get_all_artifact_ids(server_store_path, dict_of_exe_ids, pipeline_name)
    # type(dict_of_exe_ids[pipeline_name]) = Dict[ <class 'pandas.core.frame.DataFrame'> ]
    dict_of_art_ids[pipeline_name]=output_dict[pipeline_name]
>>>>>>> 746fba5d
    return


async def update_global_exe_dict(pipeline_name):
    global dict_of_exe_ids
<<<<<<< HEAD
    output_dict = await async_api(get_all_exe_ids, server_store_path, pipeline_name)
    if pipeline_name in dict_of_exe_ids:
        dict_of_exe_ids[pipeline_name].update(output_dict[pipeline_name])
    else:
        dict_of_exe_ids[pipeline_name] = output_dict[pipeline_name]
=======
    output_dict = await get_all_exe_ids(server_store_path, pipeline_name)
    # type(dict_of_exe_ids[pipeline_name]) = <class 'pandas.core.frame.DataFrame'>
    dict_of_exe_ids[pipeline_name] = output_dict[pipeline_name]  
>>>>>>> 746fba5d
    return<|MERGE_RESOLUTION|>--- conflicted
+++ resolved
@@ -384,31 +384,15 @@
 
 async def update_global_art_dict(pipeline_name):
     global dict_of_art_ids
-<<<<<<< HEAD
     output_dict = await async_api(get_all_artifact_ids, server_store_path, dict_of_exe_ids, pipeline_name)
-    if pipeline_name in dict_of_art_ids:
-        dict_of_art_ids[pipeline_name].update(output_dict[pipeline_name])
-    else:
-        dict_of_art_ids[pipeline_name] = output_dict[pipeline_name]
-=======
-    output_dict = await get_all_artifact_ids(server_store_path, dict_of_exe_ids, pipeline_name)
     # type(dict_of_exe_ids[pipeline_name]) = Dict[ <class 'pandas.core.frame.DataFrame'> ]
     dict_of_art_ids[pipeline_name]=output_dict[pipeline_name]
->>>>>>> 746fba5d
     return
 
 
 async def update_global_exe_dict(pipeline_name):
     global dict_of_exe_ids
-<<<<<<< HEAD
     output_dict = await async_api(get_all_exe_ids, server_store_path, pipeline_name)
-    if pipeline_name in dict_of_exe_ids:
-        dict_of_exe_ids[pipeline_name].update(output_dict[pipeline_name])
-    else:
-        dict_of_exe_ids[pipeline_name] = output_dict[pipeline_name]
-=======
-    output_dict = await get_all_exe_ids(server_store_path, pipeline_name)
     # type(dict_of_exe_ids[pipeline_name]) = <class 'pandas.core.frame.DataFrame'>
     dict_of_exe_ids[pipeline_name] = output_dict[pipeline_name]  
->>>>>>> 746fba5d
     return