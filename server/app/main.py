--- conflicted
+++ resolved
@@ -5,13 +5,8 @@
 from fastapi.staticfiles import StaticFiles
 from contextlib import asynccontextmanager
 import pandas as pd
-<<<<<<< HEAD
 from typing import List, Dict, Any, Optional
-from cmflib import cmfquery
-=======
-from typing import List, Dict, Any
 from cmflib.cmfquery import CmfQuery
->>>>>>> 83605e57
 import asyncio
 from collections import defaultdict
 from server.app.get_data import (
