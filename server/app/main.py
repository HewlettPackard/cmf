# cmf-server api's
import io
import time
import zipfile
from fastapi import FastAPI, Request, HTTPException, Query, UploadFile, File, Depends
from fastapi.middleware.cors import CORSMiddleware
from fastapi.responses import HTMLResponse, PlainTextResponse, StreamingResponse
from fastapi.staticfiles import StaticFiles
from contextlib import asynccontextmanager
import pandas as pd
from typing import List, Dict, Any, Optional
from cmflib.cmfquery import CmfQuery
import asyncio
from sqlalchemy.ext.asyncio import AsyncSession
from collections import defaultdict
from server.app.get_data import (
    get_lineage_data,
    get_mlmd_from_server,
    get_artifact_types,
    get_all_artifact_ids,
    get_all_exe_ids,
    async_api,
    get_model_data

)
from server.app.query_execution_lineage_d3force import query_execution_lineage_d3force
from server.app.query_execution_lineage_d3tree import query_execution_lineage_d3tree
from server.app.query_artifact_lineage_d3tree import query_artifact_lineage_d3tree
from server.app.query_visualization_artifact_execution import query_visualization_artifact_execution
from server.app.db.dbconfig import get_db
<<<<<<< HEAD
from server.app.db.dbqueries import (
    fetch_artifacts,
    fetch_executions,
    register_server_details,
    get_registered_server_details,
    get_sync_status,
    update_sync_status
)
=======
from server.app.db.dbqueries import fetch_artifacts, fetch_executions
>>>>>>> 3c55d6dd
from pathlib import Path
import os
import json
import typing as t
from server.app.schemas.dataframe import (
    MLMDPushRequest,
    ServerRegistrationRequest, 
    AcknowledgeRequest,
    MLMDPullRequest,
)
import httpx
from jsonpath_ng.ext import parse
from cmflib.cmf_federation import update_mlmd

server_store_path = "/cmf-server/data/postgres_data"
query = CmfQuery(is_server=True)

#global variables
dict_of_art_ids = {}
dict_of_exe_ids = {}
pipeline_locks = {}
lock_counts: defaultdict[str, int] = defaultdict(int)
#lifespan used to prevent multiple loading and save time for visualization.
@asynccontextmanager
async def lifespan(app: FastAPI):
    global dict_of_art_ids
    global dict_of_exe_ids
    
    if os.path.exists(server_store_path):
        # loaded execution ids with names into memory
        dict_of_exe_ids = await async_api(get_all_exe_ids, query)
        # loaded artifact ids into memory
        dict_of_art_ids = await async_api(get_all_artifact_ids, query, dict_of_exe_ids)
    yield
    dict_of_art_ids.clear()
    dict_of_exe_ids.clear()

app = FastAPI(title="cmf-server", lifespan=lifespan)

BASE_PATH = Path(__file__).resolve().parent
app.mount("/cmf-server/data/static", StaticFiles(directory="/cmf-server/data/static"), name="static")

my_ip = os.environ.get("MYIP", "127.0.0.1")
hostname = os.environ.get('HOSTNAME', "localhost")

#checking if IP or Hostname is provided,initializing url accordingly.
if my_ip != "127.0.0.1":
    url="http://"+my_ip+":3000"
else:
    url="http://"+hostname+":3000"

origins = [
    "http://localhost:3000",
    "localhost:3000",
    url
]

app.add_middleware(
    CORSMiddleware,
    allow_origins=origins,
    allow_credentials=True,
    allow_methods=["*"],
    allow_headers=["*"],
)

@app.get("/")
async def read_root(request: Request):
    return {"cmf-server"}


# api to post mlmd file to cmf-server
@app.post("/mlmd_push")
async def mlmd_push(info: MLMDPushRequest):
    print("mlmd push started")
    print("......................")
    status = "unknown_error"
    req_info = info.model_dump()  # Serializing the input data into a dictionary using model_dump()
    pipeline_name = req_info.get("pipeline_name", "")
    if pipeline_name not in pipeline_locks:    # create lock object for pipeline if it doesn't exists in lock
        pipeline_locks[pipeline_name] = asyncio.Lock()
    pipeline_lock = pipeline_locks[pipeline_name]   
    lock_counts[pipeline_name] += 1 # increment lock count by 1 if pipeline going to enter inside lock section
    async with pipeline_lock:
        try:
            status = await async_api(update_mlmd, query, req_info["json_payload"], pipeline_name, "push", req_info["exec_uuid"])
            if status == "invalid_json_payload":
                # Invalid JSON payload, return 400 Bad Request
                raise HTTPException(status_code=400, detail="Invalid JSON payload. The pipeline name is missing.")           
            if status == "version_update":
                # Raise an HTTPException with status code 422
                raise HTTPException(status_code=422, detail="version_update")
            if status != "exists":
            # async function
                await update_global_exe_dict(pipeline_name)
                await update_global_art_dict(pipeline_name)
        finally:
            lock_counts[pipeline_name] -= 1  # Decrement the reference count after lock released
            if lock_counts[pipeline_name] == 0:   #if lock_counts of pipeline is zero means lock is release from it
                del pipeline_locks[pipeline_name]  # Remove the lock if it's no longer needed
                del lock_counts[pipeline_name]
    return {"status": status}


# api to get mlmd file from cmf-server
@app.post("/mlmd_pull", response_class=HTMLResponse)
async def mlmd_pull(info: MLMDPullRequest):
    pipeline_name = info.pipeline_name
    exec_uuid = info.exec_uuid
    last_sync_time = info.last_sync_time
    print("mlmd pull started")
    print("......................")
    # checks if mlmd file exists on server
    await check_mlmd_file_exists()
    if pipeline_name:
        # checks if pipeline exists
        await check_pipeline_exists(pipeline_name)
        #json_payload values can be json data, none or no_exec_id.
        json_payload= await async_api(get_mlmd_from_server, query, pipeline_name, exec_uuid, last_sync_time, dict_of_exe_ids)
    else:
        json_payload = await async_api(get_mlmd_from_server, query, None, None, last_sync_time)

    if json_payload == None:
        raise HTTPException(status_code=406, detail=f"Pipeline {pipeline_name} not found.")
    return json_payload


@app.get("/artifacts/{pipeline_name}/{artifact_type}")
async def get_artifacts(
    pipeline_name: str, 
    artifact_type: str, 
<<<<<<< HEAD
    filter_value: str = Query(None, description="Search based on value"), 
    sort_column: str = Query("name"),
    sort_order: str = Query("ASC"),
    page_number: int = Query(1, ge=1),
    db: AsyncSession = Depends(get_db)
):
    """Retrieve paginated artifacts with filtering, sorting, and full-text search."""
    return await fetch_artifacts(db, pipeline_name, artifact_type, filter_value, page_number, 5, sort_column, sort_order)
=======
    query_params: ArtifactRequest = Depends(),
    db: AsyncSession = Depends(get_db)
):

    filter_value = query_params.filter_value
    active_page = query_params.active_page
    sort_field = query_params.sort_field
    sort_order = query_params.sort_order
    record_per_page = query_params.record_per_page

    """Retrieve paginated artifacts with filtering, sorting, and full-text search."""
    return await fetch_artifacts(db, pipeline_name, artifact_type, filter_value, active_page, record_per_page, sort_field, sort_order)


# api to display executions available in mlmd file[from postgres]
@app.get("/executions/{pipeline_name}")
async def execution(request: Request,
                   pipeline_name: str,
                   query_params: ExecutionRequest = Depends(),
                   db: AsyncSession = Depends(get_db)
                   ):
    filter_value = query_params.filter_value
    active_page = query_params.active_page
    sort_order = query_params.sort_order
    sort_field = query_params.sort_field
    record_per_page = query_params.record_per_page
>>>>>>> 3c55d6dd

    """Retrieve paginated executions with filtering, sorting, and full-text search."""
    return await fetch_executions(db, pipeline_name, filter_value, active_page, record_per_page, sort_field, sort_order)
    

# api to display executions available in mlmd file[from postgres]
@app.get("/executions/{pipeline_name}")
async def execution(request: Request,
                   pipeline_name: str,
                   active_page: int = Query(1, description="Page number", gt=0),
                   filter_value: str = Query("", description="Search based on value"),  
                   sort_order: str = Query("asc", description="Sort by context_type(asc or desc)"),
                   db: AsyncSession = Depends(get_db)
                   ):
    """Retrieve paginated executions with filtering, sorting, and full-text search."""
    return await fetch_executions(db, pipeline_name, filter_value, active_page, 5, sort_order)
    

@app.get("/list-of-executions/{pipeline_name}")
async def list_of_executions(request: Request, pipeline_name: str):
    '''
      This api's returns list of execution types.

    '''
    # checks if mlmd file exists on server
    await check_mlmd_file_exists()
    # checks if pipeline exists
    await check_pipeline_exists(pipeline_name)
    response = await async_api(get_lineage_data, query, pipeline_name, "Execution", dict_of_art_ids, dict_of_exe_ids)
    return response

    
@app.get("/execution-lineage/tangled-tree/{uuid}/{pipeline_name}")
async def execution_lineage(request: Request, uuid: str, pipeline_name: str):
    '''
      returns dictionary of nodes and links for given execution_type.
      response = {
                   nodes: [{id:"",name:"",execution_uuid:""}],
                   links: [{source:1,target:4},{}],
                 } 
    '''
    # checks if mlmd file exists on server
    await check_mlmd_file_exists()
    # checks if pipeline exists
    await check_pipeline_exists(pipeline_name)
    response = await async_api(query_execution_lineage_d3tree, query, pipeline_name, dict_of_exe_ids, uuid)
    return response
    

@app.get("/artifact-lineage/tangled-tree/{pipeline_name}")
async def artifact_lineage_tangled(request: Request, pipeline_name: str) -> Optional[List[List[Dict[str, Any]]]]:
    '''
      Returns:
      A nested list of dictionaries with 'id' and 'parents' keys.
      response = [
        [{'id': 'data.xml.gz:236d', 'parents': []}],
        [{'id': 'parsed/train.tsv:32b7', 'parents': ['data.xml.gz:236d']}, 
        ]
    '''
    # checks if mlmd file exists on server
    await check_mlmd_file_exists()
    # checks if pipeline exists
    await check_pipeline_exists(pipeline_name)
    response = await async_api(query_artifact_lineage_d3tree, query, pipeline_name, dict_of_art_ids)        
    return response


#This api's returns list of artifact types.
@app.get("/artifact_types")
async def artifact_types():
    # checks if mlmd file exists on server
    await check_mlmd_file_exists()
    artifact_types = await async_api(get_artifact_types, query)
    if "Environment" in artifact_types:
            artifact_types.remove("Environment")
    return artifact_types


@app.get("/pipelines")
async def pipelines(request: Request):
    # checks if mlmd file exists on server
    if os.path.exists(server_store_path):
        pipeline_names = query.get_pipeline_names()
        return pipeline_names
    else:
        print("No mlmd file submitted.")
        pipeline_names = []
        return pipeline_names


@app.post("/tensorboard")
async def upload_file(request:Request, pipeline_name: str = Query(..., description="Pipeline name"),
    file: UploadFile = File(..., description="The file to upload")):
    try:
        if file.filename is None:
            raise HTTPException(status_code=400, detail="No file uploaded")
        file_path = os.path.join("/cmf-server/data/tensorboard-logs", pipeline_name, file.filename)
        os.makedirs(os.path.dirname(file_path), exist_ok=True)
        with open(file_path, "wb") as buffer:
            buffer.write(await file.read())
        return {"message": f"File '{file.filename}' uploaded successfully"}
    except Exception as e:
        return {"error": f"Failed to up load file: {e}"}


@app.get("/model-card")
async def model_card(request:Request, modelId: int, response_model=List[Dict[str, Any]]):
    json_payload_1 = ""
    json_payload_2 = ""
    json_payload_3 = ""
    json_payload_4 = ""
    model_data_df = pd.DataFrame()
    model_exe_df = pd.DataFrame()
    model_input_art_df = pd.DataFrame()
    model_output_art_df = pd.DataFrame()
    # checks if mlmd file exists on server
    await check_mlmd_file_exists()
    model_data_df, model_exe_df, model_input_art_df, model_output_art_df  = await get_model_data(query, modelId)
    if not model_data_df.empty:
        result_1 = model_data_df.to_json(orient="records")
        json_payload_1 = json.loads(result_1)
    if not model_exe_df.empty:
        result_2 = model_exe_df.to_json(orient="records")
        json_payload_2 = json.loads(result_2)
    if not model_input_art_df.empty:
        result_3 =  model_input_art_df.to_json(orient="records")
        json_payload_3 = json.loads(result_3)
    if not model_output_art_df.empty:
        result_4 =  model_output_art_df.to_json(orient="records")
        json_payload_4 = json.loads(result_4)
    return [json_payload_1, json_payload_2, json_payload_3, json_payload_4]


@app.get("/artifact-execution-lineage/tangled-tree/{pipeline_name}")
async def artifact_execution_lineage(request: Request, pipeline_name: str):
    # checks if mlmd file exists on server
    await check_mlmd_file_exists()
    # checks if pipeline exists
    await check_pipeline_exists(pipeline_name)
    response = await query_visualization_artifact_execution(query, pipeline_name, dict_of_art_ids, dict_of_exe_ids)
    return response


# Rest api is for pushing python env to upload python env
@app.post("/python-env")
async def upload_python_env(request:Request, file: UploadFile = File(..., description="The file to upload")):
    try:
        if file.filename is None:
            raise HTTPException(status_code=400, detail="No file uploaded")
        file_path = os.path.join("/cmf-server/data/env/", os.path.basename(file.filename))
        os.makedirs(os.path.dirname(file_path), exist_ok=True)
        with open(file_path, "wb") as buffer:
            buffer.write(await file.read())
        return {"message": f"File '{file.filename}' uploaded successfully"}
    except Exception as e:
        return {"error": f"Failed to up load file: {e}"}
    

# Rest api to fetch the env data from the /cmf-server/data/env folder
@app.get("/python-env", response_class=PlainTextResponse)
async def get_python_env(file_name: str) -> str:
    """
    API endpoint to fetch the content of a requirements file.

    Args:
        file_name (str): The name of the file to be fetched. Must end with .txt or .yaml.

    Returns:
        str: The content of the file as plain text.

    Raises:
        HTTPException: If the file does not exist or the extension is unsupported.
    """
    # Validate file extension
    if not (file_name.endswith(".txt") or file_name.endswith(".yaml")):
        raise HTTPException(
            status_code=400, detail="Unsupported file extension. Use .txt or .yaml"
        )
    
    # Check if the file exists
    file_path = os.path.join("/cmf-server/data/env/", os.path.basename(file_name))
    if not os.path.exists(file_path):
        raise HTTPException(status_code=404, detail="File not found")

    # Read and return the file content as plain text
    try:
        with open(file_path, "r") as file:
            content = file.read()
        return content
    except Exception as e:
        raise HTTPException(status_code=500, detail=f"Error reading file: {str(e)}")


@app.post("/register-server")
async def register_server(request: ServerRegistrationRequest, db: AsyncSession = Depends(get_db)):
    try:
        # Access the data from the Pydantic model
        server_name = request.server_name
        host_info = request.host_info

        # Step 1: Send a request to the target server
        async with httpx.AsyncClient() as client:
            try:
                response = await client.post(
                    f"http://{host_info}:8080/acknowledge",
                    json={"server_name": server_name, "host_info": host_info}
                )
                if response.status_code != 200:
                    raise HTTPException(status_code=500, detail="Target server did not respond successfully")
                target_server_data = response.json()
            except httpx.RequestError:
                raise HTTPException(status_code=500, detail="Target server is not reachable")

        # Check user is registring with own details
        if host_info in [my_ip, hostname, "127.0.0.1", "localhost"]:
            # Restrict the user from registering with own details
            return {"message": "Registration failed: Cannot register the server with its own details."}

        return await register_server_details(db, server_name, host_info)
    
    except HTTPException as e:
        # Re-raise known error without wrapping
        raise e

    except Exception as e:
        raise HTTPException(status_code=500, detail=f"Failed to register server: {e}")
    

@app.post("/acknowledge")
async def acknowledge(request: AcknowledgeRequest):
    # Acknowledge the connection setup
    return {
        "message": f"Hi, I acknowledge your request.",
    }


async def server_mlmd_pull(host_info, last_sync_time):
    """
    Fetch mlmd data from a specified server.

    Args:
        host_info (str): The host information (IP or hostname) of the target server.
        last_sync_time (int): The last sync time in milliseconds since epoch.

    Returns:
        dict: The mlmd data fetched from the specified server.

    Raises:
        HTTPException: If the server is not reachable or an error occurs during the request.
    """
    try:
        print(type(last_sync_time))
        print("last_sync_time in server mlmd pull = ", last_sync_time)
        # Step 1: Send a request to the target server to fetch mlmd data
        async with httpx.AsyncClient() as client:
            try:
                response = await client.post(f"http://{host_info}:8080/mlmd_pull", json={'last_sync_time': last_sync_time})
                print("response = ", response)
                
                if response.status_code != 200:
                    raise HTTPException(status_code=500, detail="Target server did not respond successfully")
                
                json_payload = response.json()
                python_env_store_path = "/cmf-server/data/env"
                
                if last_sync_time:
                    # Extract the Environment file names from the JSON payload
                    data = json_payload
                    jsonpath_expr = parse('$..events[?(@.artifact.type == "Environment")].artifact.name')
                    environment_names = {match.value.split(":")[0].split("/")[-1] for match in jsonpath_expr.find(data)}
                    # Print the extracted Environment artifact names
                    print("Environment artifact names:", environment_names)
                    
                    # Check if the list is empty or not
                    # if list is empty then no need to download the zip file
                    if len(environment_names) == 0: 
                        print("No Environment files are found inside json payload.")
                        return json_payload
                    
                    list_of_files = list(environment_names)
                    # Added list_of_files to the request as a optional query parameter 
                    python_env_zip = await client.get(f"http://{host_info}:8080/download-python-env", params=list_of_files)
                else:
                    print("i am inside else")
                    python_env_zip = await client.get(f"http://{host_info}:8080/download-python-env", params=None)
                    print("type of python_env_zip", type(python_env_zip))
                    print("python_env_zip", python_env_zip)

                if python_env_zip.status_code == 200:
                    try:
                        # Create the directory if it doesn't exist
                        os.makedirs(python_env_store_path, exist_ok=True)

                        # Unzip the zip file content
                        # print("Length of python_env_zip.content:", (python_env_zip.content))
                        with zipfile.ZipFile(io.BytesIO(python_env_zip.content)) as zf:
                            # Extract all files to a temporary directory
                            temp_dir = os.path.join(python_env_store_path, "temp_extracted")
                            os.makedirs(temp_dir, exist_ok=True)
                            zf.extractall(temp_dir)
                            # print("Files in temp_dir after extraction:", os.listdir(temp_dir))

                            # Move all extracted files to the target directory
                            for root, dirs, files in os.walk(temp_dir):
                                for file in files:
                                    src_file = os.path.join(root, file)
                                    dest_file = os.path.join(python_env_store_path, file)
                                    try:
                                        os.rename(src_file, dest_file)
                                        print(f"Moved {src_file} to {dest_file}")
                                    except Exception as e:
                                        print(f"Failed to move {src_file} to {dest_file}: {e}")

                            # Clean up the temporary directory
                            os.rmdir(temp_dir)
                        # print("Storing at:", os.path.abspath(python_env_store_path))
                        # print("Files in target directory:", os.listdir(python_env_store_path))
                        print("All files stored successfully.")
                    except Exception as e:
                        print(f"Error during file extraction or storage: {e}")
                else:
                    print(f"Failed to download ZIP file. Status code: {python_env_zip.status_code}")
            except httpx.RequestError:
                raise HTTPException(status_code=500, detail="Target server is not reachable")
        return json_payload

    except Exception as e:
        raise HTTPException(status_code=500, detail=f"Failed to fetch mlmd data: {e}")


@app.post("/sync")
async def sync_metadata(request: ServerRegistrationRequest, db: AsyncSession = Depends(get_db)):
    """
    Synchronize metadata for a registered server.

    Args:
        request (ServerRegistrationRequest): The request containing server details.

    Returns:
        dict: A response containing the sync status and last sync time.

    Raises:
        HTTPException: If the server is not found or an error occurs during synchronization.
    """
    try:
        # Access the data from the Pydantic model
        server_name = request.server_name
        host_info = request.host_info

        # Fetch the server details from the database
        row = await get_sync_status(db, server_name, host_info)
       
        if not row:
            raise HTTPException(status_code=404, detail="Server not found in the registered servers list")

        print("row  = ", row)
        print("row type = ", type(row))
        last_sync_time = row[0]['last_sync_time']
        current_utc_epoch_time = int(time.time() * 1000)

        # Call the function to fetch the JSON payload
        json_payload = await server_mlmd_pull(host_info, last_sync_time)      

        # needs to be removed        
        print("json_payload = ", json_payload)

        # Use the JSON payload in json_data
        json_data = {
            "exec_uuid": None,
            "json_payload": json.dumps(json_payload),
            "pipeline_name": None
        }

        # Ensure the pipeline name in req_info matches the one in the JSON payload to maintain data integrity
        pipelines = json_payload.get("Pipeline", []) # Extract "Pipeline" list, default to empty list if missing
        # pipelines contain full mlmd data with the tag - 'Pipeline'
        print("type of pipelines = ", type(pipelines))
        # tell us number of pipelines
        len_pipelines = len(pipelines)
        print("length of pipelines = ", len_pipelines)
        pipeline_names = []

        print("type of json_payload = ", type(json_payload))
        print("pipelines = ", pipelines)
        if not pipelines:
            return {
                "message": "Nothing to sync",
                "status": "success",
                "last_sync_time": current_utc_epoch_time
            }

        # in case of push check pipeline name exists inside mlmd_data
        pipeline_names = [pipeline.get("name") for pipeline in pipelines]

        # Push the JSON payload to the host server
        status = await async_api(update_mlmd, query, json_data["json_payload"], None, "push", None)
        if status == "invalid_json_payload":
            # Invalid JSON payload, return 400 Bad Request
            raise HTTPException(status_code=400, detail="Invalid JSON payload. The pipeline name is missing.")           
        if status == "version_update":
            # Raise an HTTPException with status code 422
            raise HTTPException(status_code=422, detail="version_update")
        global dict_of_art_ids
        global dict_of_exe_ids
        message = "Nothing to sync."
        if status != "exists":
            print("inside if")
            if not last_sync_time:
                # this is not completely correct 
                # as before we do the sync first time, it is entirely possible that there exists a 
                # pipeline on the server 1  - test this scenario
                message = f"Host server is syncing with the selected server '{server_name}' at address '{host_info}' for the first time."
                for pipeline_name in pipeline_names:
                    print("pipeline_name =", pipeline_name)
                    print("dict of exe ids = ", dict_of_exe_ids)
                    print  ("dict of art ids = ", dict_of_art_ids)
                    dict_of_exe_ids = get_all_exe_ids(query)
                    dict_of_art_ids = get_all_artifact_ids(query, dict_of_exe_ids)
                print("dict after calling get all exe ids and get all art ids")
                print("dict of exe ids = ", dict_of_exe_ids)
                print("dict of art ids = ", dict_of_art_ids)
                print("status of mlmd push = ", status)
            else:
                print("inside else")
                message = f"Host server is being synced with the selected server '{server_name}' at address '{host_info}'."
                for pipeline_name in pipeline_names:
                    print("pipeline_name =", pipeline_name)
                    print("dict of exe ids = ", dict_of_exe_ids)
                    print  ("dict of art ids = ", dict_of_art_ids)
                    update_global_exe_dict(pipeline_name)
                    update_global_art_dict(pipeline_name)
                print("dict after calling update all exe ids and update all art ids")
                print("dict of exe ids = ", dict_of_exe_ids)
                print("dict of art ids = ", dict_of_art_ids)
                print("status of mlmd push = ", status)             

        # Update the last_sync_time in the database only if sync status is successful
        if status == "success":
            await update_sync_status(db, current_utc_epoch_time, server_name, host_info)
        return {
            "message": message,
            "status": status,
            "last_sync_time": current_utc_epoch_time
        }

    except Exception as e:
        print("i am coming here for some reason i think")
        print(e)
        raise HTTPException(status_code=500, detail=f"Failed to sync metadata: {e}")


@app.get("/server-list")
async def server_list(db: AsyncSession = Depends(get_db)):
    rows = await get_registered_server_details(db)
    return rows


@app.get("/download-python-env")
def download_python_env(request: Request, list_of_files: Optional[list[str]] = Query(None)):
    """
    API endpoint to compress and download the entire folder as a ZIP file.
    """
    try:
        DIRECTORY = "/cmf-server/data/env/"  # Directory to be compressed
        # Check if the directory exists
        if not os.path.exists(DIRECTORY):
            return {"error": "Directory does not exist"}

        # Determine files to include in the ZIP
        files_to_zip = []
        # if list_of_files is provided, include only those files
        # else include all files in the directory
        if list_of_files:
            for file_name in list_of_files:
                file_path = os.path.join(DIRECTORY, file_name)
                if os.path.exists(file_path):
                    files_to_zip.append((file_path, file_name))
                else:
                    return {"error": f"File {file_name} does not exist"}
        else:
            if not os.listdir(DIRECTORY):
                return {"error": "Directory is empty"}
            for root, _, files in os.walk(DIRECTORY):
                for file in files:
                    file_path = os.path.join(root, file)
                    arcname = os.path.relpath(file_path, DIRECTORY)
                    files_to_zip.append((file_path, arcname))

        # Create and send the ZIP file 
        zip_buffer = io.BytesIO()
        with zipfile.ZipFile(zip_buffer, "w", zipfile.ZIP_DEFLATED) as zip_file:
            for file_path, arcname in files_to_zip:
                zip_file.write(file_path, arcname)
        
        zip_buffer.seek(0)

        return StreamingResponse(
            zip_buffer,
            media_type="application/zip",
            headers={
                "Content-Disposition": f"attachment; filename={'python_env_files.zip' if list_of_files else 'python_env_folder.zip'}"
            }
        )
    except Exception as e:
        return {"error": str(e)}


async def update_global_art_dict(pipeline_name):
    print("inside update global art dict")
    global dict_of_art_ids
    output_dict = await async_api(get_all_artifact_ids, query, dict_of_exe_ids, pipeline_name)
    # type(dict_of_art_ids[pipeline_name]) = Dict[ <class 'pandas.core.frame.DataFrame'> ]
    dict_of_art_ids[pipeline_name]=output_dict[pipeline_name]
    print("exited update global art dict")
    return


async def update_global_exe_dict(pipeline_name):
    print("inside update global exe dict")
    global dict_of_exe_ids
    #print("query = ", query)
    #print("type of query = ", type(query))
    output_dict = await async_api(get_all_exe_ids, query, pipeline_name)
    # type(dict_of_exe_ids[pipeline_name]) = <class 'pandas.core.frame.DataFrame'>
    dict_of_exe_ids[pipeline_name] = output_dict[pipeline_name]  
    print("exited update global exe dict")
    return


# Function to checks if mlmd file exists on server
async def check_mlmd_file_exists():
    if not os.path.exists(server_store_path):
        print(f"{server_store_path} file doesn't exist.")
        raise HTTPException(status_code=404, detail=f"{server_store_path} file doesn't exist.")


# Function to check if the pipeline exists
async def check_pipeline_exists(pipeline_name):
    if pipeline_name not in query.get_pipeline_names():
        print(f"Pipeline {pipeline_name} not found.")
        raise HTTPException(status_code=404, detail=f"Pipeline {pipeline_name} not found.")


"""
This API is no longer in use within the project but is retained for reference or potential future use.
@app.get("/execution-lineage/force-directed-graph/{pipeline_name}/{uuid}")
async def execution_lineage(request: Request, pipeline_name: str, uuid: str):
    '''
      returns dictionary of nodes and links for given execution_type.
      response = {
                   nodes: [{id:"",name:"",execution_uuid:""}],
                   links: [{source:1,target:4},{}],
                 } 
    '''
    # checks if mlmd file exists on server
    if os.path.exists(server_store_path):
        query = cmfquery.CmfQuery(server_store_path)
        if (pipeline_name in query.get_pipeline_names()):
            response = await async_api(query_execution_lineage_d3force, server_store_path, pipeline_name, dict_of_exe_ids, uuid)
    else:
        response = None
    return response


@app.get("/artifact-lineage/force-directed-graph/{pipeline_name}")
async def artifact_lineage(request: Request, pipeline_name: str):
    '''
      This api returns dictionary of nodes and links for given pipeline.
      response = {
                   nodes: [{id:"",name:""}],
                   links: [{source:1,target:4},{}],
                 }

    '''
    # checks if mlmd file exists on server
    if os.path.exists(server_store_path):
        query = cmfquery.CmfQuery(server_store_path)
        if (pipeline_name in query.get_pipeline_names()):
            response=await async_api(get_lineage_data, server_store_path, pipeline_name, "Artifacts", dict_of_art_ids, dict_of_exe_ids)
            return response
        else:
            return f"Pipeline name {pipeline_name} doesn't exist."

    else:
        return None
"""<|MERGE_RESOLUTION|>--- conflicted
+++ resolved
@@ -28,7 +28,6 @@
 from server.app.query_artifact_lineage_d3tree import query_artifact_lineage_d3tree
 from server.app.query_visualization_artifact_execution import query_visualization_artifact_execution
 from server.app.db.dbconfig import get_db
-<<<<<<< HEAD
 from server.app.db.dbqueries import (
     fetch_artifacts,
     fetch_executions,
@@ -37,9 +36,6 @@
     get_sync_status,
     update_sync_status
 )
-=======
-from server.app.db.dbqueries import fetch_artifacts, fetch_executions
->>>>>>> 3c55d6dd
 from pathlib import Path
 import os
 import json
@@ -170,16 +166,6 @@
 async def get_artifacts(
     pipeline_name: str, 
     artifact_type: str, 
-<<<<<<< HEAD
-    filter_value: str = Query(None, description="Search based on value"), 
-    sort_column: str = Query("name"),
-    sort_order: str = Query("ASC"),
-    page_number: int = Query(1, ge=1),
-    db: AsyncSession = Depends(get_db)
-):
-    """Retrieve paginated artifacts with filtering, sorting, and full-text search."""
-    return await fetch_artifacts(db, pipeline_name, artifact_type, filter_value, page_number, 5, sort_column, sort_order)
-=======
     query_params: ArtifactRequest = Depends(),
     db: AsyncSession = Depends(get_db)
 ):
@@ -206,7 +192,6 @@
     sort_order = query_params.sort_order
     sort_field = query_params.sort_field
     record_per_page = query_params.record_per_page
->>>>>>> 3c55d6dd
 
     """Retrieve paginated executions with filtering, sorting, and full-text search."""
     return await fetch_executions(db, pipeline_name, filter_value, active_page, record_per_page, sort_field, sort_order)
