--- conflicted
+++ resolved
@@ -42,12 +42,7 @@
 dict_of_art_ids = {}
 dict_of_exe_ids = {}
 pipeline_locks = {}
-<<<<<<< HEAD
-lock_counts = defaultdict(int)
-
-=======
 lock_counts: defaultdict[str, int] = defaultdict(int)
->>>>>>> 8fb724c1
 #lifespan used to prevent multiple loading and save time for visualization.
 @asynccontextmanager
 async def lifespan(app: FastAPI):
@@ -212,74 +207,6 @@
     return response
     
 
-<<<<<<< HEAD
-=======
-# api to display artifacts available in mlmd
-@app.get("/artifacts/{pipeline_name}/{type}")
-async def artifacts(
-    request: Request,
-    pipeline_name: str,
-    type: str,   # type = artifact type
-    query_params: ArtifactRequest = Depends()
-    ):
-    # Extract the query parameters from the query_params object
-    page = query_params.page
-    per_page = query_params.per_page
-    sort_field = query_params.sort_field
-    sort_order = query_params.sort_order
-    filter_by = query_params.filter_by
-    filter_value = query_params.filter_value
-    art_ids_dict = {}
-    art_type = type
-    # checks if mlmd file exists on server
-    await check_mlmd_file_exists()
-    # checks if pipeline exists
-    await check_pipeline_exists(pipeline_name)
-    try:
-        art_ids_dict = dict_of_art_ids[pipeline_name]
-        if not art_ids_dict:
-            return {               #return {items: None} so that GUI loads 
-            "total_items": 0,      #empty page when art_ids_dict is {}
-            "items": None
-            }
-        art_ids_initial: pd.DataFrame = pd.DataFrame()
-        if art_type in art_ids_dict:
-            art_ids_initial = art_ids_dict[art_type]
-        else:
-            return {
-            "total_items": 0,
-            "items": None
-        }
-        # Apply filtering if provided
-        if filter_by and filter_value:
-            art_ids_initial = art_ids_initial[art_ids_initial[filter_by].str.contains(filter_value, case=False)]
-        # Apply sorting if provided
-        art_ids_sorted = art_ids_initial.sort_values(by=sort_field, ascending=(sort_order == "asc"))
-        art_ids = art_ids_sorted['id'].tolist()
-        total_items = len(art_ids)
-        start_idx = (page - 1) * per_page
-        end_idx = start_idx + per_page
-        if total_items < end_idx:
-            end_idx = total_items
-        artifact_id_list = list(art_ids)[start_idx:end_idx]
-        artifact_df = await async_api(get_artifacts, query, pipeline_name, art_type, artifact_id_list)
-        data_paginated = artifact_df
-        #data_paginated is returned None if artifact df is None or {}
-        #it will load empty page, without this condition it will load
-        #data of whichever artifact_type is loaded before this.
-        if artifact_df == None or artifact_df == {}:
-            data_paginated = None
-            total_items = 0
-        return {
-            "total_items": total_items,
-            "items": data_paginated
-        }
-    except Exception as e:
-        print(f"An error occurred: {e}")
-        return {"error": f"Failed to get artifacts available in mlmd: {e}"}
-
-
->>>>>>> 8fb724c1
 @app.get("/artifact-lineage/tangled-tree/{pipeline_name}")
 async def artifact_lineage_tangled(request: Request, pipeline_name: str) -> Optional[List[List[Dict[str, Any]]]]:
     '''
