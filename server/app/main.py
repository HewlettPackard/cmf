--- conflicted
+++ resolved
@@ -25,7 +25,6 @@
 from server.app.query_execution_lineage_d3tree import query_execution_lineage_d3tree
 from server.app.query_artifact_lineage_d3tree import query_artifact_lineage_d3tree
 from server.app.query_visualization_artifact_execution import query_visualization_artifact_execution
-from cmflib.cmf import create_unique_executions
 from cmflib.cmf_exception_handling import MlmdNotFoundOnServer
 from pathlib import Path
 import os
@@ -101,11 +100,7 @@
     lock_counts[pipeline_name] += 1 # increment lock count by 1 if pipeline going to enter inside lock section
     async with pipeline_lock:
         try:
-<<<<<<< HEAD
-            status = await async_api(create_unique_executions, server_store_path, req_info["json_payload"], "push", req_info["exec_uuid"])
-=======
-            status = await async_api(create_unique_executions, query, req_info)
->>>>>>> 83605e57
+            status = await async_api(query.create_unique_executions, req_info["json_payload"], "push", req_info["exec_uuid"])
             if status == "invalid_json_payload":
                 # Invalid JSON payload, return 400 Bad Request
                 raise HTTPException(status_code=400, detail="Invalid JSON payload. The pipeline name is missing.")           
@@ -131,13 +126,8 @@
     await check_mlmd_file_exists()
     # checks if pipeline exists
     await check_pipeline_exists(pipeline_name)
-<<<<<<< HEAD
     #json_payload values can be json data, none or no_exec_id.
-    json_payload= await async_api(get_mlmd_from_server, server_store_path, pipeline_name, exec_uuid, dict_of_exe_ids)
-=======
-    #json_payload values can be json data, NULL or no_exec_id.
     json_payload= await async_api(get_mlmd_from_server, query, pipeline_name, exec_uuid, dict_of_exe_ids)
->>>>>>> 83605e57
     if json_payload == None:
         raise HTTPException(status_code=406, detail=f"Pipeline {pipeline_name} not found.")
     return json_payload
