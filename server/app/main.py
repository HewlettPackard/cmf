--- conflicted
+++ resolved
@@ -1054,7 +1054,7 @@
 
     else:
         return None
-<<<<<<< HEAD
+
 """
 
 # Label Search Management Endpoints
@@ -1097,8 +1097,4 @@
         return {
             "status": "error",
             "error": str(e)
-        }
-=======
-
-"""
->>>>>>> 80a52211
+        }