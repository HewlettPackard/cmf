from cmflib import cmf_merger
from cmflib.cmfquery import CmfQuery
import pandas as pd
import json
import os
import typing as t
from fastapi.concurrency import run_in_threadpool
from server.app.query_artifact_lineage_d3force import query_artifact_lineage_d3force
from server.app.query_list_of_executions import query_list_of_executions


#Converts sync functions to async
async def async_api(function_to_async, query: CmfQuery, *argv):
    return await run_in_threadpool(function_to_async, query, *argv)

async def get_model_data(query: CmfQuery, modelId: int):
    '''
      This function retrieves the necessary model data required for generating a model card.

      Arguments:
        modelId (int): The ID of the model for which data is required.

      Returns:
        This function returns a tuple of DataFrames containing the following:

        model_data_df (DataFrame): Metadata related to the model itself.
        model_exe_df (DataFrame): Metadata of the executions in which the specified modelId was an input or output.
        model_input_df (DataFrame): Metadata of input artifacts that led to the creation of the model.
        model_output_df (DataFrame): Metadata of artifacts that used the model as an input.
        The returned DataFrames provide comprehensive metadata for the specified model, aiding in the creation of detailed and accurate model cards.
    '''
    pd.set_option('display.max_columns', None)
    model_data_df = pd.DataFrame()
    model_exe_df = pd.DataFrame()
    model_input_df = pd.DataFrame()
    model_output_df = pd.DataFrame()

    # get name from id
    modelName = ""
    model_data_df = query.get_all_artifacts_by_ids_list([modelId])
    # if above dataframe is not empty, we have the dataframe for given modelId with full model related details
    if model_data_df.empty:
        return model_data_df, model_exe_df, model_input_df, model_output_df
    # However following check is done, in case, variable 'modelId' is not an ID for model artifact
    modelType = model_data_df['type'].tolist()[0]
    if not modelType == "Model":
        # making model_data_df empty
        model_data_df = pd.DataFrame()
        return model_data_df, model_exe_df, model_input_df, model_output_df


    # extracting modelName
    modelName = model_data_df['name'].tolist()[0]

    # model's executions data with props and custom props
    exe_df = query.get_all_executions_for_artifact(modelName)
    exe_ids = []
    if not exe_df.empty:
        exe_df.drop(columns=['execution_type_name', 'execution_name'], inplace=True)
        exe_ids = exe_df['execution_id'].tolist()


    if not exe_ids:
         return model_data_df, model_exe_df, model_input_df, model_output_df
    model_exe_df = query.get_all_executions_by_ids_list(exe_ids)
    model_exe_df.drop(columns=['Git_Start_Commit', 'Git_End_Commit'], inplace=True)

    in_art_ids =  []
    # input artifacts
    # it is usually not a good practice to use functions starting with _ outside of the file they are defined .. should i change??
    in_art_ids.extend(query._get_input_artifacts(exe_ids))
    if modelId in in_art_ids:
        in_art_ids.remove(modelId)
    model_input_df = query.get_all_artifacts_by_ids_list(in_art_ids)

    out_art_ids = []
    # output artifacts
    out_art_ids.extend(query._get_output_artifacts(exe_ids))
    if modelId in out_art_ids:
        out_art_ids.remove(modelId)
    model_output_df = query.get_all_artifacts_by_ids_list(out_art_ids)

    return model_data_df, model_exe_df, model_input_df, model_output_df


def get_executions(query: CmfQuery, pipeline_name, exe_ids) -> pd.DataFrame:
    '''
    Args:
     pipeline_name: name of the pipeline.
     exe_ids: list of execution ids.

    Returns:
     returns dataframe of executions using execution_ids.
    '''
    df = pd.DataFrame()
    executions = query.get_all_executions_by_ids_list(exe_ids)
    df = pd.concat([df, executions], sort=True, ignore_index=True)
    return df


def get_all_exe_ids(query: CmfQuery, pipeline_name: str = None) -> t.Dict[str, pd.DataFrame]:
    '''
    Returns:
    returns a dictionary which has pipeline_name as key and dataframe which includes {id,Execution_uuid,Context_Type,Context_id} as value.
    '''
    execution_ids = {}
    executions = pd.DataFrame()    # df is emptied to store execution ids for next pipeline.
    if pipeline_name:
        executions = query.get_all_executions_in_pipeline(pipeline_name)
        if not executions.empty:
            execution_ids[pipeline_name] = executions[['id', 'Context_Type', 'Execution_uuid', 'Context_ID']]
        else:
            execution_ids[pipeline_name] = pd.DataFrame()
    else:
        names = query.get_pipeline_names()
        for name in names:
            executions = pd.DataFrame()    # df is emptied to store execution ids for next pipeline.
            executions = query.get_all_executions_in_pipeline(name)
            # check if df is empty return just pipeline_name: {}
            # if df is not empty return dictionary with pipeline_name as key
            # and df with id, context_type, uuid, context_ID as value.
            if not executions.empty:
                execution_ids[name] = executions[['id', 'Context_Type', 'Execution_uuid', 'Context_ID']]
            else:
                execution_ids[name] = pd.DataFrame()
    return execution_ids

def get_all_artifact_ids(query: CmfQuery, execution_ids, pipeline_name: str = None) -> t.Dict[str, t.Dict[str, pd.DataFrame]]:
    # following is a dictionary of dictionaries

    # First level dictionary key is pipeline_name
    # First level dicitonary value is nested dictionary
    # Nested dictionary key is type i.e. Dataset, Model, etc.
    # Nested dictionary value is a pandas df with id and artifact name
    artifact_ids = {}
    artifacts = pd.DataFrame()
    if pipeline_name:
        if not execution_ids.get(pipeline_name).empty:
            exe_ids = execution_ids[pipeline_name]['id'].tolist()
            artifacts = query.get_all_artifacts_for_executions(exe_ids)
            #acknowledging pipeline exist even if df is empty. 
            if artifacts.empty:
                artifact_ids[pipeline_name] = pd.DataFrame()   # { pipeline_name: {empty df} }
            else:
                artifact_ids[pipeline_name] = {}
                for art_type in artifacts['type']:
                    filtered_values = artifacts.loc[artifacts['type'] == art_type, ['id', 'name']]
                    artifact_ids[pipeline_name][art_type] = filtered_values
        # if execution_ids is empty then create dictionary with key as pipeline name
        # and value as empty df
        else:
            artifact_ids[pipeline_name] = pd.DataFrame()
    else:
        names = query.get_pipeline_names()
        for name in names:
            if not execution_ids.get(name).empty:
                exe_ids = execution_ids[name]['id'].tolist()
                artifacts = query.get_all_artifacts_for_executions(exe_ids)
                #acknowledging pipeline exist even if df is empty. 
                if artifacts.empty:
                    artifact_ids[name] = pd.DataFrame()   # { pipeline_name: {empty df} }
                else:
                    artifact_ids[name] = {}
                    for art_type in artifacts['type']:
                        filtered_values = artifacts.loc[artifacts['type'] == art_type, ['id', 'name']]
                        artifact_ids[name][art_type] = filtered_values
            # if execution_ids is empty then create dictionary with key as pipeline name
            # and value as empty df
            else:
                artifact_ids[name] = pd.DataFrame()
    return artifact_ids


def get_artifacts(query: CmfQuery, pipeline_name, art_type, artifact_ids):
    df = pd.DataFrame()
    if (query.get_pipeline_id(pipeline_name) != -1):
        df = query.get_all_artifacts_by_ids_list(artifact_ids)
        if len(df) == 0:
            return
        df = df.drop_duplicates()
        art_names = df['name'].tolist()
        name_dict = {}
        name_list = []
        exec_type_name_list = []
        exe_type_name = pd.DataFrame()
        for name in art_names:
            executions = query.get_all_executions_for_artifact(name)
            exe_type_name = pd.concat([exe_type_name, executions], ignore_index=True)
            execution_type_name = exe_type_name["execution_type_name"].drop_duplicates().tolist()
            execution_type_name = [str(element).split('"')[1] for element in execution_type_name]
            execution_type_name_str = ',\n '.join(map(str, execution_type_name))
            name_list.append(name)
            exec_type_name_list.append(execution_type_name_str)
        name_dict['name'] = name_list
        name_dict['execution_type_name'] = exec_type_name_list
        name_df = pd.DataFrame(name_dict)
        merged_df = df.merge(name_df, on='name', how='left')
        merged_df['name'] = merged_df['name'].apply(lambda x: x.split(':')[0] if ':' in x else x)
        merged_df = merged_df.loc[merged_df["type"] == art_type]
        result = merged_df.to_json(orient="records")
        tempout = json.loads(result)
        return tempout

def get_artifact_types(query: CmfQuery) -> t.List[str]:
    artifact_types = query.get_all_artifact_types()
    return artifact_types

def create_unique_executions(query: CmfQuery, req_info) -> str:
    """
    Creates list of unique executions by checking if they already exist on server or not.
    locking is introduced lock to avoid data corruption on server, 
    when multiple similar pipelines pushed on server at same time.
    Args:
        query (CmfQuery): The CmfQuery object.
        req_info (dict): A dictionary containing the request information.
    Returns:
       str: A status message indicating the result of the operation:
            - "exists": Execution already exists on the CMF server.
            - "success": Execution successfully pushed to the CMF server.
            - "invalid_json_payload": If the JSON payload is invalid or incorrectly formatted.
            - "pipeline_not_exist": If the provided pipeline name does not match the one in the payload. 
    """
    mlmd_data = json.loads(req_info["json_payload"])
    # Ensure the pipeline name in req_info matches the one in the JSON payload to maintain data integrity
    pipelines = mlmd_data.get("Pipeline", []) # Extract "Pipeline" list, default to empty list if missing
    if not pipelines:
        return "invalid_json_payload"  # No pipelines found in payload
    pipeline = pipelines[0]
    pipeline_name = pipeline.get("name")  # Extract pipeline name, use .get() to avoid KeyError
    if not pipeline_name:
        return "invalid_json_payload"  # Missing pipeline name
    req_pipeline_name = req_info["pipeline_name"]
    if req_pipeline_name != pipeline_name:
        return "pipeline_not_exist"  # Mismatch between provided pipeline name and payload
    executions_server = []
    list_executions_exists = []
    if os.path.exists("/cmf-server/data/postgres_data"):
        executions = query.get_all_executions_in_pipeline(pipeline_name)
        for i in executions.index:
            for uuid in executions['Execution_uuid'][i].split(","):
                executions_server.append(uuid)
        executions_client = []
        for i in mlmd_data['Pipeline'][0]["stages"]:  # checks if given execution_id present in mlmd
            for j in i["executions"]:
                if j['name'] != "": #If executions have name , they are reusable executions
                    continue       #which needs to be merged in irrespective of whether already
                                #present or not so that new artifacts associated with it gets in.
                if 'Execution_uuid' in j['properties']:
                    for uuid in j['properties']['Execution_uuid'].split(","):
                        executions_client.append(uuid)
                else:
                    # mlmd push is failed here
                    status="version_update"
                    return status
        if executions_server != []:
            list_executions_exists = list(set(executions_client).intersection(set(executions_server)))
        for i in mlmd_data["Pipeline"]:
            for stage in i['stages']:
                for cmf_exec in stage['executions'][:]:
                    uuids = cmf_exec["properties"]["Execution_uuid"].split(",")
                    for uuid in uuids:
                        if uuid in list_executions_exists:
                            stage['executions'].remove(cmf_exec)
        
        for i in mlmd_data["Pipeline"]:
            i['stages']=[stage for stage in i['stages'] if stage['executions']!=[]]
            
    for i in mlmd_data["Pipeline"]:
        if len(i['stages']) == 0 :
            status="exists"
        else:
            cmf_merger.parse_json_to_mlmd(
                json.dumps(mlmd_data), "", "push", req_info["exec_uuid"]
            )
            status='success'

    return status


def get_mlmd_from_server(query: CmfQuery, pipeline_name: str, exec_uuid: str, dict_of_exe_ids: dict):
    """
    Retrieves metadata from the server for a given pipeline and execution UUID.

    Args:
        query (CmfQuery): The CmfQuery object.
        pipeline_name (str): The name of the pipeline.
        exec_uuid (str): The execution UUID.
        dict_of_exe_ids (dict): A dictionary containing execution IDs for pipelines.

    Returns:
        json_payload (str or None): The metadata in JSON format if found, "no_exec_uuid" if the execution UUID is not found, or None if the pipeline name is not available.
    """
    json_payload = None
    flag=False
    if(query.get_pipeline_id(pipeline_name)!=-1):  # checks if pipeline name is available in mlmd
        if exec_uuid != None:
            dict_of_exe_ids = dict_of_exe_ids[pipeline_name]
            for index, row in dict_of_exe_ids.iterrows():
                exec_uuid_list = row['Execution_uuid'].split(",")
                if exec_uuid in exec_uuid_list:
                    flag=True
                    break
            if not flag:
                json_payload = "no_exec_uuid"
                return json_payload
        json_payload = query.dumptojson(pipeline_name, exec_uuid)
    return json_payload

def get_lineage_data(
        query: CmfQuery, 
        pipeline_name, type,
        dict_of_art_ids,
        dict_of_exe_ids):
    """
    Retrieves lineage data based on the specified type.

    Parameters:
    query (CmfQuery): The CmfQuery object
    pipeline_name (str): The name of the pipeline.
    type (str): The type of lineage data to retrieve. Can be "Artifacts" or "Execution".
    dict_of_art_ids (dict): A dictionary of artifact IDs.
    dict_of_exe_ids (dict): A dictionary of execution IDs.

    Returns:
    dict or list: 
        - If type is "Artifacts", returns a dictionary with nodes and links for artifact lineage.
                lineage_data= {
                    nodes:[],
                    links:[]
                }
        - If type is "Execution", returns a list of execution types for the specified pipeline.
        - Otherwise, returns visualization data for artifact execution.
    """
    if type=="Artifacts":
        lineage_data = query_artifact_lineage_d3force(query, pipeline_name, dict_of_art_ids)
    elif type=="Execution":
        lineage_data = query_list_of_executions(pipeline_name, dict_of_exe_ids)
    else:
<<<<<<< HEAD
        lineage_data = query_visualization_ArtifactExecution(server_store_path, pipeline_name)
    return lineage_data
=======
        lineage_data = query_visualization_ArtifactExecution(query, pipeline_name)
    return lineage_data
>>>>>>> 83605e57
<|MERGE_RESOLUTION|>--- conflicted
+++ resolved
@@ -336,10 +336,5 @@
     elif type=="Execution":
         lineage_data = query_list_of_executions(pipeline_name, dict_of_exe_ids)
     else:
-<<<<<<< HEAD
-        lineage_data = query_visualization_ArtifactExecution(server_store_path, pipeline_name)
-    return lineage_data
-=======
         lineage_data = query_visualization_ArtifactExecution(query, pipeline_name)
-    return lineage_data
->>>>>>> 83605e57
+    return lineage_data