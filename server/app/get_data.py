from cmflib import cmfquery, cmf_merger
import pandas as pd
import json
import os
import typing as t
from fastapi.concurrency import run_in_threadpool
from server.app.query_artifact_lineage_d3force import query_artifact_lineage_d3force
from server.app.query_list_of_executions import query_list_of_executions
import time

# Converts sync functions to async
async def async_api(function_to_async, mlmdfilepath: str, *argv):
    return await run_in_threadpool(function_to_async, mlmdfilepath, *argv)

async def get_model_data(mlmdfilepath, modelId):
    '''
      This function retrieves the necessary model data required for generating a model card.

      Arguments:
        mlmdfilepath (str): The file path to the metadata.
        modelId (int): The ID of the model for which data is required.

      Returns:
        This function returns a tuple of DataFrames containing the following:

        model_data_df (DataFrame): Metadata related to the model itself.
        model_exe_df (DataFrame): Metadata of the executions in which the specified modelId was an input or output.
        model_input_df (DataFrame): Metadata of input artifacts that led to the creation of the model.
        model_output_df (DataFrame): Metadata of artifacts that used the model as an input.
        The returned DataFrames provide comprehensive metadata for the specified model, aiding in the creation of detailed and accurate model cards.
    '''
    query = cmfquery.CmfQuery(mlmdfilepath)
    pd.set_option('display.max_columns', None)
    model_data_df = pd.DataFrame()
    model_exe_df = pd.DataFrame()
    model_input_df = pd.DataFrame()
    model_output_df = pd.DataFrame()

    # get name from id
    modelName = ""
    model_data_df = query.get_all_artifacts_by_ids_list([modelId])
    # if above dataframe is not empty, we have the dataframe for given modelId with full model related details
    if model_data_df.empty:
        return model_data_df, model_exe_df, model_input_df, model_output_df
    # However following check is done, in case, variable 'modelId' is not an ID for model artifact
    modelType = model_data_df['type'].tolist()[0]
    if not modelType == "Model":
        # making model_data_df empty
        model_data_df = pd.DataFrame()
        return model_data_df, model_exe_df, model_input_df, model_output_df


    # extracting modelName
    modelName = model_data_df['name'].tolist()[0]

    # model's executions data with props and custom props
    exe_df = query.get_all_executions_for_artifact(modelName)
    exe_ids = []
    if not exe_df.empty:
        exe_df.drop(columns=['execution_type_name', 'execution_name'], inplace=True)
        exe_ids = exe_df['execution_id'].tolist()


    if not exe_ids:
         return model_data_df, model_exe_df, model_input_df, model_output_df
    model_exe_df = query.get_all_executions_by_ids_list(exe_ids)
    model_exe_df.drop(columns=['Git_Start_Commit', 'Git_End_Commit'], inplace=True)

    in_art_ids =  []
    # input artifacts
    # it is usually not a good practice to use functions starting with _ outside of the file they are defined .. should i change??
    in_art_ids.extend(query._get_input_artifacts(exe_ids))
    if modelId in in_art_ids:
        in_art_ids.remove(modelId)
    model_input_df = query.get_all_artifacts_by_ids_list(in_art_ids)

    out_art_ids = []
    # output artifacts
    out_art_ids.extend(query._get_output_artifacts(exe_ids))
    if modelId in out_art_ids:
        out_art_ids.remove(modelId)
    model_output_df = query.get_all_artifacts_by_ids_list(out_art_ids)

    return model_data_df, model_exe_df, model_input_df, model_output_df


def get_executions(mlmdfilepath: str, pipeline_name, exe_ids) -> pd.DataFrame:
    '''
    Args:
     mlmdfilepath: mlmd file path.
     pipeline_name: name of the pipeline.
     exe_ids: list of execution ids.

    Returns:
     returns dataframe of executions using execution_ids.
    '''

    query = cmfquery.CmfQuery(mlmdfilepath)
    df = pd.DataFrame()
    executions = query.get_all_executions_by_ids_list(exe_ids)
    df = pd.concat([df, executions], sort=True, ignore_index=True)
    return df


def get_all_exe_ids(mlmdfilepath: str, pipeline_name: str = None) -> t.Dict[str, pd.DataFrame]:
    '''
    Returns:
    returns a dictionary which has pipeline_name as key and dataframe which includes {id,Execution_uuid,Context_Type,Context_id} as value.
    '''
    query = cmfquery.CmfQuery(mlmdfilepath)
    execution_ids = {}
    executions = pd.DataFrame()    # df is emptied to store execution ids for next pipeline.
    if pipeline_name:
        executions = query.get_all_executions_in_pipeline(pipeline_name)
        if not executions.empty:
            execution_ids[pipeline_name] = executions[['id', 'Context_Type', 'Execution_uuid', 'Context_ID']]
        else:
            execution_ids[pipeline_name] = pd.DataFrame()
    else:
        names = query.get_pipeline_names()
        for name in names:
            executions = pd.DataFrame()    # df is emptied to store execution ids for next pipeline.
            executions = query.get_all_executions_in_pipeline(name)
            # check if df is empty return just pipeline_name: {}
            # if df is not empty return dictionary with pipeline_name as key
            # and df with id, context_type, uuid, context_ID as value.
            if not executions.empty:
                execution_ids[name] = executions[['id', 'Context_Type', 'Execution_uuid', 'Context_ID']]
            else:
                execution_ids[name] = pd.DataFrame()
    return execution_ids


def get_all_artifact_ids(mlmdfilepath: str, execution_ids, pipeline_name: str = None) -> t.Dict[str, t.Dict[str, pd.DataFrame]]:
    # following is a dictionary of dictionaries
    # First level dictionary key is pipeline_name
    # First level dicitonary value is nested dictionary
    # Nested dictionary key is type i.e. Dataset, Model, etc.
    # Nested dictionary value is a pandas df with id and artifact name
    artifact_ids = {}
    query = cmfquery.CmfQuery(mlmdfilepath)
    artifacts = pd.DataFrame()
    if pipeline_name:
        if not execution_ids.get(pipeline_name).empty:
            exe_ids = execution_ids[pipeline_name]['id'].tolist()
            artifacts = query.get_all_artifacts_for_executions(exe_ids)
            #acknowledging pipeline exist even if df is empty. 
            if artifacts.empty:
                artifact_ids[pipeline_name] = pd.DataFrame()   # { pipeline_name: {empty df} }
            else:
                artifact_ids[pipeline_name] = {}
                for art_type in artifacts['type']:
                    filtered_values = artifacts.loc[artifacts['type'] == art_type, ['id', 'name']]
                    artifact_ids[pipeline_name][art_type] = filtered_values
        # if execution_ids is empty then create dictionary with key as pipeline name
        # and value as empty df
        else:
            artifact_ids[pipeline_name] = pd.DataFrame()
    else:
        names = query.get_pipeline_names()
        for name in names:
            if not execution_ids.get(name).empty:
                exe_ids = execution_ids[name]['id'].tolist()
                artifacts = query.get_all_artifacts_for_executions(exe_ids)
                #acknowledging pipeline exist even if df is empty. 
                if artifacts.empty:
                    artifact_ids[name] = pd.DataFrame()   # { pipeline_name: {empty df} }
                else:
                    artifact_ids[name] = {}
                    for art_type in artifacts['type']:
                        filtered_values = artifacts.loc[artifacts['type'] == art_type, ['id', 'name']]
                        artifact_ids[name][art_type] = filtered_values
            # if execution_ids is empty then create dictionary with key as pipeline name
            # and value as empty df
            else:
                artifact_ids[name] = pd.DataFrame()
    return artifact_ids

def get_artifacts(mlmdfilepath, pipeline_name, art_type, artifact_ids):
    query = cmfquery.CmfQuery(mlmdfilepath)
    df = pd.DataFrame()
    if (query.get_pipeline_id(pipeline_name) != -1):
        df = query.get_all_artifacts_by_ids_list(artifact_ids)
        if len(df) == 0:
            return
        df = df.drop_duplicates()
        art_names = df['name'].tolist()
        name_dict = {}
        name_list = []
        exec_type_name_list = []
        exe_type_name = pd.DataFrame()
        for name in art_names:
            executions = query.get_all_executions_for_artifact(name)
            exe_type_name = pd.concat([exe_type_name, executions], ignore_index=True)
            execution_type_name = exe_type_name["execution_type_name"].drop_duplicates().tolist()
            execution_type_name = [str(element).split('"')[1] for element in execution_type_name]
            execution_type_name_str = ',\n '.join(map(str, execution_type_name))
            name_list.append(name)
            exec_type_name_list.append(execution_type_name_str)
        name_dict['name'] = name_list
        name_dict['execution_type_name'] = exec_type_name_list
        name_df = pd.DataFrame(name_dict)
        merged_df = df.merge(name_df, on='name', how='left')
        merged_df['name'] = merged_df['name'].apply(lambda x: x.split(':')[0] if ':' in x else x)
        merged_df = merged_df.loc[merged_df["type"] == art_type]
        result = merged_df.to_json(orient="records")
        tempout = json.loads(result)
        return tempout

def get_artifact_types(mlmdfilepath) -> t.List[str]:
    query = cmfquery.CmfQuery(mlmdfilepath)
    artifact_types = query.get_all_artifact_types()
    return artifact_types


<<<<<<< HEAD
def identify_existing_and_new_executions(path: str, mlmd_data: dict, pipeline_name: str) -> t.Tuple[list, list]:
    """
    Identify existing and new executions by comparing server MLMD data with client MLMD data.

    Args:
        path (str): Path to the MLMD file.
        mlmd_data (dict): MLMD data in dictionary format.
        pipeline_name (str): The name of the pipeline.

    Returns:
        tuple: A tuple containing two lists:
            - List of existing execution UUIDs.
            - List of new execution UUIDs.
    """
    existing_executions = []
    new_executions = []

    if os.path.exists(path):
        query = cmfquery.CmfQuery(path)
        executions = query.get_all_executions_in_pipeline(pipeline_name)

        # Collect all execution UUIDs from the queried data
        for i in executions.index:
            for uuid in executions['Execution_uuid'][i].split(","):
                existing_executions.append(uuid)

    # Extract execution UUIDs from the MLMD data payload
    executions_from_req = []
    for stage in mlmd_data['Pipeline'][0]["stages"]:
        for execution in stage["executions"]:
            if execution['name'] != "":
                continue
            if 'Execution_uuid' in execution['properties']:
                for uuid in execution['properties']['Execution_uuid'].split(","):
                    executions_from_req.append(uuid)

    # Identify new executions
    new_executions = list(set(executions_from_req) - set(existing_executions))

    return existing_executions, new_executions


def create_unique_executions(path: str, req_info: str, cmd: str, exe_uuid: str) -> str:
    """
    Creates a list of unique executions by checking if they already exist on the server or not.

    Args:
        path (str): Path to the MLMD file.
        req_info (str): Contains MLMD data.
        cmd (str): The command being executed, either "push" or "pull."
        exe_uuid (str, optional): User-provided execution UUID.

    Returns:
        str: A status message indicating the result of the operation.
    """
    mlmd_data = json.loads(req_info)
    pipeline_name = mlmd_data["Pipeline"][0]["name"]

    # Identify existing and new executions
    existing_executions, new_executions = identify_existing_and_new_executions(path, mlmd_data, pipeline_name)

    if not new_executions:
        return "exists"

    # Remove already existing executions from the data
    for pipeline in mlmd_data["Pipeline"]:
        for stage in pipeline['stages']:
            stage['executions'] = [
                cmf_exec for cmf_exec in stage['executions']
                if cmf_exec["properties"]["Execution_uuid"] in new_executions
            ]

    # Remove empty stages
    for pipeline in mlmd_data["Pipeline"]:
        pipeline['stages'] = [stage for stage in pipeline['stages'] if stage['executions']]

    # Determine if data remains to push/pull
    for pipeline in mlmd_data["Pipeline"]:
        if len(pipeline['stages']) == 0:
            return "exists"
        else:
            cmf_merger.parse_json_to_mlmd(
                json.dumps(mlmd_data), path, cmd, exe_uuid
            )
            return "success"


=======
>>>>>>> 4e8fa74f
def get_mlmd_from_server(server_store_path: str, pipeline_name: str, exec_uuid: str, dict_of_exe_ids: dict):
    """
    Retrieves metadata from the server for a given pipeline and execution UUID.

    Args:
        server_store_path (str): The path to the server store.
        pipeline_name (str): The name of the pipeline.
        exec_uuid (str): The execution UUID.
        dict_of_exe_ids (dict): A dictionary containing execution IDs for pipelines.

    Returns:
        json_payload (str or None): The metadata in JSON format if found, "no_exec_uuid" if the execution UUID is not found, or None if the pipeline name is not available.
    """
    query = cmfquery.CmfQuery(server_store_path)
    json_payload = None
    flag=False
    if(pipeline_name in query.get_pipeline_names()):  # checks if pipeline name is available in mlmd
        if exec_uuid != None:
            dict_of_exe_ids = dict_of_exe_ids[pipeline_name]
            for index, row in dict_of_exe_ids.iterrows():
                exec_uuid_list = row['Execution_uuid'].split(",")
                if exec_uuid in exec_uuid_list:
                    flag=True
                    break
            if not flag:
                json_payload = "no_exec_uuid"
                return json_payload
        json_payload = query.dumptojson(pipeline_name, exec_uuid)
    return json_payload

def get_lineage_data(
        server_store_path, 
        pipeline_name, type,
        dict_of_art_ids,
        dict_of_exe_ids):
    """
    Retrieves lineage data based on the specified type.

    Parameters:
    server_store_path (str): The path to the server store.
    pipeline_name (str): The name of the pipeline.
    type (str): The type of lineage data to retrieve. Can be "Artifacts" or "Execution".
    dict_of_art_ids (dict): A dictionary of artifact IDs.
    dict_of_exe_ids (dict): A dictionary of execution IDs.

    Returns:
    dict or list: 
        - If type is "Artifacts", returns a dictionary with nodes and links for artifact lineage.
                lineage_data= {
                    nodes:[],
                    links:[]
                }
        - If type is "Execution", returns a list of execution types for the specified pipeline.
        - Otherwise, returns visualization data for artifact execution.
    """
    if type=="Artifacts":
        lineage_data = query_artifact_lineage_d3force(server_store_path, pipeline_name, dict_of_art_ids)
    elif type=="Execution":
        lineage_data = query_list_of_executions(server_store_path, pipeline_name, dict_of_art_ids, dict_of_exe_ids)
    else:
        lineage_data = query_visualization_ArtifactExecution(server_store_path, pipeline_name)
    return lineage_data

def get_unique_executions(server_store_path: str, client_mlmd_json: str) -> list:
    """
    Get unique executions from the server MLMD data that are not present in the client MLMD data.

    Args:
        server_store_path (str): The path to the server MLMD store.
        client_mlmd_json (str): JSON string of the client MLMD data.
        pipeline_name (str): The name of the pipeline.

    Returns:
        list: A list of unique executions with Execution_uuid and utc_time in epoch format.
    """
    mlmd_data = json.loads(client_mlmd_json)
    pipeline_name = mlmd_data["Pipeline"][0]["name"]

    # Use identify_existing_and_new_executions to find new executions
    _, new_executions = identify_existing_and_new_executions(server_store_path, mlmd_data, pipeline_name)

    # Extract details of unique executions
    unique_executions = []
    for stage in mlmd_data["Pipeline"][0]["stages"]:
        for execution in stage["executions"]:
            if execution["properties"]["Execution_uuid"] in new_executions:
                utc_time_epoch = int(time.time() * 1000)
                unique_executions.append({
                    "Execution_uuid": execution["properties"]["Execution_uuid"],
                    "last_sync_time": utc_time_epoch
                })

    return unique_executions
<|MERGE_RESOLUTION|>--- conflicted
+++ resolved
@@ -6,7 +6,6 @@
 from fastapi.concurrency import run_in_threadpool
 from server.app.query_artifact_lineage_d3force import query_artifact_lineage_d3force
 from server.app.query_list_of_executions import query_list_of_executions
-import time
 
 # Converts sync functions to async
 async def async_api(function_to_async, mlmdfilepath: str, *argv):
@@ -213,96 +212,6 @@
     return artifact_types
 
 
-<<<<<<< HEAD
-def identify_existing_and_new_executions(path: str, mlmd_data: dict, pipeline_name: str) -> t.Tuple[list, list]:
-    """
-    Identify existing and new executions by comparing server MLMD data with client MLMD data.
-
-    Args:
-        path (str): Path to the MLMD file.
-        mlmd_data (dict): MLMD data in dictionary format.
-        pipeline_name (str): The name of the pipeline.
-
-    Returns:
-        tuple: A tuple containing two lists:
-            - List of existing execution UUIDs.
-            - List of new execution UUIDs.
-    """
-    existing_executions = []
-    new_executions = []
-
-    if os.path.exists(path):
-        query = cmfquery.CmfQuery(path)
-        executions = query.get_all_executions_in_pipeline(pipeline_name)
-
-        # Collect all execution UUIDs from the queried data
-        for i in executions.index:
-            for uuid in executions['Execution_uuid'][i].split(","):
-                existing_executions.append(uuid)
-
-    # Extract execution UUIDs from the MLMD data payload
-    executions_from_req = []
-    for stage in mlmd_data['Pipeline'][0]["stages"]:
-        for execution in stage["executions"]:
-            if execution['name'] != "":
-                continue
-            if 'Execution_uuid' in execution['properties']:
-                for uuid in execution['properties']['Execution_uuid'].split(","):
-                    executions_from_req.append(uuid)
-
-    # Identify new executions
-    new_executions = list(set(executions_from_req) - set(existing_executions))
-
-    return existing_executions, new_executions
-
-
-def create_unique_executions(path: str, req_info: str, cmd: str, exe_uuid: str) -> str:
-    """
-    Creates a list of unique executions by checking if they already exist on the server or not.
-
-    Args:
-        path (str): Path to the MLMD file.
-        req_info (str): Contains MLMD data.
-        cmd (str): The command being executed, either "push" or "pull."
-        exe_uuid (str, optional): User-provided execution UUID.
-
-    Returns:
-        str: A status message indicating the result of the operation.
-    """
-    mlmd_data = json.loads(req_info)
-    pipeline_name = mlmd_data["Pipeline"][0]["name"]
-
-    # Identify existing and new executions
-    existing_executions, new_executions = identify_existing_and_new_executions(path, mlmd_data, pipeline_name)
-
-    if not new_executions:
-        return "exists"
-
-    # Remove already existing executions from the data
-    for pipeline in mlmd_data["Pipeline"]:
-        for stage in pipeline['stages']:
-            stage['executions'] = [
-                cmf_exec for cmf_exec in stage['executions']
-                if cmf_exec["properties"]["Execution_uuid"] in new_executions
-            ]
-
-    # Remove empty stages
-    for pipeline in mlmd_data["Pipeline"]:
-        pipeline['stages'] = [stage for stage in pipeline['stages'] if stage['executions']]
-
-    # Determine if data remains to push/pull
-    for pipeline in mlmd_data["Pipeline"]:
-        if len(pipeline['stages']) == 0:
-            return "exists"
-        else:
-            cmf_merger.parse_json_to_mlmd(
-                json.dumps(mlmd_data), path, cmd, exe_uuid
-            )
-            return "success"
-
-
-=======
->>>>>>> 4e8fa74f
 def get_mlmd_from_server(server_store_path: str, pipeline_name: str, exec_uuid: str, dict_of_exe_ids: dict):
     """
     Retrieves metadata from the server for a given pipeline and execution UUID.
@@ -364,35 +273,4 @@
         lineage_data = query_list_of_executions(server_store_path, pipeline_name, dict_of_art_ids, dict_of_exe_ids)
     else:
         lineage_data = query_visualization_ArtifactExecution(server_store_path, pipeline_name)
-    return lineage_data
-
-def get_unique_executions(server_store_path: str, client_mlmd_json: str) -> list:
-    """
-    Get unique executions from the server MLMD data that are not present in the client MLMD data.
-
-    Args:
-        server_store_path (str): The path to the server MLMD store.
-        client_mlmd_json (str): JSON string of the client MLMD data.
-        pipeline_name (str): The name of the pipeline.
-
-    Returns:
-        list: A list of unique executions with Execution_uuid and utc_time in epoch format.
-    """
-    mlmd_data = json.loads(client_mlmd_json)
-    pipeline_name = mlmd_data["Pipeline"][0]["name"]
-
-    # Use identify_existing_and_new_executions to find new executions
-    _, new_executions = identify_existing_and_new_executions(server_store_path, mlmd_data, pipeline_name)
-
-    # Extract details of unique executions
-    unique_executions = []
-    for stage in mlmd_data["Pipeline"][0]["stages"]:
-        for execution in stage["executions"]:
-            if execution["properties"]["Execution_uuid"] in new_executions:
-                utc_time_epoch = int(time.time() * 1000)
-                unique_executions.append({
-                    "Execution_uuid": execution["properties"]["Execution_uuid"],
-                    "last_sync_time": utc_time_epoch
-                })
-
-    return unique_executions
+    return lineage_data