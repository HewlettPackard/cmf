--- conflicted
+++ resolved
@@ -77,14 +77,8 @@
                 if j['name'] != "":#If executions have name , they are reusable executions                        
                     continue       #which needs to be merged in irrespective of whether already 
                                    #present or not so that new artifacts associated with it gets in.
-<<<<<<< HEAD
                 for uuid in j['properties']['Execution_uuid'].split(","):
                     executions_client.append(uuid)
-        print(executions_client)
-        print(executions_server)
-=======
-                executions_client.append(j['properties']['Context_Type'])
->>>>>>> a1e4bc72
         if executions_server != []:
             list_executions_exists = list(set(executions_client).intersection(set(executions_server)))
         print(list_executions_exists)
