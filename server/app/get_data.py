--- conflicted
+++ resolved
@@ -7,10 +7,10 @@
 from fastapi.concurrency import run_in_threadpool
 from server.app.query_artifact_lineage_d3force import query_artifact_lineage_d3force
 from server.app.query_list_of_executions import query_list_of_executions
-<<<<<<< HEAD
-
-=======
->>>>>>> 883fc3eb
+
+#Converts sync functions to async
+async def async_api(function_to_async, mlmdfilepath: str, *argv):
+    return await run_in_threadpool(function_to_async, mlmdfilepath, *argv)
 
 async def get_model_data(query: CmfQuery, modelId: int):
     '''
@@ -81,16 +81,8 @@
 
     return model_data_df, model_exe_df, model_input_df, model_output_df
 
-<<<<<<< HEAD
-
-async def get_executions(query: CmfQuery, pipeline_name, exe_ids):
-=======
-#Converts sync functions to async
-async def async_api(function_to_async, mlmdfilepath: str, *argv):
-    return await run_in_threadpool(function_to_async, mlmdfilepath, *argv)
-
-def get_executions(mlmdfilepath: str, pipeline_name, exe_ids) -> pd.DataFrame:
->>>>>>> 883fc3eb
+
+def get_executions(query: CmfQuery, pipeline_name, exe_ids) -> pd.DataFrame:
     '''
     Args:
      pipeline_name: name of the pipeline.
@@ -99,22 +91,13 @@
     Returns:
      returns dataframe of executions using execution_ids.
     '''
-<<<<<<< HEAD
-=======
-
-    query = cmfquery.CmfQuery(mlmdfilepath)
->>>>>>> 883fc3eb
     df = pd.DataFrame()
     executions = query.get_all_executions_by_ids_list(exe_ids)
     df = pd.concat([df, executions], sort=True, ignore_index=True)
     return df
 
 
-<<<<<<< HEAD
-async def get_all_exe_ids(query: CmfQuery, pipeline_name: str = None):
-=======
-def get_all_exe_ids(mlmdfilepath: str, pipeline_name: str = None) -> t.Dict[str, pd.DataFrame]:
->>>>>>> 883fc3eb
+def get_all_exe_ids(query: CmfQuery, pipeline_name: str = None) -> t.Dict[str, pd.DataFrame]:
     '''
     Returns:
     returns a dictionary which has pipeline_name as key and dataframe which includes {id,Execution_uuid,Context_Type,Context_id} as value.
@@ -141,12 +124,7 @@
                 execution_ids[name] = pd.DataFrame()
     return execution_ids
 
-<<<<<<< HEAD
-async def get_all_artifact_ids(query: CmfQuery, execution_ids, pipeline_name: str = None):
-=======
-
-def get_all_artifact_ids(mlmdfilepath: str, execution_ids, pipeline_name: str = None) -> t.Dict[str, t.Dict[str, pd.DataFrame]]:
->>>>>>> 883fc3eb
+def get_all_artifact_ids(query: CmfQuery, execution_ids, pipeline_name: str = None) -> t.Dict[str, t.Dict[str, pd.DataFrame]]:
     # following is a dictionary of dictionaries
 
     # First level dictionary key is pipeline_name
@@ -191,13 +169,8 @@
                 artifact_ids[name] = pd.DataFrame()
     return artifact_ids
 
-<<<<<<< HEAD
-
-async def get_artifacts(query: CmfQuery, pipeline_name, art_type, artifact_ids):
-=======
-def get_artifacts(mlmdfilepath, pipeline_name, art_type, artifact_ids):
-    query = cmfquery.CmfQuery(mlmdfilepath)
->>>>>>> 883fc3eb
+
+def get_artifacts(query: CmfQuery, pipeline_name, art_type, artifact_ids):
     df = pd.DataFrame()
     if (query.get_pipeline_id(pipeline_name) != -1):
         df = query.get_all_artifacts_by_ids_list(artifact_ids)
@@ -227,19 +200,11 @@
         tempout = json.loads(result)
         return tempout
 
-<<<<<<< HEAD
-def get_artifact_types(query: CmfQuery):
+def get_artifact_types(query: CmfQuery) -> t.List[str]:
     artifact_types = query.get_all_artifact_types()
     return artifact_types
 
-async def create_unique_executions(req_info, query: CmfQuery):
-=======
-def get_artifact_types(mlmdfilepath) -> t.List[str]:
-    query = cmfquery.CmfQuery(mlmdfilepath)
-    artifact_types = query.get_all_artifact_types()
-    return artifact_types
-
-def create_unique_executions(server_store_path, req_info) -> str:
+async def create_unique_executions(req_info, query: CmfQuery) -> str:
     """
     Creates list of unique executions by checking if they already exist on server or not.
     locking is introduced lock to avoid data corruption on server, 
@@ -251,7 +216,6 @@
            "exists": if execution already exists on cmf-server
            "success": execution pushed successfully on cmf-server 
     """
->>>>>>> 883fc3eb
     mlmd_data = json.loads(req_info["json_payload"])
     pipelines = mlmd_data["Pipeline"]
     pipeline = pipelines[0]
@@ -304,13 +268,8 @@
     return status
 
 
-<<<<<<< HEAD
-async def get_mlmd_from_server(query: CmfQuery, pipeline_name: str, exec_id: str):
+def get_mlmd_from_server(query: CmfQuery, pipeline_name: str, exec_id: str):
     execution_flag = 0
-=======
-def get_mlmd_from_server(server_store_path: str, pipeline_name: str, exec_id: str):
-    query = cmfquery.CmfQuery(server_store_path)
->>>>>>> 883fc3eb
     json_payload = None
     df = pd.DataFrame()
     if(query.get_pipeline_id(pipeline_name)!=-1):  # checks if pipeline name is available in mlmd
@@ -323,12 +282,8 @@
         json_payload = query.dumptojson(pipeline_name, exec_id)
     return json_payload
 
-<<<<<<< HEAD
-
-async def get_lineage_data(query: CmfQuery, pipeline_name,type, dict_of_art_ids, dict_of_exe_ids):
-=======
-def get_lineage_data(server_store_path,pipeline_name,type,dict_of_art_ids,dict_of_exe_ids):
->>>>>>> 883fc3eb
+
+def get_lineage_data(query: CmfQuery, pipeline_name,type, dict_of_art_ids, dict_of_exe_ids):
     if type=="Artifacts":
         lineage_data = query_artifact_lineage_d3force(query, pipeline_name, dict_of_art_ids)
         '''
