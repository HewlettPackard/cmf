from cmflib import cmf_merger
from cmflib.cmfquery import CmfQuery
import pandas as pd
import json
import os
import typing as t
from fastapi.concurrency import run_in_threadpool
from server.app.query_artifact_lineage_d3force import query_artifact_lineage_d3force
from server.app.query_list_of_executions import query_list_of_executions


#Converts sync functions to async
async def async_api(function_to_async, query: CmfQuery, *argv):
    return await run_in_threadpool(function_to_async, query, *argv)

async def get_model_data(query: CmfQuery, modelId: int):
    '''
      This function retrieves the necessary model data required for generating a model card.

      Arguments:
        modelId (int): The ID of the model for which data is required.

      Returns:
        This function returns a tuple of DataFrames containing the following:

        model_data_df (DataFrame): Metadata related to the model itself.
        model_exe_df (DataFrame): Metadata of the executions in which the specified modelId was an input or output.
        model_input_df (DataFrame): Metadata of input artifacts that led to the creation of the model.
        model_output_df (DataFrame): Metadata of artifacts that used the model as an input.
        The returned DataFrames provide comprehensive metadata for the specified model, aiding in the creation of detailed and accurate model cards.
    '''
    pd.set_option('display.max_columns', None)
    model_data_df = pd.DataFrame()
    model_exe_df = pd.DataFrame()
    model_input_df = pd.DataFrame()
    model_output_df = pd.DataFrame()

    # get name from id
    modelName = ""
    model_data_df = query.get_all_artifacts_by_ids_list([modelId])
    # if above dataframe is not empty, we have the dataframe for given modelId with full model related details
    if model_data_df.empty:
        return model_data_df, model_exe_df, model_input_df, model_output_df
    # However following check is done, in case, variable 'modelId' is not an ID for model artifact
    modelType = model_data_df['type'].tolist()[0]
    if not modelType == "Model":
        # making model_data_df empty
        model_data_df = pd.DataFrame()
        return model_data_df, model_exe_df, model_input_df, model_output_df


    # extracting modelName
    modelName = model_data_df['name'].tolist()[0]

    # model's executions data with props and custom props
    exe_df = query.get_all_executions_for_artifact(modelName)
    exe_ids = []
    if not exe_df.empty:
        exe_df.drop(columns=['execution_type_name', 'execution_name'], inplace=True)
        exe_ids = exe_df['execution_id'].tolist()


    if not exe_ids:
         return model_data_df, model_exe_df, model_input_df, model_output_df
    model_exe_df = query.get_all_executions_by_ids_list(exe_ids)
    model_exe_df.drop(columns=['Git_Start_Commit', 'Git_End_Commit'], inplace=True)

    in_art_ids =  []
    # input artifacts
    # it is usually not a good practice to use functions starting with _ outside of the file they are defined .. should i change??
    in_art_ids.extend(query._get_input_artifacts(exe_ids))
    if modelId in in_art_ids:
        in_art_ids.remove(modelId)
    model_input_df = query.get_all_artifacts_by_ids_list(in_art_ids)

    out_art_ids = []
    # output artifacts
    out_art_ids.extend(query._get_output_artifacts(exe_ids))
    if modelId in out_art_ids:
        out_art_ids.remove(modelId)
    model_output_df = query.get_all_artifacts_by_ids_list(out_art_ids)

    return model_data_df, model_exe_df, model_input_df, model_output_df


def get_executions(query: CmfQuery, pipeline_name, exe_ids) -> pd.DataFrame:
    '''
    Args:
     pipeline_name: name of the pipeline.
     exe_ids: list of execution ids.

    Returns:
     returns dataframe of executions using execution_ids.
    '''
    df = pd.DataFrame()
    executions = query.get_all_executions_by_ids_list(exe_ids)
    df = pd.concat([df, executions], sort=True, ignore_index=True)
    return df


def get_all_exe_ids(query: CmfQuery, pipeline_name: t.Optional[str] = None) -> t.Dict[str, pd.DataFrame]:
    '''
    Returns:
    returns a dictionary which has pipeline_name as key and dataframe which includes {id,Execution_uuid,Context_Type,Context_id} as value.
    '''
    execution_ids = {}
    executions = pd.DataFrame()    # df is emptied to store execution ids for next pipeline.
    if pipeline_name:
        executions = query.get_all_executions_in_pipeline(pipeline_name)
        if not executions.empty:
            execution_ids[pipeline_name] = executions[['id', 'Context_Type', 'Execution_uuid', 'Context_ID']]
        else:
            execution_ids[pipeline_name] = pd.DataFrame()
    else:
        names = query.get_pipeline_names()
        for name in names:
            executions = pd.DataFrame()    # df is emptied to store execution ids for next pipeline.
            executions = query.get_all_executions_in_pipeline(name)
            # check if df is empty return just pipeline_name: {}
            # if df is not empty return dictionary with pipeline_name as key
            # and df with id, context_type, uuid, context_ID as value.
            if not executions.empty:
                execution_ids[name] = executions[['id', 'Context_Type', 'Execution_uuid', 'Context_ID']]
            else:
                execution_ids[name] = pd.DataFrame()
    return execution_ids

def get_all_artifact_ids(query: CmfQuery, execution_ids, pipeline_name: t.Optional[str] = None) -> t.Dict[str, t.Dict[str, pd.DataFrame]]:
    # following is a dictionary of dictionaries

    # First level dictionary key is pipeline_name
    # First level dicitonary value is nested dictionary
    # Nested dictionary key is type i.e. Dataset, Model, etc.
    # Nested dictionary value is a pandas df with id and artifact name
    artifact_ids: t.Dict[str, t.Dict[str, pd.DataFrame]] = {}
    artifacts = pd.DataFrame()
    if pipeline_name:
        if not execution_ids.get(pipeline_name).empty:
            exe_ids = execution_ids[pipeline_name]['id'].tolist()
            artifacts = query.get_all_artifacts_for_executions(exe_ids)
            #acknowledging pipeline exist even if df is empty. 
            if artifacts.empty:
                artifact_ids[pipeline_name] = {}   # { pipeline_name: {empty dict} }
            else:
                artifact_ids[pipeline_name] = {}
                for art_type in artifacts['type']:
                    filtered_values = artifacts.loc[artifacts['type'] == art_type, ['id', 'name']]
                    artifact_ids[pipeline_name][art_type] = filtered_values
        # if execution_ids is empty then create dictionary with key as pipeline name
        # and value as empty df
        else:
            artifact_ids[pipeline_name] = {}
    else:
        names = query.get_pipeline_names()
        for name in names:
            if not execution_ids.get(name).empty:
                exe_ids = execution_ids[name]['id'].tolist()
                artifacts = query.get_all_artifacts_for_executions(exe_ids)
                #acknowledging pipeline exist even if df is empty. 
                if artifacts.empty:
                    artifact_ids[name] = {}   # { pipeline_name: {empty dict} }
                else:
                    artifact_ids[name] = {}
                    for art_type in artifacts['type']:
                        filtered_values = artifacts.loc[artifacts['type'] == art_type, ['id', 'name']]
                        artifact_ids[name][art_type] = filtered_values
            # if execution_ids is empty then create dictionary with key as pipeline name
            # and value as empty df
            else:
                artifact_ids[name] = {}
    return artifact_ids


def get_artifacts(query: CmfQuery, pipeline_name, art_type, artifact_ids):
    df = pd.DataFrame()
    if (query.get_pipeline_id(pipeline_name) != -1):
        df = query.get_all_artifacts_by_ids_list(artifact_ids)
        if len(df) == 0:
            return
        df = df.drop_duplicates()
        art_names = df['name'].tolist()
        name_dict = {}
        name_list = []
        exec_type_name_list = []
        exe_type_name = pd.DataFrame()
        for name in art_names:
            executions = query.get_all_executions_for_artifact(name)
            exe_type_name = pd.concat([exe_type_name, executions], ignore_index=True)
            execution_type_name = exe_type_name["execution_type_name"].drop_duplicates().tolist()
            execution_type_name = [str(element).split('"')[1] for element in execution_type_name]
            execution_type_name_str = ',\n '.join(map(str, execution_type_name))
            name_list.append(name)
            exec_type_name_list.append(execution_type_name_str)
        name_dict['name'] = name_list
        name_dict['execution_type_name'] = exec_type_name_list
        name_df = pd.DataFrame(name_dict)
        merged_df = df.merge(name_df, on='name', how='left')
        merged_df['name'] = merged_df['name'].apply(lambda x: x.split(':')[0] if ':' in x else x)
        merged_df = merged_df.loc[merged_df["type"] == art_type]
        result = merged_df.to_json(orient="records")
        tempout = json.loads(result)
        return tempout

def get_artifact_types(query: CmfQuery) -> t.List[str]:
    artifact_types = query.get_all_artifact_types()
    return artifact_types

def create_unique_executions(query: CmfQuery, req_info) -> str:
    """
    Creates list of unique executions by checking if they already exist on server or not.
    locking is introduced lock to avoid data corruption on server, 
    when multiple similar pipelines pushed on server at same time.
    Args:
        query (CmfQuery): The CmfQuery object.
        req_info (dict): A dictionary containing the request information.
    Returns:
       str: A status message indicating the result of the operation:
            - "exists": Execution already exists on the CMF server.
            - "success": Execution successfully pushed to the CMF server.
            - "invalid_json_payload": If the JSON payload is invalid or incorrectly formatted.
            - "pipeline_not_exist": If the provided pipeline name does not match the one in the payload. 
    """
    mlmd_data = json.loads(req_info["json_payload"])
    # Ensure the pipeline name in req_info matches the one in the JSON payload to maintain data integrity
    pipelines = mlmd_data.get("Pipeline", []) # Extract "Pipeline" list, default to empty list if missing
    if not pipelines:
        return "invalid_json_payload"  # No pipelines found in payload
    pipeline = pipelines[0]
    pipeline_name = pipeline.get("name")  # Extract pipeline name, use .get() to avoid KeyError
    if not pipeline_name:
        return "invalid_json_payload"  # Missing pipeline name
    req_pipeline_name = req_info["pipeline_name"]
    if req_pipeline_name != pipeline_name:
        return "pipeline_not_exist"  # Mismatch between provided pipeline name and payload
    executions_server = []
    list_executions_exists = []
    if os.path.exists("/cmf-server/data/postgres_data"):
        executions = query.get_all_executions_in_pipeline(pipeline_name)
        for i in executions.index:
            for uuid in executions['Execution_uuid'][i].split(","):
                executions_server.append(uuid)
        executions_client = []
        for i in mlmd_data['Pipeline'][0]["stages"]:  # checks if given execution_id present in mlmd
            for j in i["executions"]:
                if j['name'] != "": #If executions have name , they are reusable executions
                    continue       #which needs to be merged in irrespective of whether already
                                #present or not so that new artifacts associated with it gets in.
                if 'Execution_uuid' in j['properties']:
                    for uuid in j['properties']['Execution_uuid'].split(","):
                        executions_client.append(uuid)
                else:
                    # mlmd push is failed here
                    status="version_update"
                    return status
        if executions_server != []:
            list_executions_exists = list(set(executions_client).intersection(set(executions_server)))
        for i in mlmd_data["Pipeline"]:
            for stage in i['stages']:
                for cmf_exec in stage['executions'][:]:
                    uuids = cmf_exec["properties"]["Execution_uuid"].split(",")
                    for uuid in uuids:
                        if uuid in list_executions_exists:
                            stage['executions'].remove(cmf_exec)
        
        for i in mlmd_data["Pipeline"]:
            i['stages']=[stage for stage in i['stages'] if stage['executions']!=[]]
            
    for i in mlmd_data["Pipeline"]:
        if len(i['stages']) == 0 :
            status="exists"
        else:
            cmf_merger.parse_json_to_mlmd(
                json.dumps(mlmd_data), "", "push", req_info["exec_uuid"]
            )
            status='success'

    return status


def get_mlmd_from_server(query: CmfQuery, pipeline_name: str, exec_uuid: str, dict_of_exe_ids: dict):
    """
    Retrieves metadata from the server for a given pipeline and execution UUID.

    Args:
        query (CmfQuery): The CmfQuery object.
        pipeline_name (str): The name of the pipeline.
        exec_uuid (str): The execution UUID.
        dict_of_exe_ids (dict): A dictionary containing execution IDs for pipelines.

    Returns:
        json_payload (str or None): The metadata in JSON format if found, "no_exec_uuid" if the execution UUID is not found, or None if the pipeline name is not available.
    """
    json_payload = None
    flag=False
    if(query.get_pipeline_id(pipeline_name)!=-1):  # checks if pipeline name is available in mlmd
        if exec_uuid != None:
            dict_of_exe_ids = dict_of_exe_ids[pipeline_name]
            for key, row in dict_of_exe_ids.items():
                exec_uuid_list = row['Execution_uuid'].split(",")
                if exec_uuid in exec_uuid_list:
                    flag=True
                    break
            if not flag:
                json_payload = "no_exec_uuid"
                return json_payload
        json_payload = query.dumptojson(pipeline_name, exec_uuid)
    return json_payload

def get_lineage_data(
        query: CmfQuery, 
        pipeline_name, type,
        dict_of_art_ids,
        dict_of_exe_ids):
    """
    Retrieves lineage data based on the specified type.

    Parameters:
    query (CmfQuery): The CmfQuery object
    pipeline_name (str): The name of the pipeline.
    type (str): The type of lineage data to retrieve. Can be "Artifacts" or "Execution".
    dict_of_art_ids (dict): A dictionary of artifact IDs.
    dict_of_exe_ids (dict): A dictionary of execution IDs.

    Returns:
    dict or list: 
        - If type is "Artifacts", returns a dictionary with nodes and links for artifact lineage.
                lineage_data= {
                    nodes:[],
                    links:[]
                }
        - If type is "Execution", returns a list of execution types for the specified pipeline.
        - Otherwise, returns visualization data for artifact execution.
    """
    if type=="Artifacts":
        lineage_data = query_artifact_lineage_d3force(query, pipeline_name, dict_of_art_ids)
    elif type=="Execution":
        lineage_data = query_list_of_executions(pipeline_name, dict_of_exe_ids)
    else:
<<<<<<< HEAD
        lineage_data = query_visualization_ArtifactExecution(query, pipeline_name)
=======
        pass
>>>>>>> 8fb724c1
    return lineage_data<|MERGE_RESOLUTION|>--- conflicted
+++ resolved
@@ -336,9 +336,5 @@
     elif type=="Execution":
         lineage_data = query_list_of_executions(pipeline_name, dict_of_exe_ids)
     else:
-<<<<<<< HEAD
-        lineage_data = query_visualization_ArtifactExecution(query, pipeline_name)
-=======
         pass
->>>>>>> 8fb724c1
     return lineage_data