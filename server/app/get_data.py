from cmflib import cmf_merger
from cmflib.cmfquery import CmfQuery
import pandas as pd
import json
import os
import typing as t
from fastapi.concurrency import run_in_threadpool
from server.app.query_artifact_lineage_d3force import query_artifact_lineage_d3force
from server.app.query_list_of_executions import query_list_of_executions


#Converts sync functions to async
async def async_api(function_to_async, query: CmfQuery, *argv):
    return await run_in_threadpool(function_to_async, query, *argv)

async def get_model_data(query: CmfQuery, modelId: int):
    '''
      This function retrieves the necessary model data required for generating a model card.

      Arguments:
        modelId (int): The ID of the model for which data is required.

      Returns:
        This function returns a tuple of DataFrames containing the following:

        model_data_df (DataFrame): Metadata related to the model itself.
        model_exe_df (DataFrame): Metadata of the executions in which the specified modelId was an input or output.
        model_input_df (DataFrame): Metadata of input artifacts that led to the creation of the model.
        model_output_df (DataFrame): Metadata of artifacts that used the model as an input.
        The returned DataFrames provide comprehensive metadata for the specified model, aiding in the creation of detailed and accurate model cards.
    '''
    pd.set_option('display.max_columns', None)
    model_data_df = pd.DataFrame()
    model_exe_df = pd.DataFrame()
    model_input_df = pd.DataFrame()
    model_output_df = pd.DataFrame()

    # get name from id
    modelName = ""
    model_data_df = query.get_all_artifacts_by_ids_list([modelId])
    # if above dataframe is not empty, we have the dataframe for given modelId with full model related details
    if model_data_df.empty:
        return model_data_df, model_exe_df, model_input_df, model_output_df
    # However following check is done, in case, variable 'modelId' is not an ID for model artifact
    modelType = model_data_df['type'].tolist()[0]
    if not modelType == "Model":
        # making model_data_df empty
        model_data_df = pd.DataFrame()
        return model_data_df, model_exe_df, model_input_df, model_output_df


    # extracting modelName
    modelName = model_data_df['name'].tolist()[0]

    # model's executions data with props and custom props
    exe_df = query.get_all_executions_for_artifact(modelName)
    exe_ids = []
    if not exe_df.empty:
        exe_df.drop(columns=['execution_type_name', 'execution_name'], inplace=True)
        exe_ids = exe_df['execution_id'].tolist()


    if not exe_ids:
         return model_data_df, model_exe_df, model_input_df, model_output_df
    model_exe_df = query.get_all_executions_by_ids_list(exe_ids)
    model_exe_df.drop(columns=['Git_Start_Commit', 'Git_End_Commit'], inplace=True)

    in_art_ids =  []
    # input artifacts
    # it is usually not a good practice to use functions starting with _ outside of the file they are defined .. should i change??
    in_art_ids.extend(query._get_input_artifacts(exe_ids))
    if modelId in in_art_ids:
        in_art_ids.remove(modelId)
    model_input_df = query.get_all_artifacts_by_ids_list(in_art_ids)

    out_art_ids = []
    # output artifacts
    out_art_ids.extend(query._get_output_artifacts(exe_ids))
    if modelId in out_art_ids:
        out_art_ids.remove(modelId)
    model_output_df = query.get_all_artifacts_by_ids_list(out_art_ids)

    return model_data_df, model_exe_df, model_input_df, model_output_df


def get_executions(query: CmfQuery, pipeline_name, exe_ids) -> pd.DataFrame:
    '''
    Args:
     pipeline_name: name of the pipeline.
     exe_ids: list of execution ids.

    Returns:
     returns dataframe of executions using execution_ids.
    '''
    df = pd.DataFrame()
    executions = query.get_all_executions_by_ids_list(exe_ids)
    df = pd.concat([df, executions], sort=True, ignore_index=True)
    return df


<<<<<<< HEAD
def get_all_exe_ids(mlmdfilepath: str, pipeline_name: t.Optional[str] = None) -> t.Dict[str, pd.DataFrame]:
=======
def get_all_exe_ids(query: CmfQuery, pipeline_name: str = None) -> t.Dict[str, pd.DataFrame]:
>>>>>>> 83605e57
    '''
    Returns:
    returns a dictionary which has pipeline_name as key and dataframe which includes {id,Execution_uuid,Context_Type,Context_id} as value.
    '''
    execution_ids = {}
    executions = pd.DataFrame()    # df is emptied to store execution ids for next pipeline.
    if pipeline_name:
        executions = query.get_all_executions_in_pipeline(pipeline_name)
        if not executions.empty:
            execution_ids[pipeline_name] = executions[['id', 'Context_Type', 'Execution_uuid', 'Context_ID']]
        else:
            execution_ids[pipeline_name] = pd.DataFrame()
    else:
        names = query.get_pipeline_names()
        for name in names:
            executions = pd.DataFrame()    # df is emptied to store execution ids for next pipeline.
            executions = query.get_all_executions_in_pipeline(name)
            # check if df is empty return just pipeline_name: {}
            # if df is not empty return dictionary with pipeline_name as key
            # and df with id, context_type, uuid, context_ID as value.
            if not executions.empty:
                execution_ids[name] = executions[['id', 'Context_Type', 'Execution_uuid', 'Context_ID']]
            else:
                execution_ids[name] = pd.DataFrame()
    return execution_ids

<<<<<<< HEAD

def get_all_artifact_ids(mlmdfilepath: str, execution_ids, pipeline_name: t.Optional[str] = None) -> t.Dict[str, t.Dict[str, pd.DataFrame]]:
=======
def get_all_artifact_ids(query: CmfQuery, execution_ids, pipeline_name: str = None) -> t.Dict[str, t.Dict[str, pd.DataFrame]]:
>>>>>>> 83605e57
    # following is a dictionary of dictionaries

    # First level dictionary key is pipeline_name
    # First level dicitonary value is nested dictionary
    # Nested dictionary key is type i.e. Dataset, Model, etc.
    # Nested dictionary value is a pandas df with id and artifact name
<<<<<<< HEAD
    artifact_ids: t.Dict[str, t.Dict[str, pd.DataFrame]] = {}
    query = cmfquery.CmfQuery(mlmdfilepath)
=======
    artifact_ids = {}
>>>>>>> 83605e57
    artifacts = pd.DataFrame()
    if pipeline_name:
        if not execution_ids.get(pipeline_name).empty:
            exe_ids = execution_ids[pipeline_name]['id'].tolist()
            artifacts = query.get_all_artifacts_for_executions(exe_ids)
            #acknowledging pipeline exist even if df is empty. 
            if artifacts.empty:
                artifact_ids[pipeline_name] = {}   # { pipeline_name: {empty dict} }
            else:
                artifact_ids[pipeline_name] = {}
                for art_type in artifacts['type']:
                    filtered_values = artifacts.loc[artifacts['type'] == art_type, ['id', 'name']]
                    artifact_ids[pipeline_name][art_type] = filtered_values
        # if execution_ids is empty then create dictionary with key as pipeline name
        # and value as empty df
        else:
            artifact_ids[pipeline_name] = {}
    else:
        names = query.get_pipeline_names()
        for name in names:
            if not execution_ids.get(name).empty:
                exe_ids = execution_ids[name]['id'].tolist()
                artifacts = query.get_all_artifacts_for_executions(exe_ids)
                #acknowledging pipeline exist even if df is empty. 
                if artifacts.empty:
                    artifact_ids[name] = {}   # { pipeline_name: {empty dict} }
                else:
                    artifact_ids[name] = {}
                    for art_type in artifacts['type']:
                        filtered_values = artifacts.loc[artifacts['type'] == art_type, ['id', 'name']]
                        artifact_ids[name][art_type] = filtered_values
            # if execution_ids is empty then create dictionary with key as pipeline name
            # and value as empty df
            else:
                artifact_ids[name] = {}
    return artifact_ids


def get_artifacts(query: CmfQuery, pipeline_name, art_type, artifact_ids):
    df = pd.DataFrame()
    if (query.get_pipeline_id(pipeline_name) != -1):
        df = query.get_all_artifacts_by_ids_list(artifact_ids)
        if len(df) == 0:
            return
        df = df.drop_duplicates()
        art_names = df['name'].tolist()
        name_dict = {}
        name_list = []
        exec_type_name_list = []
        exe_type_name = pd.DataFrame()
        for name in art_names:
            executions = query.get_all_executions_for_artifact(name)
            exe_type_name = pd.concat([exe_type_name, executions], ignore_index=True)
            execution_type_name = exe_type_name["execution_type_name"].drop_duplicates().tolist()
            execution_type_name = [str(element).split('"')[1] for element in execution_type_name]
            execution_type_name_str = ',\n '.join(map(str, execution_type_name))
            name_list.append(name)
            exec_type_name_list.append(execution_type_name_str)
        name_dict['name'] = name_list
        name_dict['execution_type_name'] = exec_type_name_list
        name_df = pd.DataFrame(name_dict)
        merged_df = df.merge(name_df, on='name', how='left')
        merged_df['name'] = merged_df['name'].apply(lambda x: x.split(':')[0] if ':' in x else x)
        merged_df = merged_df.loc[merged_df["type"] == art_type]
        result = merged_df.to_json(orient="records")
        tempout = json.loads(result)
        return tempout

def get_artifact_types(query: CmfQuery) -> t.List[str]:
    artifact_types = query.get_all_artifact_types()
    return artifact_types

def create_unique_executions(query: CmfQuery, req_info) -> str:
    """
    Creates list of unique executions by checking if they already exist on server or not.
    locking is introduced lock to avoid data corruption on server, 
    when multiple similar pipelines pushed on server at same time.
    Args:
        query (CmfQuery): The CmfQuery object.
        req_info (dict): A dictionary containing the request information.
    Returns:
       str: A status message indicating the result of the operation:
            - "exists": Execution already exists on the CMF server.
            - "success": Execution successfully pushed to the CMF server.
            - "invalid_json_payload": If the JSON payload is invalid or incorrectly formatted.
            - "pipeline_not_exist": If the provided pipeline name does not match the one in the payload. 
    """
    mlmd_data = json.loads(req_info["json_payload"])
    # Ensure the pipeline name in req_info matches the one in the JSON payload to maintain data integrity
    pipelines = mlmd_data.get("Pipeline", []) # Extract "Pipeline" list, default to empty list if missing
    if not pipelines:
        return "invalid_json_payload"  # No pipelines found in payload
    pipeline = pipelines[0]
    pipeline_name = pipeline.get("name")  # Extract pipeline name, use .get() to avoid KeyError
    if not pipeline_name:
        return "invalid_json_payload"  # Missing pipeline name
    req_pipeline_name = req_info["pipeline_name"]
    if req_pipeline_name != pipeline_name:
        return "pipeline_not_exist"  # Mismatch between provided pipeline name and payload
    executions_server = []
    list_executions_exists = []
    if os.path.exists("/cmf-server/data/postgres_data"):
        executions = query.get_all_executions_in_pipeline(pipeline_name)
        for i in executions.index:
            for uuid in executions['Execution_uuid'][i].split(","):
                executions_server.append(uuid)
        executions_client = []
        for i in mlmd_data['Pipeline'][0]["stages"]:  # checks if given execution_id present in mlmd
            for j in i["executions"]:
                if j['name'] != "": #If executions have name , they are reusable executions
                    continue       #which needs to be merged in irrespective of whether already
                                #present or not so that new artifacts associated with it gets in.
                if 'Execution_uuid' in j['properties']:
                    for uuid in j['properties']['Execution_uuid'].split(","):
                        executions_client.append(uuid)
                else:
                    # mlmd push is failed here
                    status="version_update"
                    return status
        if executions_server != []:
            list_executions_exists = list(set(executions_client).intersection(set(executions_server)))
        for i in mlmd_data["Pipeline"]:
            for stage in i['stages']:
                for cmf_exec in stage['executions'][:]:
                    uuids = cmf_exec["properties"]["Execution_uuid"].split(",")
                    for uuid in uuids:
                        if uuid in list_executions_exists:
                            stage['executions'].remove(cmf_exec)
        
        for i in mlmd_data["Pipeline"]:
            i['stages']=[stage for stage in i['stages'] if stage['executions']!=[]]
            
    for i in mlmd_data["Pipeline"]:
        if len(i['stages']) == 0 :
            status="exists"
        else:
            cmf_merger.parse_json_to_mlmd(
                json.dumps(mlmd_data), "", "push", req_info["exec_uuid"]
            )
            status='success'

    return status


<<<<<<< HEAD
def get_mlmd_from_server(server_store_path: str, pipeline_name: str, exec_uuid: str, dict_of_exe_ids: dict) -> t.Optional[str]:
=======
def get_mlmd_from_server(query: CmfQuery, pipeline_name: str, exec_uuid: str, dict_of_exe_ids: dict):
>>>>>>> 83605e57
    """
    Retrieves metadata from the server for a given pipeline and execution UUID.

    Args:
        query (CmfQuery): The CmfQuery object.
        pipeline_name (str): The name of the pipeline.
        exec_uuid (str): The execution UUID.
        dict_of_exe_ids (dict): A dictionary containing execution IDs for pipelines.

    Returns:
        json_payload (str or None): The metadata in JSON format if found, "no_exec_uuid" if the execution UUID is not found, or None if the pipeline name is not available.
    """
    json_payload = None
    flag=False
    if(query.get_pipeline_id(pipeline_name)!=-1):  # checks if pipeline name is available in mlmd
        if exec_uuid != None:
            dict_of_exe_ids_df = pd.DataFrame(dict_of_exe_ids[pipeline_name])
            for index, row in dict_of_exe_ids_df.iterrows():
                exec_uuid_list = row['Execution_uuid'].split(",")
                if exec_uuid in exec_uuid_list:
                    flag=True
                    break
            if not flag:
                json_payload = "no_exec_uuid"
                return json_payload
        json_payload = query.dumptojson(pipeline_name, exec_uuid)
    return json_payload

def get_lineage_data(
        query: CmfQuery, 
        pipeline_name, type,
        dict_of_art_ids,
        dict_of_exe_ids):
    """
    Retrieves lineage data based on the specified type.

    Parameters:
    query (CmfQuery): The CmfQuery object
    pipeline_name (str): The name of the pipeline.
    type (str): The type of lineage data to retrieve. Can be "Artifacts" or "Execution".
    dict_of_art_ids (dict): A dictionary of artifact IDs.
    dict_of_exe_ids (dict): A dictionary of execution IDs.

    Returns:
    dict or list: 
        - If type is "Artifacts", returns a dictionary with nodes and links for artifact lineage.
                lineage_data= {
                    nodes:[],
                    links:[]
                }
        - If type is "Execution", returns a list of execution types for the specified pipeline.
        - Otherwise, returns visualization data for artifact execution.
    """
    if type=="Artifacts":
        lineage_data = query_artifact_lineage_d3force(query, pipeline_name, dict_of_art_ids)
    elif type=="Execution":
        lineage_data = query_list_of_executions(pipeline_name, dict_of_exe_ids)
    else:
<<<<<<< HEAD
        pass
    return lineage_data
=======
        lineage_data = query_visualization_ArtifactExecution(query, pipeline_name)
    return lineage_data
>>>>>>> 83605e57
<|MERGE_RESOLUTION|>--- conflicted
+++ resolved
@@ -98,11 +98,7 @@
     return df
 
 
-<<<<<<< HEAD
-def get_all_exe_ids(mlmdfilepath: str, pipeline_name: t.Optional[str] = None) -> t.Dict[str, pd.DataFrame]:
-=======
 def get_all_exe_ids(query: CmfQuery, pipeline_name: str = None) -> t.Dict[str, pd.DataFrame]:
->>>>>>> 83605e57
     '''
     Returns:
     returns a dictionary which has pipeline_name as key and dataframe which includes {id,Execution_uuid,Context_Type,Context_id} as value.
@@ -129,24 +125,14 @@
                 execution_ids[name] = pd.DataFrame()
     return execution_ids
 
-<<<<<<< HEAD
-
-def get_all_artifact_ids(mlmdfilepath: str, execution_ids, pipeline_name: t.Optional[str] = None) -> t.Dict[str, t.Dict[str, pd.DataFrame]]:
-=======
 def get_all_artifact_ids(query: CmfQuery, execution_ids, pipeline_name: str = None) -> t.Dict[str, t.Dict[str, pd.DataFrame]]:
->>>>>>> 83605e57
     # following is a dictionary of dictionaries
 
     # First level dictionary key is pipeline_name
     # First level dicitonary value is nested dictionary
     # Nested dictionary key is type i.e. Dataset, Model, etc.
     # Nested dictionary value is a pandas df with id and artifact name
-<<<<<<< HEAD
-    artifact_ids: t.Dict[str, t.Dict[str, pd.DataFrame]] = {}
-    query = cmfquery.CmfQuery(mlmdfilepath)
-=======
     artifact_ids = {}
->>>>>>> 83605e57
     artifacts = pd.DataFrame()
     if pipeline_name:
         if not execution_ids.get(pipeline_name).empty:
@@ -291,11 +277,7 @@
     return status
 
 
-<<<<<<< HEAD
-def get_mlmd_from_server(server_store_path: str, pipeline_name: str, exec_uuid: str, dict_of_exe_ids: dict) -> t.Optional[str]:
-=======
 def get_mlmd_from_server(query: CmfQuery, pipeline_name: str, exec_uuid: str, dict_of_exe_ids: dict):
->>>>>>> 83605e57
     """
     Retrieves metadata from the server for a given pipeline and execution UUID.
 
@@ -354,10 +336,5 @@
     elif type=="Execution":
         lineage_data = query_list_of_executions(pipeline_name, dict_of_exe_ids)
     else:
-<<<<<<< HEAD
         pass
-    return lineage_data
-=======
-        lineage_data = query_visualization_ArtifactExecution(query, pipeline_name)
-    return lineage_data
->>>>>>> 83605e57
+    return lineage_data