--- conflicted
+++ resolved
@@ -205,80 +205,6 @@
     artifact_types = query.get_all_artifact_types()
     return artifact_types
 
-<<<<<<< HEAD
-=======
-def create_unique_executions(query: CmfQuery, req_info) -> str:
-    """
-    Creates list of unique executions by checking if they already exist on server or not.
-    locking is introduced lock to avoid data corruption on server, 
-    when multiple similar pipelines pushed on server at same time.
-    Args:
-        query (CmfQuery): The CmfQuery object.
-        req_info (dict): A dictionary containing the request information.
-    Returns:
-       str: A status message indicating the result of the operation:
-            - "exists": Execution already exists on the CMF server.
-            - "success": Execution successfully pushed to the CMF server.
-            - "invalid_json_payload": If the JSON payload is invalid or incorrectly formatted.
-            - "pipeline_not_exist": If the provided pipeline name does not match the one in the payload. 
-    """
-    mlmd_data = json.loads(req_info["json_payload"])
-    # Ensure the pipeline name in req_info matches the one in the JSON payload to maintain data integrity
-    pipelines = mlmd_data.get("Pipeline", []) # Extract "Pipeline" list, default to empty list if missing
-    if not pipelines:
-        return "invalid_json_payload"  # No pipelines found in payload
-    pipeline = pipelines[0]
-    pipeline_name = pipeline.get("name")  # Extract pipeline name, use .get() to avoid KeyError
-    if not pipeline_name:
-        return "invalid_json_payload"  # Missing pipeline name
-    req_pipeline_name = req_info["pipeline_name"]
-    if req_pipeline_name != pipeline_name:
-        return "pipeline_not_exist"  # Mismatch between provided pipeline name and payload
-    executions_server = []
-    list_executions_exists = []
-    if os.path.exists("/cmf-server/data/postgres_data"):
-        executions = query.get_all_executions_in_pipeline(pipeline_name)
-        for i in executions.index:
-            for uuid in executions['Execution_uuid'][i].split(","):
-                executions_server.append(uuid)
-        executions_client = []
-        for i in mlmd_data['Pipeline'][0]["stages"]:  # checks if given execution_id present in mlmd
-            for j in i["executions"]:
-                if j['name'] != "": #If executions have name , they are reusable executions
-                    continue       #which needs to be merged in irrespective of whether already
-                                #present or not so that new artifacts associated with it gets in.
-                if 'Execution_uuid' in j['properties']:
-                    for uuid in j['properties']['Execution_uuid'].split(","):
-                        executions_client.append(uuid)
-                else:
-                    # mlmd push is failed here
-                    status="version_update"
-                    return status
-        if executions_server != []:
-            list_executions_exists = list(set(executions_client).intersection(set(executions_server)))
-        for i in mlmd_data["Pipeline"]:
-            for stage in i['stages']:
-                for cmf_exec in stage['executions'][:]:
-                    uuids = cmf_exec["properties"]["Execution_uuid"].split(",")
-                    for uuid in uuids:
-                        if uuid in list_executions_exists:
-                            stage['executions'].remove(cmf_exec)
-        
-        for i in mlmd_data["Pipeline"]:
-            i['stages']=[stage for stage in i['stages'] if stage['executions']!=[]]
-            
-    for i in mlmd_data["Pipeline"]:
-        if len(i['stages']) == 0 :
-            status="exists"
-        else:
-            cmf_merger.parse_json_to_mlmd(
-                json.dumps(mlmd_data), "", "push", req_info["exec_uuid"]
-            )
-            status='success'
-
-    return status
-
->>>>>>> 646b7603
 
 def get_mlmd_from_server(query: CmfQuery, pipeline_name: str, exec_uuid: str, dict_of_exe_ids: dict):
     """
@@ -339,10 +265,5 @@
     elif type=="Execution":
         lineage_data = query_list_of_executions(pipeline_name, dict_of_exe_ids)
     else:
-<<<<<<< HEAD
-        lineage_data = query_visualization_ArtifactExecution(server_store_path, pipeline_name)
-    return lineage_data
-=======
         lineage_data = query_visualization_ArtifactExecution(query, pipeline_name)
-    return lineage_data
->>>>>>> 646b7603
+    return lineage_data