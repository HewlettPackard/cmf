--- conflicted
+++ resolved
@@ -189,7 +189,6 @@
     UniqueConstraint("artifact_id", "execution_id", "type", name="uniqueevent") 
 )
 
-<<<<<<< HEAD
 
 # Label indexing table for PostgreSQL full-text search
 label_index = Table(
@@ -213,7 +212,9 @@
 
     # Unique constraint to prevent duplicate entries
     UniqueConstraint("file_name", "row_index", name="unique_label_file_row")
-=======
+)
+
+
 registered_servers = Table(
     "registered_servers", metadata,
     Column("id", Integer, primary_key=True, nullable=False),
@@ -224,5 +225,4 @@
     # Indexes
     Index("idx_registered_servers_host_info", "host_info"),
     Index("idx_registered_servers_server_name", "server_name")
->>>>>>> 80a52211
 )