from cmflib.cmfquery import CmfQuery
import pandas as pd
from typing import Dict

<<<<<<< HEAD
async def query_execution_lineage_d3force(query: CmfQuery, pipeline_name, dict_of_exe_ids, uuid_server) -> Dict:
=======
def query_execution_lineage_d3force(mlmd_path, pipeline_name, dict_of_exe_ids, uuid_server) -> Dict:
>>>>>>> 883fc3eb
    """
    Creates data of executions for forced_directed_graph.
    Parameters:
        pipeline_name: Name of pipeline.
        dict_of_exe_ids: Dict of execution data, [id,Context_Type,Execution_uuid, Context_ID].
        uuid_server: first four characters of uuid, example: fb0e.
    Returns:
        Returns dictionary of nodes and links.
        {
        "nodes" : node_id_name_list,
        "links" : [{1:2},{2:3}]
         }
    """
    data = {}
    df=dict_of_exe_ids[pipeline_name]
    #finding Context_Type by comparing Execution_uuid (d09fdb26-0e9d-11ef-944f-4bf54f5aca7f) and uuid_server ('u3tr')  
    result = df[df['Execution_uuid'].str[:4] == uuid_server]  ##result = df[id: "1","Execution_type_name", "Execution_uuid"]
    exec_type = result["Context_Type"] 

    pipeline_id = query.get_pipeline_id(pipeline_name)
    node_id_name_list = []
    link_src_trgt_list = []
    host_id = None
    for id, context_type, uuid in zip(dict_of_exe_ids[pipeline_name]["id"], dict_of_exe_ids[pipeline_name]["Context_Type"], dict_of_exe_ids[pipeline_name]["Execution_uuid"]):
        truncated_uuid = uuid.split("_")[0][:4]    # first 4 characters of uuid example fb0e
        # comparing exec_type fetched from server with the one in dict_of_exe_ids and getting host_id of exec_type
        if (context_type + "_" + truncated_uuid) == (exec_type.to_list()[0] + "_" + uuid_server):
            host_id = id
            node_id_name_list.append({"id":host_id, "name":(context_type.split("/")[-1] + "_" + uuid.split("-")[0][:4]), "color":"#16B8E9"})
    #exec=query.get_one_hop_parent_executions([host_id],pipeline_id)
    exec_new = None
    if host_id is None:  #if host_id is None then return {}
        return data
    exec_new = query.get_all_parent_executions_by_id([host_id], pipeline_id) 
    if exec_new is None:  # if execution has no parent executions return {}
        return data
    for i in exec_new[0]: # appending id, name, exec_uuid to node_id_name_list
        id = i[0]
        name = i[1]
        exec_uuid = i[2]
        node_id_name_list.append({"id":i[0], "name":(name.split("/")[-1] + "_" + exec_uuid.split("-")[0][:4]), "color":"#FA6318"})
    link_src_trgt_list.append(exec_new[1])
    if not node_id_name_list and not link_src_trgt_list:
        return data
    node_id_name_list_unique = [dict(t) for t in {tuple(d.items()) for d in node_id_name_list}]
    new_list = pd.DataFrame(
      link_src_trgt_list[0]
    ).drop_duplicates().to_dict('records')
    data = {
        "nodes" : node_id_name_list_unique,
        "links" : new_list
    }
    return data

#query_exec_lineage("/home/chobey/cmf-server/data/mlmd", "Test-env",data,"Evaluate")<|MERGE_RESOLUTION|>--- conflicted
+++ resolved
@@ -2,11 +2,7 @@
 import pandas as pd
 from typing import Dict
 
-<<<<<<< HEAD
-async def query_execution_lineage_d3force(query: CmfQuery, pipeline_name, dict_of_exe_ids, uuid_server) -> Dict:
-=======
-def query_execution_lineage_d3force(mlmd_path, pipeline_name, dict_of_exe_ids, uuid_server) -> Dict:
->>>>>>> 883fc3eb
+def query_execution_lineage_d3force(query: CmfQuery, pipeline_name, dict_of_exe_ids, uuid_server) -> Dict:
     """
     Creates data of executions for forced_directed_graph.
     Parameters:
