/***
 * Copyright (2023) Hewlett Packard Enterprise Development LP
 *
 * Licensed under the Apache License, Version 2.0 (the "License");
 * You may not use this file except in compliance with the License.
 * You may obtain a copy of the License at
 *
 * http://www.apache.org/licenses/LICENSE-2.0
 *
 * Unless required by applicable law or agreed to in writing, software
 * distributed under the License is distributed on an "AS IS" BASIS,
 * WITHOUT WARRANTIES OR CONDITIONS OF ANY KIND, either express or implied.
 * See the License for the specific language governing permissions and
 * limitations under the License.
 ***/

import React, { useEffect, useState } from "react";
import FastAPIClient from "../../client";
import config from "../../config";
import DashboardHeader from "../../components/DashboardHeader";
import Footer from "../../components/Footer";
import Sidebar from "../../components/Sidebar";
import LineageTypeSidebar from "./LineageTypeSidebar";
import LineageArtifacts from "../../components/LineageArtifacts";
import TangledTree from "../../components/TangledTree";
import ExecutionDropdown from "../../components/ExecutionDropdown";
import ExecutionTree from "../../components/ExecutionTree";
import ExecutionTangledDropdown from "../../components/ExecutionTangledDropdown";
import ArtifactExecutionTangledTree from "../../components/ArtifactExecutionTangledTree";
import Loader from "../../components/Loader";

const client = new FastAPIClient(config);

const Lineage = () => {
  const [pipelines, setPipelines] = useState([]);
  const [selectedPipeline, setSelectedPipeline] = useState(null);
  const LineageTypes = [
    "Artifact_Tree",
    "Execution_Tree",
    "Artifact_Execution_Tree",
  ];
  const [selectedLineageType, setSelectedLineageType] = useState("Artifact_Tree");
  const [selectedExecutionType, setSelectedExecutionType] = useState(null);
  const [lineageData, setLineageData] = useState(null);
  const [executionData, setExecutionData] = useState(null);
  const [lineageArtifactsKey, setLineageArtifactsKey] = useState(0);
  const [execDropdownData, setExecDropdownData] = useState([]);
  const [artitreeData, setArtiTreeData] = useState(null);
  const [artiexetreeData, setArtiExeTreeData] = useState(null);
  const [loading, setLoading] = useState(true);

  // fetching list of pipelines
  useEffect(() => {
    fetchPipelines();
  }, []);

  const fetchPipelines = () => {
    setLoading(true);
    client.getPipelines("").then((data) => {
      setPipelines(data);
      setSelectedPipeline(data[0]);
      // when pipeline is updated we need to update the lineage selection too
      // in my opinion this is also not needed as we have selectedLineage has
      // default value
      if (data[0]) {
        setSelectedLineageType(LineageTypes[0]);
        // call artifact lineage as it is default
        fetchArtifactTree(data[0]);
      }
      setLoading(false);
    });
  };

  const handlePipelineClick = (pipeline) => {
    setLineageData(null);
    setExecutionData(null);
    setArtiTreeData(null);
    setArtiExeTreeData(null);
    setSelectedPipeline(pipeline);
    // when pipeline is updated we need to update the lineage selection too
    // this is also not needed as selectedLineage has default value
    // setSelectedLineageType(LineageTypes[0]);
    if (selectedPipeline) {
      if (selectedLineageType === "Artifacts") {
        //call artifact lineage as it is default
        fetchArtifactLineage(pipeline);
      } else if (
        selectedLineageType === "Execution" ||
        selectedLineageType === "Execution_Tree"
      ) {
        fetchExecutionTypes(pipeline, selectedLineageType);
      } else if (selectedLineageType === "Artifact_Execution_Tree") {
        fetchArtiExeTree(pipeline);
      } else {
        fetchArtifactTree(pipeline);
      }
    }
  };

  const handleLineageTypeClick = (lineageType) => {
    setLineageData(null);
    setExecutionData(null);
    setArtiTreeData(null);
    setArtiExeTreeData(null);
    setSelectedLineageType(lineageType);
    if (selectedPipeline != null) {
      if (lineageType === "Artifacts") {
        fetchArtifactLineage(selectedPipeline);
      } else if (
        lineageType === "Execution" ||
        lineageType === "Execution_Tree"
      ) {
        fetchExecutionTypes(selectedPipeline, lineageType);
      } else if (lineageType === "Artifact_Execution_Tree") {
        fetchArtiExeTree(selectedPipeline);
      } else {
        fetchArtifactTree(selectedPipeline);
      }
    }
  };

  const fetchArtifactLineage = (pipelineName) => {
    setLoading(true);
    client.getArtifactLineage(pipelineName).then((data) => {
      if (data === null) {
        setLineageData(null);
      }
      setLineageData(data);
      setLoading(false);
    });
    setLineageArtifactsKey((prevKey) => prevKey + 1);
  };

  const fetchArtifactTree = (pipelineName) => {
    setLoading(true);
    client.getArtiTreeLineage(pipelineName).then((data) => {
      if (data === null) {
        setArtiTreeData(null);
      }
      setArtiTreeData(data);
      setLoading(false);
    });
  };

  const fetchArtiExeTree = (pipelineName) => {
    setLoading(true);
    client.getArtiExeTreeLineage(pipelineName).then((data) => {
      if (data === null) {
        setArtiExeTreeData(null);
      }
      setArtiExeTreeData(data);
      setLoading(false);
    });
  };

  const fetchExecutionTypes = (pipelineName, lineageType) => {
    setLoading(true);
    client.getExecutionTypes(pipelineName).then((data) => {
      if (data === null) {
        setExecDropdownData(null);
      } else {
        setExecDropdownData(data);
        setSelectedExecutionType(data[0]); // data[0] = "Prepare_3f45"
        // method used such that even with multiple "_" it will get right execution_name and uuid
<<<<<<< HEAD
        const uuid= extractUuid(data[0]);     // 3f45
=======
        const uuid = data[0].split("_").pop(); // 3f45
>>>>>>> 77e29a37
        if (lineageType === "Execution") {
          fetchExecutionLineage(pipelineName, uuid);
        } else {
          fetchExecTree(pipelineName, uuid);
        }
      }
      setLoading(false);
    });
    setLineageArtifactsKey((prevKey) => prevKey + 1);
  };

  // Extract uuid from execution_type_name "Prepare_3f45" ---> "3f45"
  const extractUuid = (data) => {
    return data.split("_").pop();
  }

  // used for execution drop down
  const handleExecutionClick = (executionType) => {
    setExecutionData(null);

    setSelectedExecutionType(executionType);
<<<<<<< HEAD
    const uuid= extractUuid(executionType);
=======
    const uuid = executionType.split("_").pop();
>>>>>>> 77e29a37
    fetchExecutionLineage(selectedPipeline, uuid);
  };

  // used for execution drop down
  const handleTreeClick = (executionType) => {
    setExecutionData(null);
    setSelectedExecutionType(executionType);
<<<<<<< HEAD
    const uuid= extractUuid(executionType);
=======
    const uuid = executionType.split("_").pop();
>>>>>>> 77e29a37
    fetchExecTree(selectedPipeline, uuid);
  };

  const fetchExecutionLineage = (pipelineName, uuid) => {
    setLoading(true);
    client.getExecutionLineage(pipelineName, uuid).then((data) => {
      if (data === null) {
        setExecutionData(null);
      }
      setExecutionData(data);
      setLoading(false);
    });
  };

  const fetchExecTree = (pipelineName, exec_type) => {
    setLoading(true);
    client.getExecTreeLineage(pipelineName, exec_type).then((data) => {
      setExecutionData(data);
      setLoading(false);
    });
  };

  return (
    <>
      <section
        className="flex flex-col bg-white min-h-screen"
        style={{ minHeight: "100vh" }}
      >
        <DashboardHeader />

        <div className="flex flex-grow" style={{ padding: "1px" }}>
          <div className="sidebar-container min-h-140 bg-gray-100 pt-2 pr-2 pb-4 w-1/6 flex-grow-0">
            <Sidebar
              pipelines={pipelines}
              handlePipelineClick={handlePipelineClick}
              className="flex-grow"
            />
          </div>
          <div className="w-5/6 justify-center items-center mx-auto px-4 flex-grow">
            <div className="flex flex-col">
              {selectedPipeline !== null && (
                <LineageTypeSidebar
                  LineageTypes={LineageTypes}
                  handleLineageTypeClick={handleLineageTypeClick}
                />
              )}
            </div>
            {loading && (
              <div className="flex-grow flex justify-center items-center">
                <Loader />
              </div>
            )}
            {!loading &&
              selectedPipeline !== null &&
              selectedLineageType === "Artifacts" &&
              lineageData !== null && (
                <LineageArtifacts
                  key={lineageArtifactsKey}
                  data={lineageData}
                />
              )}
            {!loading &&
              selectedPipeline !== null &&
              selectedLineageType === "Execution" &&
              execDropdownData !== null &&
              executionData !== null && (
                <div>
                  <ExecutionDropdown
                    data={execDropdownData}
                    exec_type={selectedExecutionType}
                    handleExecutionClick={handleExecutionClick}
                  />
                </div>
              )}
            {!loading &&
              selectedPipeline !== null &&
              selectedLineageType === "Execution" &&
              execDropdownData !== null &&
              executionData !== null && (
                <div>
                  <LineageArtifacts
                    key={lineageArtifactsKey}
                    data={executionData}
                  />
                </div>
              )}
            {!loading &&
              selectedPipeline !== null &&
              selectedLineageType === "Execution_Tree" &&
              execDropdownData !== null && (
                <div>
                  <ExecutionTangledDropdown
                    data={execDropdownData}
                    exec_type={selectedExecutionType}
                    handleTreeClick={handleTreeClick}
                  />
                </div>
              )}
            {!loading &&
              selectedPipeline !== null &&
              selectedLineageType === "Execution_Tree" &&
              execDropdownData !== null &&
              executionData !== null && (
                <div style={{ justifyContent: "center", alignItems: "center" }}>
                  <ExecutionTree
                    key={lineageArtifactsKey}
                    data={executionData}
                  />
                </div>
              )}
            {!loading &&
              selectedPipeline !== null &&
              selectedLineageType === "Artifact_Tree" &&
              artitreeData !== null && (
                <div
                  style={{
                    justifyContent: "center",
                    alignItems: "center",
                    padding: "20px",
                  }}
                >
                  <TangledTree key={lineageArtifactsKey} data={artitreeData} />
                </div>
              )}
            {!loading &&
              selectedPipeline !== null &&
              selectedLineageType === "Artifact_Execution_Tree" &&
              artiexetreeData !== null && (
                <div style={{ justifyContent: "center", alignItems: "center" }}>
                  <ArtifactExecutionTangledTree
                    key={lineageArtifactsKey}
                    data={artiexetreeData}
                  />
                </div>
              )}
          </div>
        </div>
        <Footer />
      </section>
    </>
  );
};

export default Lineage;<|MERGE_RESOLUTION|>--- conflicted
+++ resolved
@@ -162,11 +162,7 @@
         setExecDropdownData(data);
         setSelectedExecutionType(data[0]); // data[0] = "Prepare_3f45"
         // method used such that even with multiple "_" it will get right execution_name and uuid
-<<<<<<< HEAD
         const uuid= extractUuid(data[0]);     // 3f45
-=======
-        const uuid = data[0].split("_").pop(); // 3f45
->>>>>>> 77e29a37
         if (lineageType === "Execution") {
           fetchExecutionLineage(pipelineName, uuid);
         } else {
@@ -188,11 +184,7 @@
     setExecutionData(null);
 
     setSelectedExecutionType(executionType);
-<<<<<<< HEAD
     const uuid= extractUuid(executionType);
-=======
-    const uuid = executionType.split("_").pop();
->>>>>>> 77e29a37
     fetchExecutionLineage(selectedPipeline, uuid);
   };
 
@@ -200,11 +192,7 @@
   const handleTreeClick = (executionType) => {
     setExecutionData(null);
     setSelectedExecutionType(executionType);
-<<<<<<< HEAD
     const uuid= extractUuid(executionType);
-=======
-    const uuid = executionType.split("_").pop();
->>>>>>> 77e29a37
     fetchExecTree(selectedPipeline, uuid);
   };
 
