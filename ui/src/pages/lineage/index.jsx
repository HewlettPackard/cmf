--- conflicted
+++ resolved
@@ -27,35 +27,24 @@
 import ExecutionDropdown from "../../components/ExecutionDropdown";
 import ExecutionTree from "../../components/ExecutionTree";
 import ExecutionTangledDropdown from "../../components/ExecutionTangledDropdown";
-<<<<<<< HEAD
 import ArtifactExecutionTangledTree from "../../components/ArtifactExecutionTangledTree";
-=======
 import Loader from "../../components/Loader";
->>>>>>> d6a8bc49
 
 const client = new FastAPIClient(config);
 
 const Lineage = () => {
   const [pipelines, setPipelines] = useState([]);
   const [selectedPipeline, setSelectedPipeline] = useState(null);
-<<<<<<< HEAD
   const LineageTypes=['Artifact_Tree', 'Execution_Tree', 'Artifact_Execution_Tree'];
-=======
-  const LineageTypes = ['Artifact_Tree', 'Execution_Tree'];
->>>>>>> d6a8bc49
   const [selectedLineageType, setSelectedLineageType] = useState('Artifact_Tree');
   const [selectedExecutionType, setSelectedExecutionType] = useState(null);
   const [lineageData, setLineageData] = useState(null);
   const [executionData, setExecutionData] = useState(null);
   const [lineageArtifactsKey, setLineageArtifactsKey] = useState(0);
   const [execDropdownData,setExecDropdownData] = useState([]);
-<<<<<<< HEAD
   const [artitreeData, setArtiTreeData]=useState(null);
   const [artiexetreeData, setArtiExeTreeData]=useState(null);
-=======
-  const [artitreeData, setArtiTreeData] = useState(null);
   const [loading, setLoading] = useState(true);
->>>>>>> d6a8bc49
 
   // fetching list of pipelines
   useEffect(() => {
@@ -212,10 +201,7 @@
     setLoading(true);
     client.getExecTreeLineage(pipelineName,exec_type).then((data) => {    
       setExecutionData(data);
-<<<<<<< HEAD
-=======
-      setLoading(false);
->>>>>>> d6a8bc49
+      setLoading(false);
     });
   };
 
@@ -266,7 +252,6 @@
                 <div style={{ justifyContent: 'center', alignItems: 'center' }}>
                   <ExecutionTree key={lineageArtifactsKey} data={executionData} />
                 </div>
-<<<<<<< HEAD
                 )}
                 {selectedPipeline !== null && selectedLineageType === "Artifact_Tree" && artitreeData !== null &&(
                 <div style={{ justifyContent: 'center', alignItems: 'center', padding: '20px' }}>
@@ -278,14 +263,6 @@
                 <ArtifactExecutionTangledTree key={lineageArtifactsKey} data={artiexetreeData} />
                 </div>
                 )}
-=======
-              )}
-              {!loading && selectedPipeline !== null && selectedLineageType === "Artifact_Tree" && artitreeData !== null &&(
-                <div style={{ justifyContent: 'center', alignItems: 'center' }}>
-                  <TangledTree key={lineageArtifactsKey} data={artitreeData} />
-                </div>
-              )}
->>>>>>> d6a8bc49
             </div>
           </div>
         </div>
