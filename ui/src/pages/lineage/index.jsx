--- conflicted
+++ resolved
@@ -34,31 +34,19 @@
 const Lineage = () => {
   const [pipelines, setPipelines] = useState([]);
   const [selectedPipeline, setSelectedPipeline] = useState(null);
-<<<<<<< HEAD
   const LineageTypes = [
     "Artifact_Tree",
     "Execution_Tree",
     "Artifact_Execution_Tree",
   ];
-  const [selectedLineageType, setSelectedLineageType] =
-    useState("Artifact_Tree");
-=======
-  const LineageTypes=['Artifact_Tree', 'Execution_Tree', 'Artifact_Execution_Tree'];
-  const [selectedLineageType, setSelectedLineageType] = useState('Artifact_Tree');
->>>>>>> 175db857
+  const [selectedLineageType, setSelectedLineageType] = useState("Artifact_Tree");
   const [selectedExecutionType, setSelectedExecutionType] = useState(null);
   const [lineageData, setLineageData] = useState(null);
   const [executionData, setExecutionData] = useState(null);
   const [lineageArtifactsKey, setLineageArtifactsKey] = useState(0);
-<<<<<<< HEAD
   const [execDropdownData, setExecDropdownData] = useState([]);
   const [artitreeData, setArtiTreeData] = useState(null);
   const [artiexetreeData, setArtiExeTreeData] = useState(null);
-=======
-  const [execDropdownData,setExecDropdownData] = useState([]);
-  const [artitreeData, setArtiTreeData]=useState(null);
-  const [artiexetreeData, setArtiExeTreeData]=useState(null);
->>>>>>> 175db857
   const [loading, setLoading] = useState(true);
 
   // fetching list of pipelines
@@ -92,7 +80,6 @@
     // when pipeline is updated we need to update the lineage selection too
     // this is also not needed as selectedLineage has default value
     // setSelectedLineageType(LineageTypes[0]);
-<<<<<<< HEAD
     if (selectedPipeline) {
       if (selectedLineageType === "Artifacts") {
         //call artifact lineage as it is default
@@ -108,22 +95,6 @@
         fetchArtifactTree(pipeline);
       }
     }
-=======
-     if (selectedPipeline) {
-       if (selectedLineageType === "Artifacts") {
-          //call artifact lineage as it is default
-          fetchArtifactLineage(pipeline);
-       }
-       else if (selectedLineageType === "Execution" || selectedLineageType === "Execution_Tree") {
-          fetchExecutionTypes(pipeline, selectedLineageType);
-       }
-       else if (selectedLineageType === "Artifact_Execution_Tree"){
-        fetchArtiExeTree(pipeline);
-       }
-       else {
-          fetchArtifactTree(pipeline);
-      }}
->>>>>>> 175db857
   };
 
   const handleLineageTypeClick = (lineageType) => {
@@ -132,7 +103,6 @@
     setArtiTreeData(null);
     setArtiExeTreeData(null);
     setSelectedLineageType(lineageType);
-<<<<<<< HEAD
     if (selectedPipeline != null) {
       if (lineageType === "Artifacts") {
         fetchArtifactLineage(selectedPipeline);
@@ -144,19 +114,6 @@
       } else if (lineageType === "Artifact_Execution_Tree") {
         fetchArtiExeTree(selectedPipeline);
       } else {
-=======
-    if (selectedPipeline != null){
-      if (lineageType === "Artifacts") {
-        fetchArtifactLineage(selectedPipeline);
-      }
-      else if (lineageType === "Execution" || lineageType === "Execution_Tree") {
-        fetchExecutionTypes(selectedPipeline, lineageType);
-      }
-      else if (lineageType === "Artifact_Execution_Tree"){
-        fetchArtiExeTree(selectedPipeline);
-      }
-      else {
->>>>>>> 175db857
         fetchArtifactTree(selectedPipeline);
       }
     }
@@ -164,21 +121,12 @@
 
   const fetchArtifactLineage = (pipelineName) => {
     setLoading(true);
-<<<<<<< HEAD
     client.getArtifactLineage(pipelineName).then((data) => {
       if (data === null) {
         setLineageData(null);
       }
       setLineageData(data);
       setLoading(false);
-=======
-    client.getArtifactLineage(pipelineName).then((data) => {    
-        if (data === null) { 
-          setLineageData(null);
-        }
-        setLineageData(data);
-        setLoading(false);
->>>>>>> 175db857
     });
     setLineageArtifactsKey((prevKey) => prevKey + 1);
   };
@@ -195,23 +143,15 @@
   };
 
   const fetchArtiExeTree = (pipelineName) => {
-<<<<<<< HEAD
-    setLoading(true);
-=======
->>>>>>> 175db857
+    setLoading(true);
     client.getArtiExeTreeLineage(pipelineName).then((data) => {
       if (data === null) {
         setArtiExeTreeData(null);
       }
       setArtiExeTreeData(data);
-<<<<<<< HEAD
-      setLoading(false);
-    });
-  };
-=======
-    });
-  }
->>>>>>> 175db857
+      setLoading(false);
+    });
+  };
 
   const fetchExecutionTypes = (pipelineName, lineageType) => {
     setLoading(true);
@@ -357,7 +297,6 @@
                     data={executionData}
                   />
                 </div>
-<<<<<<< HEAD
               )}
             {!loading &&
               selectedPipeline !== null &&
@@ -384,20 +323,6 @@
                   />
                 </div>
               )}
-=======
-                )}
-                {selectedPipeline !== null && selectedLineageType === "Artifact_Tree" && artitreeData !== null &&(
-                <div style={{ justifyContent: 'center', alignItems: 'center', padding: '20px' }}>
-                <TangledTree key={lineageArtifactsKey} data={artitreeData} />
-                </div>
-                )}
-                {selectedPipeline !== null && selectedLineageType === "Artifact_Execution_Tree" && artiexetreeData !== null &&(
-                <div style={{ justifyContent: 'center', alignItems: 'center' }}>
-                <ArtifactExecutionTangledTree key={lineageArtifactsKey} data={artiexetreeData} />
-                </div>
-                )}
-            </div>
->>>>>>> 175db857
           </div>
         </div>
         <Footer />
