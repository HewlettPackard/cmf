--- conflicted
+++ resolved
@@ -65,12 +65,9 @@
   }, []);
 
   const handlePipelineClick = (pipeline) => {
-<<<<<<< HEAD
-=======
     if (selectedPipeline !== pipeline) {     // this condition sets page as null.
       setArtifacts(null);
     }
->>>>>>> 883fc3eb
     setSelectedPipeline(pipeline);
     setActivePage(1);
 
@@ -88,12 +85,8 @@
     setLoading(true);
     client.getArtifactTypes().then((types) => {
       setArtifactTypes(types);
-<<<<<<< HEAD
-      handleArtifactTypeClick(types[0]);
-      setLoading(false);
-=======
+      setLoading(false)
       fetchArtifacts(selectedPipeline, types[0], activePage, sortField, sortOrder, filterBy, filterValue);
->>>>>>> 883fc3eb
     });
   };
 
@@ -105,22 +98,15 @@
   }, [selectedPipeline]);
 
   const fetchArtifacts = (pipelineName, type, page, sortField, sortOrder, filterBy, filterValue) => {
-<<<<<<< HEAD
+    setArtifacts(undefined)
+    // if data then set artifacts with that data else set it null.
     setLoading(true);
     client.getArtifacts(pipelineName, type, page, sortField, sortOrder, filterBy, filterValue).then((data) => {
       setArtifacts(data.items);
       setTotalItems(data.total_items);
       setLoading(false);
-    });
-=======
-    setArtifacts(undefined)
-    // if data then set artifacts with that data else set it null.
-    client.getArtifacts(pipelineName, type, page, sortField, sortOrder, filterBy, filterValue).then((data) => {
-      setArtifacts(data.items);
-      setTotalItems(data.total_items);
     })
     .catch(() => setArtifacts(null));
->>>>>>> 883fc3eb
   };
 
   useEffect(() => {
@@ -183,7 +169,6 @@
                 />
               )}
             </div>
-<<<<<<< HEAD
               { loading? (<Loader/>):( 
                 <div className="container">
                   {selectedPipeline !== null && selectedArtifactType !== null && artifacts !== null && artifacts !== {} && (
@@ -268,98 +253,6 @@
                 </div>
               )}
           </div>
-=======
-            <div className="container">
-              {selectedPipeline !== null && selectedArtifactType !== null ? ( artifacts === undefined ? (
-                <div>Loading....</div>
-              ): artifacts === null || artifacts.length === 0 ? (
-                <div>No Data</div>
-              ):(
-                <>
-                <ArtifactTable artifacts={artifacts} ArtifactType={selectedArtifactType} onSort={handleSort} onFilter={handleFilter}/>                            
-              
-                {totalItems > 0 && (
-                  <div className="pagination">
-                    <button
-                      onClick={handlePrevClick}
-                      disabled={activePage === 1}
-                      className={clickedButton === "prev" ? "active" : ""}
-                    >
-                      Previous
-                    </button>
-                    {Array.from({ length: Math.ceil(totalItems / 5) }).map(
-                      (_, index) => {
-                        const pageNumber = index + 1;
-                        if (
-                          pageNumber === 1 ||
-                          pageNumber === Math.ceil(totalItems / 5)
-                        ) {
-                          return (
-                            <button
-                              key={pageNumber}
-                              onClick={() => handlePageClick(pageNumber)}
-                              className={
-                                activePage === pageNumber &&
-                                clickedButton === "page"
-                                  ? "active"
-                                  : ""
-                              }
-                            >
-                              {pageNumber}
-                            </button>
-                          );
-                        } else if (
-                          (activePage <= 3 && pageNumber <= 6) ||
-                          (activePage >= Math.ceil(totalItems / 5) - 2 &&
-                            pageNumber >= Math.ceil(totalItems / 5) - 5) ||
-                          Math.abs(pageNumber - activePage) <= 2
-                        ) {
-                          return (
-                            <button
-                              key={pageNumber}
-                              onClick={() => handlePageClick(pageNumber)}
-                              className={
-                                activePage === pageNumber &&
-                                clickedButton === "page"
-                                  ? "active"
-                                  : ""
-                              }
-                            >
-                              {pageNumber}
-                            </button>
-                          );
-                        } else if (
-                          (pageNumber === 2 && activePage > 3) ||
-                          (pageNumber === Math.ceil(totalItems / 5) - 1 &&
-                            activePage < Math.ceil(totalItems / 5) - 3)
-                        ) {
-                          return (
-                            <span
-                              key={`ellipsis-${pageNumber}`}
-                              className="ellipsis"
-                            >
-                              ...
-                            </span>
-                          );
-                        }
-                        return null;
-                      }
-                    )}
-                    <button
-                      onClick={handleNextClick}
-                      disabled={activePage === Math.ceil(totalItems / 5)}
-                      className={clickedButton === "next" ? "active" : ""}
-                    >
-                      Next
-                    </button>
-                  </div>
-                )}
-              </>
-              ) 
-            ): null}
-              </div>
-            </div>
->>>>>>> 883fc3eb
         </div>
         <Footer />
       </section>
