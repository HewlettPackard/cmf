--- conflicted
+++ resolved
@@ -154,7 +154,6 @@
         return response.data;
       });
   }
-<<<<<<< HEAD
 
   async getLabelData(file_name) {
     return this.apiClient
@@ -171,9 +170,5 @@
 
 }
 
-=======
-} 
->>>>>>> 9dd227e2
-
 
 export default FastAPIClient;
