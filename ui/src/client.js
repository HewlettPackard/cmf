--- conflicted
+++ resolved
@@ -154,7 +154,6 @@
         return response.data;
       });
   }
-<<<<<<< HEAD
 
   async getServerRegistration(server_name, host_info){
     return this.apiClient
@@ -188,9 +187,6 @@
 
 }
 
-=======
-} 
->>>>>>> 6bf5f211
 
 
 export default FastAPIClient;
