--- conflicted
+++ resolved
@@ -206,17 +206,10 @@
                     >
                       {expandedRow === index ? "-" : "+"}
                     </td>
-<<<<<<< HEAD
-                    <td className="px-6 py-4 text-left">{data.Execution_uuid}</td>
-                    <td className="px-6 py-4 text-left">{data.Context_Type}</td>
-                    <td className="px-6 py-4 text-left">{data.Execution}</td>
-                    <td className="px-6 py-4 text-left">
-=======
                     <td className="px-6 py-4 break-words whitespace-normal max-w-xs">{data.Execution_uuid}</td>
                     <td className="px-6 py-4">{data.Context_Type}</td>
                     <td className="px-6 py-4">{data.Execution}</td>
                     <td className="px-6 py-4">
->>>>>>> d0087b80
                           <a
                             href="#"
                             onClick={(e) => {
@@ -249,15 +242,9 @@
                               ) {
                                 return (
                                   <React.Fragment key={key}>
-<<<<<<< HEAD
-                                    <tr className="even:bg-gray-100">
-                                      <td key={key} className="p-1 border-b border-r border-gray-300 text-left">{key}</td>
-                                      <td key={value} className="p-1 border-b border-r border-gray-300 text-left">
-=======
                                     <tr>
                                       <td key={key}>{key}</td>
                                       <td key={value} className="break-words whitespace-normal max-w-md">
->>>>>>> d0087b80
                                         {value ? value : "Null"}
                                       </td>
                                     </tr>
