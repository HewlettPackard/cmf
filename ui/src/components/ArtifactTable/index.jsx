--- conflicted
+++ resolved
@@ -205,16 +205,10 @@
                       {ArtifactType !== "Metrics" &&
                         (<td className="px-6 py-4 text-left">{data.url}</td>)
                       }
-<<<<<<< HEAD
                       <td className="px-6 py-4 text-left">{data.uri}</td>
                       <td className="px-6 py-4 text-left">{data.git_repo}</td>
                       <td className="px-6 py-4 text-left">{data.Commit}</td>
                       <td className="px-6 py-4 text-left">{createDateTime(data.create_time_since_epoch)}</td>
-=======
-                      <td className="px-6 py-4">{data.uri}</td>
-                      <td className="px-6 py-4">{data.git_repo}</td>
-                      <td className="px-6 py-4">{data.Commit}</td>
-                      <td className="px-6 py-4">{createDateTime(data.create_time_since_epoch)}</td>
                       {ArtifactType === "Dataset" && (
                         <td className="px-6 py-4">
                           {label_list.map((label_name, index) => (
@@ -240,7 +234,6 @@
                           ))}
                         </td>
                       )}
->>>>>>> f603abff
                     </tr>
                     {expandedRow === index && (
                       <tr>
