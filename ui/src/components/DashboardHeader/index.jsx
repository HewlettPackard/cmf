--- conflicted
+++ resolved
@@ -30,78 +30,6 @@
   ];
 
   return (
-<<<<<<< HEAD
-    <nav className="flex items-center justify-between flex-wrap p-4 border-b border-gray-200 mb-1">
-      <div className="flex items-center flex-shrink-0 mr-6 ">
-        <NavLink
-          className="bg-custom-green cursor-pointer color-black px-3 py-1.5 rounded-full border-none hover:bg-custom-green active:bg-custom-green font-semibold text-2xl tracking-tight"
-          onClick={() => { window.location.href = "/" }}
-          activeclassname="active"
-        >
-          CMF SERVER
-        </NavLink>
-      </div>
-      <div className="block lg:hidden">
-        <button
-          className="flex items-center px-3 py-2 border rounded text-black border-teal-400 hover:text-white hover:border-white"
-          onClick={() => setToggleMenu(!toggleMenu)}
-        >
-          <svg
-            className="fill-current h-3 w-3"
-            viewBox="0 0 20 20"
-            xmlns="http://www.w3.org/2000/svg"
-          >
-            <title>Menu</title>
-            <path d="M0 3h20v2H0V3zm0 6h20v2H0V9zm0 6h20v2H0v-2z" />
-          </svg>
-        </button>
-      </div>
-      <div
-        className={`animate-fade-in-down w-full ${toggleMenu ? "block" : "hidden"
-          } flex-grow lg:flex lg:items-center lg:w-auto`}
-      >
-        <div className="text-xl font-semibold lg:flex-grow">
-          <NavLink
-            to="/artifacts"
-            className="text-black no-underline px-3 py-1.5 bg-white rounded-full border-none transition-colors duration-300 ease-in-out inline-block hover:bg-custom-white hover:cursor-pointer active:bg-custom-white block mt-4 lg:inline-block lg:mt-0 mx-4"
-            activeclassname="active"
-          >
-            Artifacts
-          </NavLink>
-          <NavLink
-            to="/executions"
-            className="text-black no-underline px-3 py-1.5 bg-white rounded-full border-none transition-colors duration-300 ease-in-out inline-block hover:bg-custom-white hover:cursor-pointer active:bg-custom-white block mt-4 lg:inline-block lg:mt-0  mx-4"
-            activeclassname="active"
-          >
-            Executions
-          </NavLink>
-          <NavLink
-            to="/display_lineage"
-            className="text-black no-underline px-3 py-1.5 bg-white rounded-full border-none transition-colors duration-300 ease-in-out inline-block hover:bg-custom-white hover:cursor-pointer active:bg-custom-white block mt-4 lg:inline-block lg:mt-0 mx-4"
-            activeclassname="active"
-          >
-            Lineage
-          </NavLink>
-          <NavLink
-            to="/tensorboard"
-            className="text-black no-underline px-3 py-1.5 bg-white rounded-full border-none transition-colors duration-300 ease-in-out inline-block hover:bg-custom-white hover:cursor-pointer active:bg-custom-white block mt-4 lg:inline-block lg:mt-0  mx-4"
-            activeclassname="active"
-          >
-            TensorBoard
-          </NavLink>
-          <NavLink
-            to="/metahub"
-            className="metadata block mt-4 lg:inline-block lg:mt-0  mx-4"
-            activeClassName="active"
-          >
-            Metahub
-          </NavLink>
-          <a
-            href={"https://hewlettpackard.github.io/cmf/api/public/cmf/"}
-            target={"_blank"}
-            rel={"noreferrer"}
-            className="text-black no-underline px-3 py-1.5 bg-white rounded-full border-none transition-colors duration-300 ease-in-out inline-block hover:bg-custom-white hover:cursor-pointer active:bg-custom-white block mt-4 lg:inline-block lg:mt-0 mx-4"
-=======
     <nav className="bg-white border-b border-gray-200 shadow-sm">
       <div className="w-full px-2">
         <div className="grid grid-cols-3 h-16 items-center w-full">
@@ -111,6 +39,7 @@
               to="/"
               className="font-bold text-2xl font-sans tracking-tight bg-teal-600 text-white px-4 py-2 rounded-lg shadow"
               style={{ textAlign: 'left' }}
+              onClick={() => { window.location.href = "/" }}
             >
               CMF SERVER
             </NavLink>
@@ -176,7 +105,6 @@
             rel="noreferrer"
             className="block px-3 py-2 rounded-md text-xl font-medium font-sans text-gray-700 hover:bg-teal-600 hover:text-white transition-colors whitespace-nowrap"
             onClick={() => setToggleMenu(false)}
->>>>>>> f7fbef51
           >
             API Docs
           </a>
