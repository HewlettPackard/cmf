--- conflicted
+++ resolved
@@ -17,20 +17,14 @@
 import os
 import argparse
 import textwrap
-<<<<<<< HEAD
-=======
 import readchar
->>>>>>> 9572484d
 import pandas as pd
 
 from cmflib import cmfquery
 from tabulate import tabulate
 from typing import Union, List
 from cmflib.cli.command import CmdBase
-<<<<<<< HEAD
 from cmflib.utils.helper_functions import display_table
-=======
->>>>>>> 9572484d
 from cmflib.cmf_exception_handling import ( 
     PipelineNotFound,
     FileNotFound,
@@ -57,57 +51,6 @@
         
         return df
     
-<<<<<<< HEAD
-=======
-    def display_table(self, df: pd.DataFrame) -> None:
-        """
-        Display the DataFrame in a paginated table format with text wrapping for better readability.
-        Parameters:
-        - df: The DataFrame to display.
-        """
-        # Rearranging columns
-        updated_columns = ["id", "name", "type", "create_time_since_epoch", "url", "Commit", "uri"] 
-        df = df[updated_columns]
-        df = df.copy()
-       
-        # Wrap text in object-type columns to a width of 14 characters.
-        # This ensures that long strings are displayed neatly within the table.
-        for col in df.select_dtypes(include=["object"]).columns:
-            df[col] = df[col].apply(lambda x: textwrap.fill(x, width=14) if isinstance(x, str) else x)
-
-        total_records = len(df)
-        start_index = 0  
-
-        # Display up to 20 records per page for better readability. 
-        # This avoids overwhelming the user with too much data at once, especially for larger mlmd files.
-        while True:
-            end_index = start_index + 20
-            # Convert the DataFrame slice to a list of lists.
-            records_per_page = df.iloc[start_index:end_index].values.tolist()
-
-            # Display the table.
-            table = tabulate(
-                records_per_page,
-                headers=list(df.columns),
-                tablefmt="grid",
-                showindex=False,
-            )
-            print(table)
-
-            # Check if we've reached the end of the records.
-            if end_index >= total_records:
-                print("\nEnd of records.")
-                break
-            # Ask the user for input to navigate pages.
-            print("Press any key to see more or 'q' to quit: ", end="", flush=True)
-            user_input = readchar.readchar()
-            if user_input.lower() == 'q':
-                break
-            
-            # Update start index for the next page.
-            start_index = end_index 
-
->>>>>>> 9572484d
     def search_artifact(self, df: pd.DataFrame) -> Union[int, List[int]]:
         """
         Searches for the specified 'artifact_name' in the DataFrame and returns matching IDs.
