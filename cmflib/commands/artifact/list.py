###
# Copyright (2024) Hewlett Packard Enterprise Development LP
#
# Licensed under the Apache License, Version 2.0 (the "License");
# You may not use this file except in compliance with the License.
# You may obtain a copy of the License at
#
# http://www.apache.org/licenses/LICENSE-2.0
#
# Unless required by applicable law or agreed to in writing, software
# distributed under the License is distributed on an "AS IS" BASIS,
# WITHOUT WARRANTIES OR CONDITIONS OF ANY KIND, either express or implied.
# See the License for the specific language governing permissions and
# limitations under the License.
###

import argparse
import os
import pandas as pd
import textwrap

from tabulate import tabulate
from typing import Union, List
from cmflib.cli.command import CmdBase
from cmflib import cmfquery
from cmflib.cmf_exception_handling import ( 
    PipelineNotFound,
    FileNotFound,
    ArtifactNotFound,
    DuplicateArgumentNotAllowed,
    MissingArgument,
    MsgSuccess
)

class CmdArtifactsList(CmdBase):
    def convert_to_datetime(self, df: pd.DataFrame, col_name: str) -> pd.DataFrame:
        """
        Function to convert a column to datetime format.
        Parameters:
        - df: The DataFrame containing the data.
        - col_name: The name of the column to convert to datetime.
        Returns:
        - The updated DataFrame with the specified column converted to datetime format.
        """  
        # Convert the col_name column to UTC datetime format.
        # The datetime is formatted as "Day DD Mon YYYY HH:MM:SS GMT"
        df=df.copy()
        df[col_name] = pd.to_datetime(df[col_name], unit='ms', utc=True).dt.strftime("%a %d %b %Y %H:%M:%S GMT")
        
        return df
    
    def display_table(self, df: pd.DataFrame) -> None:
        """
        Display the DataFrame in a paginated table format with text wrapping for better readability.
        Parameters:
        - df: The DataFrame to display.
        """
        # Rearranging columns
        updated_columns = ["id", "name", "type", "create_time_since_epoch", "url", "Commit", "uri"] 
        df = df[updated_columns]
        df = df.copy()
       
        # Wrap text in object-type columns to a width of 14 characters.
        # This ensures that long strings are displayed neatly within the table.
        for col in df.select_dtypes(include=["object"]).columns:
            df[col] = df[col].apply(lambda x: textwrap.fill(x, width=14) if isinstance(x, str) else x)

        total_records = len(df)
        start_index = 0  

        # Display up to 20 records per page for better readability. 
        # This avoids overwhelming the user with too much data at once, especially for larger mlmd files.
        while True:
            end_index = start_index + 20
            records_per_page = df.iloc[start_index:end_index]
            
            # Display the table.
            table = tabulate(
                records_per_page,
                headers=df.columns,
                tablefmt="grid",
                showindex=False,
            )
            print(table)

            # Check if we've reached the end of the records.
            if end_index >= total_records:
                print("\nEnd of records.")
                break

            # Ask the user for input to navigate pages.
            user_input = input("Press Enter to see more or 'q' to quit: ").strip().lower()
            if user_input == 'q':
                break
            
            # Update start index for the next page.
            start_index = end_index 

    def search_artifact(self, df: pd.DataFrame) -> Union[int, List[int]]:
        """
        Searches for the specified 'artifact_name' in the DataFrame and returns matching IDs.

        Parameters:
        - df: DataFrame to search within.

        Returns:
        - List of matching IDs or -1 if no matches are found.
        """
        # Example of a given sample 'artifact_name' --> artifacts/parsed/train.tsv:12345
        # These are the combinations we are implementing:
        # 1. artifacts/parsed/train.tsv
        # 2. train.tsv   
        # 3. artifacts/parsed/train.tsv:12345
        # 4. train.tsv:12345
        
        # In case of multiple occurrences of 'artifact_name', we need to store the IDs of all matching names.
        # For example, if "metrics" appears multiple times, we store all its IDs.
        matched_ids = []
        artifact_name = self.args.artifact_name[0].strip()
        for index, row in df.iterrows():
            # Extract the base name from the row.
            # eg. artifacts/parsed/train.tsv:12345 --> artifacts/parsed/train.tsv
            name =  row['name'].split(":")[0]      
            if artifact_name == name:             # Match the full path: artifacts/parsed/train.tsv
                matched_ids.append(row['id'])     
            elif artifact_name == name.split('/')[-1]:    # Match only the file name: train.tsv
                matched_ids.append(row['id'])
            elif artifact_name == row['name']:             # Match the full path with hash: artifacts/parsed/train.tsv:12345
                matched_ids.append(row['id'])
            elif artifact_name == row["name"].split('/')[-1]:   # Match only the file name with hash: train.tsv:12345
                matched_ids.append(row['id'])
        
        if len(matched_ids) != 0:
            return matched_ids
        return -1

    def run(self):
<<<<<<< HEAD
        
=======
        cmd_args = {
            "file_name": self.args.file_name,
            "pipeline_name": self.args.pipeline_name,
            "artifact_name": self.args.artifact_name
        }
        for arg_name, arg_value in cmd_args.items():
            if arg_value:
                if arg_value[0] == "":
                    raise MissingArgument(arg_name)
                elif len(arg_value) > 1:
                    raise DuplicateArgumentNotAllowed(arg_name,("-"+arg_name[0]))

>>>>>>> 847b2044
        # default path for mlmd file name
        mlmd_file_name = "./mlmd"
        current_directory = os.getcwd()
        if not self.args.file_name:         # If self.args.file_name is None or an empty list ([]). 
            mlmd_file_name = "./mlmd"       # Default path for mlmd file name.
<<<<<<< HEAD
        elif len(self.args.file_name) > 1:  # If the user provided more than one file name. 
                raise DuplicateArgumentNotAllowed("file_name", "-f")
        elif not self.args.file_name[0]:    # self.args.file_name[0] is an empty string ("").
                raise MissingArgument("file name")
=======
>>>>>>> 847b2044
        else:
            mlmd_file_name = self.args.file_name[0].strip()
            if mlmd_file_name == "mlmd":
                mlmd_file_name = "./mlmd"
        current_directory = os.path.dirname(mlmd_file_name)
        if not os.path.exists(mlmd_file_name):
            raise FileNotFound(mlmd_file_name, current_directory)
<<<<<<< HEAD
=======
        
>>>>>>> 847b2044
        # Creating cmfquery object.
        query = cmfquery.CmfQuery(mlmd_file_name)
        
        # Check if pipeline exists in mlmd.
<<<<<<< HEAD
        if self.args.pipeline_name is not None and len(self.args.pipeline_name) > 1:
                raise DuplicateArgumentNotAllowed("pipeline_name", "-p")
        elif not self.args.pipeline_name[0]:    # self.args.pipeline_name[0] is an empty string ("").
                raise MissingArgument("pipeline name")
        else:
            pipeline_name = self.args.pipeline_name[0]
        
=======
        pipeline_name = self.args.pipeline_name[0]
>>>>>>> 847b2044
        df = query.get_all_artifacts_by_context(pipeline_name)

        if df.empty:
            raise PipelineNotFound(pipeline_name)
        else:
            if not self.args.artifact_name:         # If self.args.artifact_name is None or an empty list ([]). 
                pass
<<<<<<< HEAD
            elif len(self.args.artifact_name) > 1:  # If the user provided more than one artifact_name. 
                raise DuplicateArgumentNotAllowed("artifact_name", "-a")
            elif not self.args.artifact_name[0]:    # self.args.artifact_name[0] is an empty string ("").
                raise MissingArgument("artifact name")
=======
>>>>>>> 847b2044
            else:
                artifact_ids = self.search_artifact(df)
                if(artifact_ids != -1):
                    # Multiple/Single artifact names exist with the same name.
                    for artifact_id in artifact_ids:
                        # Filter the DataFrame to retrieve rows corresponding to the current ID.
                        filtered_data = df.loc[df['id'] == artifact_id] 

                        # Converting "create_time_since_epoch" and "last_update_time_since_epoch" to datetime format.
                        filtered_data = self.convert_to_datetime(filtered_data, "create_time_since_epoch")
                        filtered_data = self.convert_to_datetime(filtered_data, "last_update_time_since_epoch")

                        # Rearranging columns: Start with fixed columns and appending the remaining columns.
                        updated_columns = ["id", "name", "type", "create_time_since_epoch", "url", "Commit", "uri", "last_update_time_since_epoch"] 
                        updated_columns += [ col for col in filtered_data.columns if col not in updated_columns]
                        
                        filtered_data = filtered_data[updated_columns]

                        # Drop columns that start with 'custom_properties_' and that contains NaN values
                        columns_to_drop = [col for col in filtered_data.columns if col.startswith('custom_properties_') and df[col].isna().any()]
                        filtered_data = filtered_data.drop(columns=columns_to_drop)

                        # Wrap text in object-type columns to a width of 30 characters for better readability.
                        for col in filtered_data.select_dtypes(include=['object']).columns:
                            filtered_data[col] = filtered_data[col].apply(lambda x: textwrap.fill(x, width=30) if isinstance(x, str) else x)
                        
                        # For a single artifact name, display the table in a horizontal format:
                        # Set 'id' as the index.
                        filtered_data.set_index("id", inplace=True)
                        # Transpose the DataFrame to make rows into columns.
                        filtered_data = filtered_data.T.reset_index()
                        # Rename the first column back to 'id' for consistency.
                        filtered_data.columns.values[0] = 'id'
                        
                        # Display the formatted and transposed table using the 'tabulate' library.
                        table = tabulate(
                            filtered_data,
                            headers=filtered_data.columns,  # Use column names as headers.
                            tablefmt="grid",                # Use grid format for table borders.
                            showindex=False,                # Do not display the default index.
                        )
                        print(table)
                        print()

                        user_input = input("Press Enter to see more records if exists or 'q' to quit: ").strip().lower()
                        if user_input == 'q':
                            break
                    return MsgSuccess(msg_str = "End of records..")
                else:
<<<<<<< HEAD
                    raise ArtifactNotFound(self.args.artifact_name)
=======
                    raise ArtifactNotFound(self.args.artifact_name[0])
>>>>>>> 847b2044
        
        df = self.convert_to_datetime(df, "create_time_since_epoch")
        self.display_table(df)

        return MsgSuccess(msg_str = "Done.")


def add_parser(subparsers, parent_parser):
    ARTIFACT_LIST_HELP = "Displays artifacts from the MLMD file with a few properties in a 7-column table, limited to 20 records per page."

    parser = subparsers.add_parser(
        "list",
        parents=[parent_parser],
        description="Displays artifacts from the MLMD file with a few properties in a 7-column table, limited to 20 records per page.",
        help=ARTIFACT_LIST_HELP,
        formatter_class=argparse.RawDescriptionHelpFormatter,
    )

    required_argumets = parser.add_argument_group("required arguments")

    required_argumets.add_argument(
        "-p", 
        "--pipeline_name", 
        required=True,
        action="append",
        help="Specify pipeline name.", 
        metavar="<pipeline_name>", 
    )

    parser.add_argument(
        "-f", 
        "--file_name",
        action="append",
        help="Specify the absolute or relative path for the input MLMD file.",
        metavar="<file_name>",
    )

    parser.add_argument(
        "-a", 
        "--artifact_name", 
        action="append",
        help="Specify the artifact name to display detailed information about the given artifact name.",
        metavar="<artifact_name>",
    )

    parser.set_defaults(func=CmdArtifactsList)<|MERGE_RESOLUTION|>--- conflicted
+++ resolved
@@ -135,9 +135,6 @@
         return -1
 
     def run(self):
-<<<<<<< HEAD
-        
-=======
         cmd_args = {
             "file_name": self.args.file_name,
             "pipeline_name": self.args.pipeline_name,
@@ -150,19 +147,11 @@
                 elif len(arg_value) > 1:
                     raise DuplicateArgumentNotAllowed(arg_name,("-"+arg_name[0]))
 
->>>>>>> 847b2044
         # default path for mlmd file name
         mlmd_file_name = "./mlmd"
         current_directory = os.getcwd()
         if not self.args.file_name:         # If self.args.file_name is None or an empty list ([]). 
             mlmd_file_name = "./mlmd"       # Default path for mlmd file name.
-<<<<<<< HEAD
-        elif len(self.args.file_name) > 1:  # If the user provided more than one file name. 
-                raise DuplicateArgumentNotAllowed("file_name", "-f")
-        elif not self.args.file_name[0]:    # self.args.file_name[0] is an empty string ("").
-                raise MissingArgument("file name")
-=======
->>>>>>> 847b2044
         else:
             mlmd_file_name = self.args.file_name[0].strip()
             if mlmd_file_name == "mlmd":
@@ -170,25 +159,12 @@
         current_directory = os.path.dirname(mlmd_file_name)
         if not os.path.exists(mlmd_file_name):
             raise FileNotFound(mlmd_file_name, current_directory)
-<<<<<<< HEAD
-=======
-        
->>>>>>> 847b2044
+        
         # Creating cmfquery object.
         query = cmfquery.CmfQuery(mlmd_file_name)
         
         # Check if pipeline exists in mlmd.
-<<<<<<< HEAD
-        if self.args.pipeline_name is not None and len(self.args.pipeline_name) > 1:
-                raise DuplicateArgumentNotAllowed("pipeline_name", "-p")
-        elif not self.args.pipeline_name[0]:    # self.args.pipeline_name[0] is an empty string ("").
-                raise MissingArgument("pipeline name")
-        else:
-            pipeline_name = self.args.pipeline_name[0]
-        
-=======
         pipeline_name = self.args.pipeline_name[0]
->>>>>>> 847b2044
         df = query.get_all_artifacts_by_context(pipeline_name)
 
         if df.empty:
@@ -196,13 +172,6 @@
         else:
             if not self.args.artifact_name:         # If self.args.artifact_name is None or an empty list ([]). 
                 pass
-<<<<<<< HEAD
-            elif len(self.args.artifact_name) > 1:  # If the user provided more than one artifact_name. 
-                raise DuplicateArgumentNotAllowed("artifact_name", "-a")
-            elif not self.args.artifact_name[0]:    # self.args.artifact_name[0] is an empty string ("").
-                raise MissingArgument("artifact name")
-=======
->>>>>>> 847b2044
             else:
                 artifact_ids = self.search_artifact(df)
                 if(artifact_ids != -1):
@@ -252,11 +221,7 @@
                             break
                     return MsgSuccess(msg_str = "End of records..")
                 else:
-<<<<<<< HEAD
-                    raise ArtifactNotFound(self.args.artifact_name)
-=======
                     raise ArtifactNotFound(self.args.artifact_name[0])
->>>>>>> 847b2044
         
         df = self.convert_to_datetime(df, "create_time_since_epoch")
         self.display_table(df)
