###
# Copyright (2023) Hewlett Packard Enterprise Development LP
#
# Licensed under the Apache License, Version 2.0 (the "License");
# You may not use this file except in compliance with the License.
# You may obtain a copy of the License at
#
# http://www.apache.org/licenses/LICENSE-2.0
#
# Unless required by applicable law or agreed to in writing, software
# distributed under the License is distributed on an "AS IS" BASIS,
# WITHOUT WARRANTIES OR CONDITIONS OF ANY KIND, either express or implied.
# See the License for the specific language governing permissions and
# limitations under the License.
###

#!/usr/bin/env python3
import argparse
import os

from cmflib import cmfquery
from cmflib.storage_backends import (
    minio_artifacts,
    local_artifacts,
    amazonS3_artifacts,
    sshremote_artifacts,
    osdf_artifacts,
)
from cmflib.cli.command import CmdBase
from cmflib.utils.dvc_config import DvcConfig


class CmdArtifactPull(CmdBase):

    def split_url_pipeline(self, url: str, pipeline_name: str):
       # This function takes url and pipeline_name as a input parameter
       # return string which contains the artifact repo path of the artifact
       # url = Test-env:/home/user/local-storage/files/md5/23/6d9502e0283d91f689d7038b8508a2
       # pipeline_name = Test-env

       # checking whether pipeline name exist inside url
       if pipeline_name in url:
            # if multiple pipelines logs same artifact, then spliting them using ',' delimiter 
            if "," in url:
                urls = url.split(",")
                # iterate over each urls
                for u in urls:
                    # assign u to url if pipeline name exist
                    if pipeline_name in u:
                        url = u
            # splitting url using ':' delimiter 
            # token = ["Test-env","home/user/local-storage/files/md5/23/6d9502e508a2"]
            token = url.split(":")
            # removing 1st element from token i.e pipeline name
            # output token will be ["home/user/local-storage/files/md5/23/6d9502e508a2"]
            token.pop(0)
            if len(token) > 1:
                # in case of metrics we have multiple ':' in its url
                # concating remaining tokens after removing pipeline_name using ':' delimiter
                token = ":".join(token)
                return token
            return "".join(token)

    def extract_repo_args(self, type: str, name: str, url: str, current_directory: str):
        # Extracting the repository URL, current path, bucket name, and other relevant
        # information from the user-supplied arguments.
        # url = Test-env:/home/user/local-storage/files/md5/06/d100ff3e04e2c87bf20f0feacc9034,
        #          Second-env:/home/user/local-storage/files/md5/06/d100ff3e04e2c"

        # s_url = Url without pipeline name
        s_url = self.split_url_pipeline(url, self.args.pipeline_name)

        # got url in the form of /home/user/local-storage/files/md5/06/d100ff3e04e2c
        # spliting url using '/' delimiter
        token = s_url.split("/")

        # name = artifacts/model/model.pkl
        name = name.split(":")[0]
        if type == "minio":
            token_length = len(token)

            # assigned 2nd position element to bucket_name
            bucket_name = token[2]

            # The folder structure of artifact data has been updated due to a change in the DVC 3.0 version
            # Previously, the structure was dvc-art/23/69v2uu3jeejjeiw
            # but now it includes additional directories and has become files dvc-art/files/md5/23/69v2uu3jeejjeiw.
            # Consequently, the previous logic takes only the last 2 elements from the list of tokens,
            # but with the new structure, it needs to take the last 4 elements.

            # get last 4 element inside token
            token = token[(token_length-4):]

            # join last 4 token using '/' delimiter
            object_name = "/".join(token)
            # output = files/md5/23/69v2uu3jeejjeiw

            path_name = current_directory + "/" + name
            return bucket_name, object_name, path_name

        elif type == "local":
            token_length = len(token)
            download_loc = current_directory + "/" + name

            # local artifact repo path =  local-storage/files/md5/23/69v2uu3jeejjeiw.
            # token is a list = ['local-storage', 'files', 'md5', '23', '69v2uu3jeejjeiw']
            # get last 4 element inside token
            token = token[(token_length-4):]

            # join last 4 token using '/' delimiter
            current_dvc_loc = "/".join(token)

            return current_dvc_loc, download_loc

        elif type == "ssh":
            # token = ['ssh:', '', 'XX.XX.XX.XX:22', 'home', 'user', 'ssh-storage', 'files', 'md5', '23', '6d9502e0283d91f689d7038b8508a2']
            host_with_port = token[2].split(":")
            host = host_with_port[0]
            # Update token list by removing the first three items
            # token = ['home', 'user', 'ssh-storage', 'files', 'md5', '23', '6d9502e0283d91f689d7038b8508a2']
            current_loc = '/' + '/'.join(token[3:])
            return host, current_loc, name
        
        elif type == "osdf":
            token_length = len(token)
            download_loc = current_directory + "/" + name if current_directory != ""  else name
            #current_dvc_loc = (token[(token_length - 2)] + "/" + token[(token_length - 1)])
            #return FQDNL of where to download from, where to download to, what the artifact will be named
            return s_url, download_loc, name
        else:
            # sometimes s_url is empty - this shouldn't happen technically
            # sometimes s_url is not starting with s3:// - technically this shouldn't happen
            if s_url and s_url.startswith("s3://"):
                url_with_bucket = s_url.split("s3://")[1]
                # url_with_bucket = mybucket/user/files/md5/23/6d9502e0283d91f689d7038b8508a2
                # splitting the string using '/' as the delimiter
                # bucket_name = mybucket
                # object_name = user/files/md5/23/6d9502e0283d91f689d7038b8508a2
                bucket_name, object_name = url_with_bucket.split('/', 1)
                download_loc =  current_directory + "/" + name if current_directory != ""  else name
                #print(download_loc)
                return bucket_name, object_name, download_loc
            else:
                # returning bucket_name, object_name and download_loc returning as empty
                return "", "", ""

    def search_artifact(self, input_dict):
        # This function takes input_dict as input artifact
        for name, url in input_dict.items():
            if not isinstance(url, str):
                continue
            # Splitting the 'name' using ':' as the delimiter and storing the first argument in the 'name' variable.
            name = name.split(":")[0]
<<<<<<< HEAD
            artifact_hash = name = name.split(":")[1]
=======
            # Splitting the path on '/' to extract the file name, excluding the directory structure.
>>>>>>> 239dc511
            file_name = name.split('/')[-1]
            if file_name == self.args.artifact_name:
                return name, url, artifact_hash
            else:
                pass

    def run(self):
        # check whether 'mlmd' file exist in current directory 
        # or in the directory provided by user
        # pipeline_name = self.args.pipeline_name
        current_directory = os.getcwd()
        mlmd_file_name = "./mlmd"
        if self.args.file_name:
            mlmd_file_name = self.args.file_name
            if mlmd_file_name == "mlmd":
                mlmd_file_name = "./mlmd"
            current_directory = os.path.dirname(mlmd_file_name)
        if not os.path.exists(mlmd_file_name):
            return f"ERROR: {mlmd_file_name} doesn't exists in {current_directory} directory."
        query = cmfquery.CmfQuery(mlmd_file_name)

        # getting all pipeline stages[i.e Prepare, Featurize, Train and Evaluate]
        stages = query.get_pipeline_stages(self.args.pipeline_name)
        executions = []
        identifiers = []

        for stage in stages:
            # getting all executions for stages
            executions = query.get_all_executions_in_stage(stage)
            # check if stage has executions
            if len(executions) > 0:
                 # converting it to dictionary
                dict_executions = executions.to_dict("dict")
                # append id's of executions inside identifiers
                for id in dict_executions["id"].values():
                    identifiers.append(id)
            else:
                print("No Executions found for " + stage + " stage.")

        # created dictionary
        name_url_dict = {}
        if len(identifiers) == 0:  # check if there are no executions
            return "No executions found."
        for identifier in identifiers:
            get_artifacts = query.get_all_artifacts_for_execution(
                identifier
            )  # getting all artifacts with id
            temp_dict = dict(zip(get_artifacts['name'], get_artifacts['url'])) # getting dictionary of name and url pair
            name_url_dict.update(temp_dict) # updating name_url_dict with temp_dict

        #print(name_url_dict)
        # name_url_dict = ('artifacts/parsed/test.tsv:6f597d341ceb7d8fbbe88859a892ef81', 'Test-env:/home/sharvark/local-storage/6f/597d341ceb7d8fbbe88859a892ef81'
        # name_url_dict = ('artifacts/parsed/test.tsv:6f597d341ceb7d8fbbe88859a892ef81', 'Test-env:/home/sharvark/local-storage/6f/597d341ceb7d8fbbe88859a892ef81,Second-env:/home/sharvark/local-storage/6f/597d341ceb7d8fbbe88859a892ef81')

        output = DvcConfig.get_dvc_config()  # pulling dvc config
        if type(output) is not dict:
            return output
        dvc_config_op = output

        if dvc_config_op["core.remote"] == "minio":
            minio_class_obj = minio_artifacts.MinioArtifacts()
            if self.args.artifact_name:
                output = self.search_artifact(name_url_dict)
                # output[0] = name
                # output[1] = url
                # output[2] = hash
                if output is None:
                    print(f"{self.args.artifact_name} doesn't exist.")
                else:
                    minio_args = self.extract_repo_args("minio", output[0], output[1], current_directory)
                    stmt = minio_class_obj.download_artifacts(
                        dvc_config_op,
                        current_directory,
                        minio_args[0], # bucket_name
                        minio_args[1], # object_name
                        minio_args[2], # path_name
                    )
                    print(stmt)
            else:
                for name, url in name_url_dict.items():
                    if not isinstance(url, str):
                        continue
                    minio_args = self.extract_repo_args("minio", name, url, current_directory)
                    stmt = minio_class_obj.download_artifacts(
                        dvc_config_op,
                        current_directory,
                        minio_args[0], # bucket_name
                        minio_args[1], # object_name
                        minio_args[2], # path_name
                    )
                    print(stmt)
            return "Done"
        elif dvc_config_op["core.remote"] == "local-storage":
            local_class_obj = local_artifacts.LocalArtifacts()
            if self.args.artifact_name:
                output = self.search_artifact(name_url_dict)
                # output[0] = name
                # output[1] = url
                if output is None:
                    print(f"{self.args.artifact_name} doesn't exist.")
                else:
                    local_args = self.extract_repo_args("local", output[0], output[1], current_directory)
                    stmt = local_class_obj.download_artifacts(
                           dvc_config_op, current_directory, local_args[0], local_args[1]
                    )
                    print(stmt)
            else:
                for name, url in name_url_dict.items():
                    #print(name, url)
                    if not isinstance(url, str):
                        continue
                    local_args = self.extract_repo_args("local", name, url, current_directory)
                    # local_args[0] = current dvc location
                    # local_args[1] = current download location
                    stmt = local_class_obj.download_artifacts(
                           dvc_config_op, current_directory, local_args[0], local_args[1]
                    )
                    print(stmt)
            return "Done"
        elif dvc_config_op["core.remote"] == "ssh-storage":
            sshremote_class_obj = sshremote_artifacts.SSHremoteArtifacts()
            if self.args.artifact_name:
                output = self.search_artifact(name_url_dict)
                # output[0] = name
                # output[1] = url
                if output is None:
                    print(f"{self.args.artifact_name} doesn't exist.")
                else:
                    args = self.extract_repo_args("ssh", output[0], output[1], current_directory)
                    stmt = sshremote_class_obj.download_artifacts(
                        dvc_config_op,
                        args[0], # host,
                        current_directory,
                        args[1], # remote_loc of the artifact
                        args[2]  # name
                    )
                    print(stmt)
            else:
                for name, url in name_url_dict.items():
                    #print(name, url)
                    if not isinstance(url, str):
                        continue
                    args = self.extract_repo_args("ssh", name, url, current_directory)
                    stmt = sshremote_class_obj.download_artifacts(
                        dvc_config_op,
                        args[0], # host,
                        current_directory,
                        args[1], # remote_loc of the artifact
                        args[2]  # name
                    )
                    print(stmt)
            return "Done"
        elif dvc_config_op["core.remote"] == "osdf":
            #Regenerate Token for OSDF
            from cmflib.utils.helper_functions import generate_osdf_token
            from cmflib.utils.helper_functions import is_url
            from cmflib.dvc_wrapper import dvc_add_attribute
            from cmflib.utils.cmf_config import CmfConfig
            #Fetch Config from CMF_Config_File
            cmf_config_file = os.environ.get("CONFIG_FILE", ".cmfconfig")
            cmf_config={}
            cmf_config=CmfConfig.read_config(cmf_config_file)
            #Regenerate password 
            dynamic_password = generate_osdf_token(cmf_config["osdf-key_id"],cmf_config["osdf-key_path"],cmf_config["osdf-key_issuer"])
            #cmf_config["password"]=dynamic_password
            #Update Password in .dvc/config for future use
            dvc_add_attribute(dvc_config_op["core.remote"],"password",dynamic_password)
            #Updating dvc_config_op data structure with new password as well since this is used in download_artifacts() below
            dvc_config_op["remote.osdf.password"]=dynamic_password
            #Need to write to cmfconfig with new credentials
            #CmfConfig.write_config(cmf_config, "osdf", attr_dict, True)
            #Now Ready to do dvc pull 
            cache_path=cmf_config["osdf-cache"]

            osdfremote_class_obj = osdf_artifacts.OSDFremoteArtifacts()
            if self.args.artifact_name:
                output = self.search_artifact(name_url_dict)
                # output[0] = name
                # output[1] = url
                # output[3]=artifact_hash
                if output is None:
                    print(f"{self.args.artifact_name} doesn't exist.")
                else:
                    args = self.extract_repo_args("osdf", output[0], output[1], current_directory)
                    #print(f"Hash for the artifact {self.args.artifact_name} is {output[3]}")
                    stmt = osdfremote_class_obj.download_artifacts(
                        dvc_config_op,
                        args[0], # s_url of the artifact
                        cache_path,
                        current_directory,
                        args[1], # download_loc of the artifact
                        args[2],  # name of the artifact
                        output[3] #Artifact Hash
                    )
                    print(stmt)
            else:
                for name, url in name_url_dict.items():
                    #print(name, url)
                    if not isinstance(url, str):
                        continue
                    artifact_hash = name.split(':')[1] #Extract Hash of the artifact from name
                    #print(f"Hash for the artifact {name} is {artifact_hash}")
                    args = self.extract_repo_args("osdf", name, url, current_directory)
                    stmt = osdfremote_class_obj.download_artifacts(
                        dvc_config_op,
                        args[0], # host,
                        cache_path,
                        current_directory,
                        args[1], # remote_loc of the artifact
                        args[2],  # name
                        artifact_hash #Artifact Hash
                    )
                    print(stmt)
            return "Done"
        elif dvc_config_op["core.remote"] == "amazons3":
            amazonS3_class_obj = amazonS3_artifacts.AmazonS3Artifacts()
            #print(self.args.artifact_name,"artifact name")
            if self.args.artifact_name:
                output = self.search_artifact(name_url_dict)
                # output[0] = name
                # output[1] = url
                if output is None:
                    print(f"{self.args.artifact_name} doesn't exist.")
                else:
                    args = self.extract_repo_args("amazons3", output[0], output[1], current_directory)
                    if args[0] and args[1] and args[2]:
                        stmt = amazonS3_class_obj.download_artifacts(
                            dvc_config_op,
                            current_directory,
                            args[0], # bucket_name
                            args[1], # object_name
                            args[2], # download_loc
                        )
                        print(stmt)
            else:
                for name, url in name_url_dict.items():
                    if not isinstance(url, str):
                        continue
                    args = self.extract_repo_args("amazons3", name, url, current_directory)
                    if args[0] and args[1] and args[2]:
                        stmt = amazonS3_class_obj.download_artifacts(
                            dvc_config_op,
                            current_directory,
                            args[0], # bucket_name
                            args[1], # object_name
                            args[2], # download_loc
                        )
                        print(stmt)
            return "Done"
        else:
            remote = dvc_config_op["core.remote"]
            msg = f"{remote} is not valid artifact repository for CMF.\n Reinitialize CMF."
            return msg


def add_parser(subparsers, parent_parser):
    PULL_HELP = "Pull artifacts from user configured repository."

    parser = subparsers.add_parser(
        "pull",
        parents=[parent_parser],
        description="Pull artifacts from user configured repository.",
        help=PULL_HELP,
        formatter_class=argparse.RawDescriptionHelpFormatter,
    )

    required_arguments = parser.add_argument_group("required arguments")

    required_arguments.add_argument(
        "-p",
        "--pipeline_name",
        required=True,
        help="Specify Pipeline name.",
        metavar="<pipeline_name>",
    )

    parser.add_argument(
        "-f", "--file_name", help="Specify mlmd file name.", metavar="<file_name>"
    )

    parser.add_argument(
        "-a", "--artifact_name", help="Specify artifact name.", metavar="<artifact_name>"
    )

    parser.set_defaults(func=CmdArtifactPull)
<|MERGE_RESOLUTION|>--- conflicted
+++ resolved
@@ -151,11 +151,8 @@
                 continue
             # Splitting the 'name' using ':' as the delimiter and storing the first argument in the 'name' variable.
             name = name.split(":")[0]
-<<<<<<< HEAD
             artifact_hash = name = name.split(":")[1]
-=======
             # Splitting the path on '/' to extract the file name, excluding the directory structure.
->>>>>>> 239dc511
             file_name = name.split('/')[-1]
             if file_name == self.args.artifact_name:
                 return name, url, artifact_hash
