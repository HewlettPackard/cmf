--- conflicted
+++ resolved
@@ -68,17 +68,11 @@
 
         # s_url = Url without pipeline name
         s_url = self.split_url_pipeline(url, self.args.pipeline_name)
-<<<<<<< HEAD
-        #print(f"s_url={s_url}")
-        token = s_url.split("/")
-        #print(f"token={token}")
-=======
 
         # got url in the form of /home/user/local-storage/files/md5/06/d100ff3e04e2c
         #spliting url using '/' delimiter
         token = s_url.split("/")
 
->>>>>>> d5acc049
         # name = artifacts/model/model.pkl
         name = name.split(":")[0]
         if type == "minio":
@@ -127,16 +121,12 @@
             current_loc_1 = "/".join(token)
             current_loc = f"/{current_loc_1}"
             return host, current_loc, name
-<<<<<<< HEAD
         elif type == "osdf":
             token_length = len(token)
             download_loc = current_directory + "/" + name if current_directory != ""  else name
             #current_dvc_loc = (token[(token_length - 2)] + "/" + token[(token_length - 1)])
             #return FQDNL of where to download from, where to download to, what the artifact will be named
             return s_url, download_loc, name
-=======
-
->>>>>>> d5acc049
         else:
             # sometimes s_url is empty - this shouldn't happen technically
             # sometimes s_url is not starting with s3:// - technically this shouldn't happen
