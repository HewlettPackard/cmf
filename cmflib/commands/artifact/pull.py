###
# Copyright (2023) Hewlett Packard Enterprise Development LP
#
# Licensed under the Apache License, Version 2.0 (the "License");
# You may not use this file except in compliance with the License.
# You may obtain a copy of the License at
#
# http://www.apache.org/licenses/LICENSE-2.0
#
# Unless required by applicable law or agreed to in writing, software
# distributed under the License is distributed on an "AS IS" BASIS,
# WITHOUT WARRANTIES OR CONDITIONS OF ANY KIND, either express or implied.
# See the License for the specific language governing permissions and
# limitations under the License.
###

#!/usr/bin/env python3
import argparse
import os

from cmflib import cmfquery
from cmflib.storage_backends import (
    minio_artifacts,
    local_artifacts,
    amazonS3_artifacts,
    sshremote_artifacts,
    osdf_artifacts,
)
from cmflib.cli.command import CmdBase
from cmflib.utils.dvc_config import DvcConfig
from cmflib.cmf_exception_handling import (
    PipelineNotFound, 
    FileNotFound, 
    ExecutionsNotFound, 
    ArtifactNotFound, 
    BatchDownloadFailure, 
    BatchDownloadSuccess,
    ObjectDownloadFailure, 
    ObjectDownloadSuccess
)
from cmflib.cli.utils import check_minio_server

class CmdArtifactPull(CmdBase):

    def split_url_pipeline(self, url: str, pipeline_name: str):
       # This function takes url and pipeline_name as a input parameter
       # return string which contains the artifact repo path of the artifact
       # url = Test-env:/home/user/local-storage/files/md5/23/6d9502e0283d91f689d7038b8508a2
       # pipeline_name = Test-env

       # checking whether pipeline name exist inside url
       if pipeline_name in url:
            # if multiple pipelines logs same artifact, then spliting them using ',' delimiter 
            if "," in url:
                urls = url.split(",")
                # iterate over each urls
                for u in urls:
                    # assign u to url if pipeline name exist
                    if pipeline_name in u:
                        url = u
            # splitting url using ':' delimiter 
            # token = ["Test-env","home/user/local-storage/files/md5/23/6d9502e508a2"]
            token = url.split(":")
            # removing 1st element from token i.e pipeline name
            # output token will be ["home/user/local-storage/files/md5/23/6d9502e508a2"]
            token.pop(0)
            if len(token) > 1:
                # in case of metrics we have multiple ':' in its url
                # concating remaining tokens after removing pipeline_name using ':' delimiter
                token = ":".join(token)
                return token
            return "".join(token)

    def extract_repo_args(self, type: str, name: str, url: str, current_directory: str):
        # Extracting the repository URL, current path, bucket name, and other relevant
        # information from the user-supplied arguments.
        # url = Test-env:/home/user/local-storage/files/md5/06/d100ff3e04e2c87bf20f0feacc9034,
        #          Second-env:/home/user/local-storage/files/md5/06/d100ff3e04e2c"

        # s_url = Url without pipeline name
        s_url = self.split_url_pipeline(url, self.args.pipeline_name)

        # got url in the form of /home/user/local-storage/files/md5/06/d100ff3e04e2c
        # spliting url using '/' delimiter
        token = s_url.split("/")

        # name = artifacts/model/model.pkl
        name = name.split(":")[0]
        if type == "minio":
            token_length = len(token)

            # assigned 2nd position element to bucket_name
            bucket_name = token[2]

            # The folder structure of artifact data has been updated due to a change in the DVC 3.0 version
            # Previously, the structure was dvc-art/23/69v2uu3jeejjeiw
            # but now it includes additional directories and has become files dvc-art/files/md5/23/69v2uu3jeejjeiw.
            # Consequently, the previous logic takes only the last 2 elements from the list of tokens,
            # but with the new structure, it needs to take the last 4 elements.

            # get last 4 element inside token
            token = token[(token_length-4):]

            # join last 4 token using '/' delimiter
            object_name = "/".join(token)
            # output = files/md5/23/69v2uu3jeejjeiw

            path_name = current_directory + "/" + name
            return bucket_name, object_name, path_name

        elif type == "local":
            token_length = len(token)
            download_loc = current_directory + "/" + name

            # local artifact repo path =  local-storage/files/md5/23/69v2uu3jeejjeiw.
            # token is a list = ['local-storage', 'files', 'md5', '23', '69v2uu3jeejjeiw']
            # get last 4 element inside token
            token = token[(token_length-4):]

            # join last 4 token using '/' delimiter
            current_dvc_loc = "/".join(token)

            return current_dvc_loc, download_loc

        elif type == "ssh":
            # token = ['ssh:', '', 'XX.XX.XX.XX:22', 'home', 'user', 'ssh-storage', 'files', 'md5', '23', '6d9502e0283d91f689d7038b8508a2']
            host_with_port = token[2].split(":")
            host = host_with_port[0]
            # Update token list by removing the first three items
            # token = ['home', 'user', 'ssh-storage', 'files', 'md5', '23', '6d9502e0283d91f689d7038b8508a2']
            current_loc = '/' + '/'.join(token[3:])
            return host, current_loc, name
        
        elif type == "osdf":
            token_length = len(token)
            download_loc = current_directory + "/" + name if current_directory != ""  else name
            #current_dvc_loc = (token[(token_length - 2)] + "/" + token[(token_length - 1)])
            #return FQDNL of where to download from, where to download to, what the artifact will be named
            return s_url, download_loc, name
        else:
            # sometimes s_url is empty - this shouldn't happen technically
            # sometimes s_url is not starting with s3:// - technically this shouldn't happen
            if s_url and s_url.startswith("s3://"):
                url_with_bucket = s_url.split("s3://")[1]
                # url_with_bucket = mybucket/user/files/md5/23/6d9502e0283d91f689d7038b8508a2
                # splitting the string using '/' as the delimiter
                # bucket_name = mybucket
                # object_name = user/files/md5/23/6d9502e0283d91f689d7038b8508a2
                bucket_name, object_name = url_with_bucket.split('/', 1)
                download_loc =  current_directory + "/" + name if current_directory != ""  else name
                #print(download_loc)
                return bucket_name, object_name, download_loc
            else:
                # returning bucket_name, object_name and download_loc returning as empty
                return "", "", ""

    def search_artifact(self, input_dict):
        # This function takes input_dict as input artifact
        for name, url in input_dict.items():
            if not isinstance(url, str):
                continue
            # Splitting the 'name' using ':' as the delimiter and storing the first argument in the 'name' variable.
            name = name.split(":")[0]
            artifact_hash = name = name.split(":")[1]
            # Splitting the path on '/' to extract the file name, excluding the directory structure.
            file_name = name.split('/')[-1]
            if file_name == self.args.artifact_name:
                return name, url, artifact_hash
            else:
                pass

    def run(self):
        # check whether 'mlmd' file exist in current directory 
        # or in the directory provided by user
        # pipeline_name = self.args.pipeline_name
        current_directory = os.getcwd()
        mlmd_file_name = "./mlmd"
        if self.args.file_name:
            mlmd_file_name = self.args.file_name
            if mlmd_file_name == "mlmd":
                mlmd_file_name = "./mlmd"
            current_directory = os.path.dirname(mlmd_file_name)
        if not os.path.exists(mlmd_file_name):   #checking if MLMD files exists
            raise FileNotFound(mlmd_file_name, current_directory)
        if self.args.artifact_name == "":
            raise ArtifactNotFound("")
        if self.args.pipeline_name == "":        #checking if pipeline_name is not ""
            raise PipelineNotFound(self.args.pipeline_name)
        query = cmfquery.CmfQuery(mlmd_file_name)
        if not query.get_pipeline_id(self.args.pipeline_name) > 0:   #checking if pipeline name  exists in mlmd
            raise PipelineNotFound(self.args.pipeline_name)
        
        # getting all pipeline stages[i.e Prepare, Featurize, Train and Evaluate]
        stages = query.get_pipeline_stages(self.args.pipeline_name)
        executions = []
        identifiers = []
        for stage in stages:
            # getting all executions for stages
            executions = query.get_all_executions_in_stage(stage)
            # check if stage has executions
            if len(executions) > 0:
                 # converting it to dictionary
                dict_executions = executions.to_dict("dict")
                # append id's of executions inside identifiers
                for id in dict_executions["id"].values():
                    identifiers.append(id)
            else:
                print("No Executions found for " + stage + " stage.")
        # created dictionary
        name_url_dict = {}
        if len(identifiers) == 0:  # check if there are no executions
            raise ExecutionsNotFound()
        for identifier in identifiers:
            get_artifacts = query.get_all_artifacts_for_execution(
                identifier
            )  # getting all artifacts with id
            temp_dict = dict(zip(get_artifacts['name'], get_artifacts['url'])) # getting dictionary of name and url pair
            name_url_dict.update(temp_dict) # updating name_url_dict with temp_dict

        #print(name_url_dict)
        # name_url_dict = ('artifacts/parsed/test.tsv:6f597d341ceb7d8fbbe88859a892ef81', 'Test-env:/home/sharvark/local-storage/6f/597d341ceb7d8fbbe88859a892ef81'
        # name_url_dict = ('artifacts/parsed/test.tsv:6f597d341ceb7d8fbbe88859a892ef81', 'Test-env:/home/sharvark/local-storage/6f/597d341ceb7d8fbbe88859a892ef81,Second-env:/home/sharvark/local-storage/6f/597d341ceb7d8fbbe88859a892ef81')
        output = DvcConfig.get_dvc_config()  # pulling dvc config
        if type(output) is not dict:
            return output
        
        """
           There are multiple scenarios for cmf artifact pull 
           Code checks if self.args.artifact_name is provided by user or not
           under these conditions there are two more conditions
              1. if file is not .dir (single file) 
                   Download single file
              2. else file is .dir (directory)
                   download all files from directory
                     
        """

        dvc_config_op = output
        if dvc_config_op["core.remote"] == "minio":
            minio_class_obj = minio_artifacts.MinioArtifacts(dvc_config_op)
            # Check if a specific artifact name is provided as input.
            if self.args.artifact_name: 
                # Search for the artifact in the metadata store.
                output = self.search_artifact(name_url_dict)
                # output[0] = artifact_name
                # output[1] = url
                # output[2] = hash
                if output is None:
                    raise ArtifactNotFound(self.args.artifact_name)
                else:
                    # Extract repository arguments specific to MinIO.
                    minio_args = self.extract_repo_args("minio", output[0], output[1], current_directory)

                    # Check if the object name doesn't end with `.dir` (indicating it's a file).
                    if not minio_args[1].endswith(".dir"):
                        # Download a single file from MinIO.
                        object_name, download_loc, download_flag = minio_class_obj.download_file(
                            current_directory,
                            minio_args[0], # bucket_name
                            minio_args[1], # object_name
                            minio_args[2], # path_name
                        )
                        if download_flag:
                            # Return success if the file is downloaded successfully.
                            return ObjectDownloadSuccess(object_name, download_loc)
                        else: 
                            return ObjectDownloadFailure(object_name)
                    else:
                        # If object name ends with `.dir`, download multiple files from a directory 
                        # return total_files_in_directory, files_downloaded
                        total_files_in_directory, dir_files_downloaded, download_flag = minio_class_obj.download_directory(
                            current_directory,
                            minio_args[0], # bucket_name
                            minio_args[1], # object_name
                            minio_args[2], # path_name
                        )
            
                        if download_flag:
                            # Return success if all files in the directory are downloaded.
                            return BatchDownloadSuccess(dir_files_downloaded)
                        else:
                            # Calculate the number of files that failed to download.
                            file_failed_to_download = total_files_in_directory - dir_files_downloaded
                            return BatchDownloadFailure(dir_files_downloaded, file_failed_to_download)
            
            else:
                # Handle the case where no specific artifact name is provided.
                files_downloaded = 0
                files_failed_to_download = 0

                # Iterate through the dictionary of artifact names and URLs.
                for name, url in name_url_dict.items():
                    if not isinstance(url, str):    ## Skip invalid URLs.
                        continue
                    minio_args = self.extract_repo_args("minio", name, url, current_directory)

                    # Check if the object name doesn't end with `.dir` (indicating it's a file).
                    if not minio_args[1].endswith(".dir"):
                        # Download a single file from MinIO.
                        object_name, download_loc, download_flag = minio_class_obj.download_file(
                            current_directory,
                            minio_args[0], # bucket_name
                            minio_args[1], # object_name
                            minio_args[2], # path_name
                        )

                        # print output here because we are in a loop and can't return the control
                        if download_flag:
                            print(f"object {object_name} downloaded at {download_loc}.")
                            files_downloaded += 1
                        else:
                            print(f"object {object_name} is not downloaded ")
                            files_failed_to_download += 1
                    else:
                        # If object name ends with `.dir`, download multiple files from a directory.
                        total_files_in_directory, dir_files_downloaded, download_flag = minio_class_obj.download_directory(
                            current_directory,
                            minio_args[0], # bucket_name
                            minio_args[1], # object_name
                            minio_args[2], # path_name
                        )
                        # Return success if all files in the directory are downloaded.
                        if download_flag:
                            files_downloaded += dir_files_downloaded
                        else:
                            files_downloaded += dir_files_downloaded
                            files_failed_to_download += (total_files_in_directory - dir_files_downloaded)
                            
                # we are assuming, if files_failed_to_download > 0, it means our download of artifacts is not success
                if not files_failed_to_download:
                    return BatchDownloadSuccess(files_downloaded)
                else:
                    return BatchDownloadFailure(files_downloaded, files_failed_to_download)

        elif dvc_config_op["core.remote"] == "local-storage":
            local_class_obj = local_artifacts.LocalArtifacts(dvc_config_op)
            # There are two main conditions
            # Condition 1 - user can use -a paramter for cmf artifact pull command
                # -a can be a dir or a file
            # Condition 2 - user can chose to download all the artifacts in one go. 
                # we can have both dir and files in our list of artifacts
            # Check if a specific artifact name is provided as input.
            if self.args.artifact_name:
                # Search for the artifact in the metadata store.
                output = self.search_artifact(name_url_dict)
                # output[0] = name
                # output[1] = url
                
                if output is None:
                    raise ArtifactNotFound(self.args.artifact_name)
                else:
                    # Extract repository arguments specific to Local repo.
                    local_args = self.extract_repo_args("local", output[0], output[1], current_directory)
                    # local_args [0] = current_dvc_loc
                    # local_args [1] = download_loc
                    # Check if the object name doesn't end with `.dir` (indicating it's a file).
                    if not local_args[0].endswith(".dir"):
                        # Download a single file from Local.
                        object_name, download_loc, download_flag = local_class_obj.download_file(current_directory, local_args[0], local_args[1])
                        if download_flag:
                            # Return success if the file is downloaded successfully.
                            return ObjectDownloadSuccess(object_name, download_loc)
                        else: 
                            return ObjectDownloadFailure(object_name)
                        
                    else:
                        # If object name ends with `.dir`, download multiple files from a directory 
                        # return total_files_in_directory, files_downloaded
                        total_files_in_directory, dir_files_downloaded, download_flag = local_class_obj.download_directory(current_directory, local_args[0], local_args[1])
            
                        if download_flag:
                            # Return success if all files in the directory are downloaded.
                            return BatchDownloadSuccess(dir_files_downloaded)
                        else:
                            # Calculate the number of files that failed to download.
                            file_failed_to_download = total_files_in_directory - dir_files_downloaded
                            return BatchDownloadFailure(dir_files_downloaded, file_failed_to_download)
            else:
                # Handle the case where no specific artifact name is provided.
                files_downloaded = 0
                files_failed_to_download = 0
                # Iterate through the dictionary of artifact names and URLs.
                for name, url in name_url_dict.items():
                    if not isinstance(url, str):
                        continue
                    # name1 - file
                    # name2 - failed file
                    # name3 - dir (5 files)
                    # name4 - dir (4 files) - failed dir - 2 files passed, 2 files failed
                    # name5 - file
                    # name6 - dir - and can't open it (but it has 2 files) .. user don't know 
                    local_args = self.extract_repo_args("local", name, url, current_directory)
                    # local_args [0] = current_dvc_loc
                    # local_args [1] = download_loc
                    # Check if the object name doesn't end with `.dir` (indicating it's a file).
                    if not local_args[0].endswith(".dir"):
                        # Download a single file from Local repo.
                        object_name, download_loc, download_flag = local_class_obj.download_file(
                            current_directory, local_args[0], local_args[1])
                        
                        # print output here because we are in a loop and can't return the control
                        if download_flag:
                            print(f"object {object_name} downloaded at {download_loc}.")
                            files_downloaded += 1
                        else:
                            print(f"object {object_name} is not downloaded ")
                            files_failed_to_download += 1
                    else:
                        # If object name ends with `.dir`, download multiple files from a directory.
                        total_files_in_directory, dir_files_downloaded, download_flag = local_class_obj.download_directory(
                            current_directory, local_args[0], local_args[1])
                        # download_flag is true only when all the files from the directory are successfully downlaoded.
                        if download_flag:
                            files_downloaded += dir_files_downloaded
                        else:
                            files_downloaded += dir_files_downloaded
                            files_failed_to_download += (total_files_in_directory - dir_files_downloaded)
                            
                # we are assuming, if files_failed_to_download > 0, it means our download of artifacts is not success
                if not files_failed_to_download:
                    return BatchDownloadSuccess(files_downloaded)
                else:
                    return BatchDownloadFailure(
                            files_downloaded, files_failed_to_download)
                    
        elif dvc_config_op["core.remote"] == "ssh-storage":
            sshremote_class_obj = sshremote_artifacts.SSHremoteArtifacts(dvc_config_op)
            # Check if a specific artifact name is provided as input.
            if self.args.artifact_name:
                # Search for the artifact in the metadata store.
                output = self.search_artifact(name_url_dict)
                # output[0] = name
                # output[1] = url
                if output is None:
                    raise ArtifactNotFound(self.args.artifact_name)
                else:
                    # Extract repository arguments specific to ssh-remote.
                    args = self.extract_repo_args("ssh", output[0], output[1], current_directory)
                    # Check if the object name doesn't end with `.dir` (indicating it's a file).
                    if not args[1].endswith(".dir"):
                        # Download a single file from ssh-remote.
                        object_name, download_loc, download_flag = sshremote_class_obj.download_file(
                            args[0], # host,
                            current_directory,
                            args[1], # remote_loc of the artifact
                            args[2]  # name
                        )
                        if download_flag:
                            # Return success if the file is downloaded successfully.
                            return ObjectDownloadSuccess(object_name, download_loc)
                        else: 
                            return ObjectDownloadFailure(object_name)

                    else:
                        # If object name ends with `.dir`, download multiple files from a directory 
                        # return total_files_in_directory, files_downloaded
                        total_files_in_directory, dir_files_downloaded, download_flag = sshremote_class_obj.download_directory(
                            args[0], # host,
                            current_directory,
                            args[1], # remote_loc of the artifact
                            args[2]  # name
                            )
                    if download_flag:
                        # Return success if all files in the directory are downloaded.
                        return BatchDownloadSuccess(dir_files_downloaded)
                    else:
                        # Calculate the number of files that failed to download.
                        file_failed_to_download = total_files_in_directory - dir_files_downloaded
                        return BatchDownloadFailure(dir_files_downloaded, file_failed_to_download)   
            else:
                # Handle the case where no specific artifact name is provided.
                files_downloaded = 0
                files_failed_to_download = 0
                # Iterate through the dictionary of artifact names and URLs.
                for name, url in name_url_dict.items():
                    if not isinstance(url, str):
                        continue
                    args = self.extract_repo_args("ssh", name, url, current_directory)
                    # Check if the object name doesn't end with `.dir` (indicating it's a file).
                    if not args[1].endswith(".dir"):
                        # Download a single file from ssh-remote.
                        object_name, download_loc, download_flag = sshremote_class_obj.download_file(
                        args[0], # host,
                        current_directory,
                        args[1], # remote_loc of the artifact
                        args[2]  # name
                    )
                        # print output here because we are in a loop and can't return the control
                        if download_flag:
                            print(f"object {object_name} downloaded at {download_loc}.")
                            files_downloaded += 1
                        else:
                            print(f"object {object_name} is not downloaded ")
                            files_failed_to_download += 1
                    else:
                        # If object name ends with `.dir`, download multiple files from a directory.
                        total_files_in_directory, dir_files_downloaded, download_flag = sshremote_class_obj.download_directory(
                            args[0], # host,
                            current_directory,
                            args[1], # remote_loc of the artifact
                            args[2]  # name
                        )
                        if download_flag:
                            files_downloaded += dir_files_downloaded
                        else:
                            files_downloaded += dir_files_downloaded
                            files_failed_to_download += (total_files_in_directory - dir_files_downloaded)
                            
                # we are assuming, if files_failed_to_download > 0, it means our download of artifacts is not success
                if not files_failed_to_download:
                    return BatchDownloadSuccess(files_downloaded)
                else:
                    return BatchDownloadFailure(files_downloaded, files_failed_to_download)
        elif dvc_config_op["core.remote"] == "osdf":
            #Regenerate Token for OSDF
            from cmflib.utils.helper_functions import generate_osdf_token
            from cmflib.utils.helper_functions import is_url
            from cmflib.dvc_wrapper import dvc_add_attribute
            from cmflib.utils.cmf_config import CmfConfig
            #Fetch Config from CMF_Config_File
            cmf_config_file = os.environ.get("CONFIG_FILE", ".cmfconfig")
            cmf_config={}
            cmf_config=CmfConfig.read_config(cmf_config_file)
            #Regenerate password 
            dynamic_password = generate_osdf_token(cmf_config["osdf-key_id"],cmf_config["osdf-key_path"],cmf_config["osdf-key_issuer"])
            #cmf_config["password"]=dynamic_password
            #Update Password in .dvc/config for future use
            dvc_add_attribute(dvc_config_op["core.remote"],"password",dynamic_password)
            #Updating dvc_config_op data structure with new password as well since this is used in download_artifacts() below
            dvc_config_op["remote.osdf.password"]=dynamic_password
            #Need to write to cmfconfig with new credentials
            #CmfConfig.write_config(cmf_config, "osdf", attr_dict, True)
            #Now Ready to do dvc pull 
            cache_path=cmf_config["osdf-cache"]

            osdfremote_class_obj = osdf_artifacts.OSDFremoteArtifacts()
            if self.args.artifact_name:
                output = self.search_artifact(name_url_dict)
                # output[0] = name
                # output[1] = url
                # output[3]=artifact_hash
                if output is None:
                    raise ArtifactNotFound(self.args.artifact_name)
                else:
                    args = self.extract_repo_args("osdf", output[0], output[1], current_directory)
<<<<<<< HEAD
                    return_code = osdfremote_class_obj.download_artifacts(
=======
                    #print(f"Hash for the artifact {self.args.artifact_name} is {output[3]}")
                    stmt = osdfremote_class_obj.download_artifacts(
>>>>>>> bf9c5592
                        dvc_config_op,
                        args[0], # s_url of the artifact
                        cache_path,
                        current_directory,
                        args[1], # download_loc of the artifact
                        args[2],  # name of the artifact
                        output[3] #Artifact Hash
                    )
                    
                    if return_code == 206:
                        status = ObjectDownloadSuccess(args[0],args[1])
                    else:
                        status = ObjectDownloadFailure(args[0],args[1])
                    return status
            else:
                for name, url in name_url_dict.items():
                    total_files_count += 1
                    #print(name, url)
                    if not isinstance(url, str):
                        continue
                    artifact_hash = name.split(':')[1] #Extract Hash of the artifact from name
                    #print(f"Hash for the artifact {name} is {artifact_hash}")
                    args = self.extract_repo_args("osdf", name, url, current_directory)
                        
                    return_code = osdfremote_class_obj.download_artifacts(
                        dvc_config_op,
                        args[0], # host,
                        cache_path,
                        current_directory,
                        args[1], # remote_loc of the artifact
                        args[2],  # name
                        artifact_hash #Artifact Hash
                    )
                    if return_code == 206:
                        file_downloaded +=1
                Files_failed_to_download = total_files_count - files_downloaded
                if Files_failed_to_download == 0:
                    status = BatchDownloadSuccess(files_downloaded=files_downloaded)
                else:
                    status = BatchDownloadFailure(files_downloaded=files_downloaded, Files_failed_to_download= Files_failed_to_download)
                return status

        elif dvc_config_op["core.remote"] == "amazons3":
            amazonS3_class_obj = amazonS3_artifacts.AmazonS3Artifacts(dvc_config_op)
            if self.args.artifact_name:
                output = self.search_artifact(name_url_dict)
                # output[0] = name
                # output[1] = url
                if output is None:
                    raise ArtifactNotFound(self.args.artifact_name)
                else:
                    args = self.extract_repo_args("amazons3", output[0], output[1], current_directory)
                    if args[0] and args[1] and args[2]:
                        if not args[1].endswith(".dir"):
                            object_name, download_loc, download_flag = amazonS3_class_obj.download_file(
                                current_directory,
                                args[0], # bucket_name
                                args[1], # object_name
                                args[2], # download_loc
                            )
                            if download_flag:
                                return ObjectDownloadSuccess(object_name, download_loc)
                            else: 
                                return ObjectDownloadFailure(object_name)
                        else:
                            total_files_in_directory, dir_files_downloaded, download_flag = amazonS3_class_obj.download_directory(current_directory,
                                args[0], # bucket_name
                                args[1], # object_name
                                args[2], # download_loc
                                )
                        if download_flag:
                            return BatchDownloadSuccess(dir_files_downloaded)
                        else:
                            file_failed_to_download = total_files_in_directory - dir_files_downloaded
                            return BatchDownloadFailure(dir_files_downloaded, file_failed_to_download)

                
            else:
                files_downloaded = 0
                files_failed_to_download = 0
                for name, url in name_url_dict.items():
                    if not isinstance(url, str):
                        continue
                    args = self.extract_repo_args("amazons3", name, url, current_directory)
                    if args[0] and args[1] and args[2]:
                        if not args[1].endswith(".dir"):
                            object_name, download_loc, download_flag = amazonS3_class_obj.download_file(
                                current_directory,
                                args[0], # bucket_name
                                args[1], # object_name
                                args[2], # download_loc
                            )
                            if download_flag:
                                print(f"object {object_name} downloaded at {download_loc}.")
                                files_downloaded += 1
                            else:
                                print(f"object {object_name} is not downloaded ")
                                files_failed_to_download += 1
                        else:
                            total_files_in_directory, dir_files_downloaded, download_flag = amazonS3_class_obj.download_directory(
                            current_directory,
                            args[0], # bucket_name
                            args[1], # object_name
                            args[2], # path_name
                        )
                        # download_flag is true only when all the files from the directory are successfully downlaoded.
                            if download_flag:
                                files_downloaded += dir_files_downloaded
                            else:
                                files_downloaded += dir_files_downloaded
                                files_failed_to_download += (total_files_in_directory - dir_files_downloaded)
                            
                # we are assuming, if files_failed_to_download > 0, it means our download of artifacts is not success
                if not files_failed_to_download:
                    return BatchDownloadSuccess(files_downloaded)
                else:
                    return BatchDownloadFailure(files_downloaded, files_failed_to_download)
        else:
            remote = dvc_config_op["core.remote"]
            msg = f"{remote} is not valid artifact repository for CMF.\n Reinitialize CMF."
            return msg


def add_parser(subparsers, parent_parser):
    PULL_HELP = "Pull artifacts from user configured repository."

    parser = subparsers.add_parser(
        "pull",
        parents=[parent_parser],
        description="Pull artifacts from user configured repository.",
        help=PULL_HELP,
        formatter_class=argparse.RawDescriptionHelpFormatter,
    )

    required_arguments = parser.add_argument_group("required arguments")

    required_arguments.add_argument(
        "-p",
        "--pipeline_name",
        required=True,
        help="Specify Pipeline name.",
        metavar="<pipeline_name>",
    )

    parser.add_argument(
        "-f", "--file_name", help="Specify mlmd file name.", metavar="<file_name>"
    )

    parser.add_argument(
        "-a", "--artifact_name", help="Specify artifact name.", metavar="<artifact_name>"
    )

    parser.set_defaults(func=CmdArtifactPull)
<|MERGE_RESOLUTION|>--- conflicted
+++ resolved
@@ -543,12 +543,7 @@
                     raise ArtifactNotFound(self.args.artifact_name)
                 else:
                     args = self.extract_repo_args("osdf", output[0], output[1], current_directory)
-<<<<<<< HEAD
                     return_code = osdfremote_class_obj.download_artifacts(
-=======
-                    #print(f"Hash for the artifact {self.args.artifact_name} is {output[3]}")
-                    stmt = osdfremote_class_obj.download_artifacts(
->>>>>>> bf9c5592
                         dvc_config_op,
                         args[0], # s_url of the artifact
                         cache_path,
