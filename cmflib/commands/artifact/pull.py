###
# Copyright (2023) Hewlett Packard Enterprise Development LP
#
# Licensed under the Apache License, Version 2.0 (the "License");
# You may not use this file except in compliance with the License.
# You may obtain a copy of the License at
#
# http://www.apache.org/licenses/LICENSE-2.0
#
# Unless required by applicable law or agreed to in writing, software
# distributed under the License is distributed on an "AS IS" BASIS,
# WITHOUT WARRANTIES OR CONDITIONS OF ANY KIND, either express or implied.
# See the License for the specific language governing permissions and
# limitations under the License.
###

#!/usr/bin/env python3
import argparse
import os

from cmflib import cmfquery
from cmflib.storage_backends import (
    minio_artifacts,
    local_artifacts,
    amazonS3_artifacts,
    sshremote_artifacts,
)
from cmflib.cli.command import CmdBase
from cmflib.utils.dvc_config import DvcConfig


class CmdArtifactPull(CmdBase):

    def split_url_pipeline(self, url: str, pipeline_name: str): 
        if pipeline_name in url:
            if "," in url:
                urls = url.split(",")
                for u in urls:
                    if pipeline_name in u:
                        url = u
            token = url.split(":")
            token.pop(0)
            if len(token) > 1:
                token = ":".join(token)
                return token
            return "".join(token)

    def extract_repo_args(self, type: str, name: str, url: str, current_directory: str):
        #Extracting the repository URL, current path, bucket name, and other relevant 
        #information from the user-supplied arguments.
        #url = 'Test-env:/home/user/local-storage/06/d100ff3e04e2c87bf20f0feacc9034,Second-env:/home/user/local-storage/06/d100ff3e04e2c>
        # s_url = Url without pipeline name
        s_url = self.split_url_pipeline(url, self.args.pipeline_name)
        token = s_url.split("/")
        # name = artifacts/model/model.pkl
        name = name.split(":")[0]
        if type == "minio":
            bucket_name = token[2]
            object_name = token[3] + "/" + token[4]
            path_name = current_directory + "/" + name
            return bucket_name, object_name, path_name
        elif type == "local":
            token_length = len(token)
            download_loc = current_directory + "/" + name
            current_dvc_loc = (token[(token_length - 2)] + "/" + token[(token_length - 1)])
            return current_dvc_loc, download_loc
        elif type == "ssh":
            token_var = token[2].split(":")
            host = token_var[0]
            token.pop(0)
            token.pop(0)
            token.pop(0)
            current_loc_1 = "/".join(token)
            current_loc = f"/{current_loc_1}"
            return host, current_loc, name
        else:
<<<<<<< HEAD
            print(token)
            bucket_name = token[2]
            object_name = f"{token[3]}/{token[4]}/{token[5]}"
            download_loc = current_directory + "/" + name
            return bucket_name, object_name, download_loc
=======
            # sometimes s_url is empty - this shouldn't happen technically
            # sometimes s_url is not starting with s3:// - technically this shouldn't happen
            if s_url and s_url.startswith("s3://"):
                url_with_bucket = s_url.split("s3://")[1]
                # url_with_bucket = varkha-test/23/6d9502e0283d91f689d7038b8508a2
                # Splitting the string using '/' as the delimiter
                bucket_name, object_name = url_with_bucket.split('/', 1)
                download_loc = current_directory + "/" + name
                return bucket_name, object_name, download_loc
            else:
                # returning bucket_name, object_name and download_loc returning as empty
                return "", "", ""
>>>>>>> 77f5d83f

    def search_artifact(self, input_dict):
        for name, url in input_dict.items():
            if not isinstance(url, str):
                continue
            name = name.split(":")[0]
            file_name = name.split('/')[-1]
            if file_name == self.args.artifact_name:
                return name, url
            else:
                pass

    def run(self):
        # Put a check to see whether pipline exists or not
        pipeline_name = self.args.pipeline_name
        current_directory = os.getcwd()
        mlmd_file_name = "./mlmd"
        if self.args.file_name:
            mlmd_file_name = self.args.file_name
            if mlmd_file_name == "mlmd":
                mlmd_file_name = "./mlmd"
            current_directory = os.path.dirname(mlmd_file_name)
        if not os.path.exists(mlmd_file_name):
            return f"ERROR: {mlmd_file_name} doesn't exists in {current_directory} directory."
        query = cmfquery.CmfQuery(mlmd_file_name)

        stages = query.get_pipeline_stages(self.args.pipeline_name)
        executions = []
        identifiers = []

        for stage in stages:
            # getting all executions for stages
            executions = query.get_all_executions_in_stage(stage)
            # check if stage has executions
            if len(executions) > 0:
                 # converting it to dictionary
                dict_executions = executions.to_dict("dict")
                for id in dict_executions["id"].values():
                    identifiers.append(id)
            else:
                print("No Executions found for " + stage + " stage.")

        name_url_dict = {}
        if len(identifiers) == 0:  # check if there are no executions
            return "No executions found."
        for identifier in identifiers:
            get_artifacts = query.get_all_artifacts_for_execution(
                identifier
            )  # getting all artifacts with id
            temp_dict = dict(zip(get_artifacts['name'], get_artifacts['url']))
            name_url_dict.update(temp_dict)
        #print(name_url_dict)
        # name_url_dict = ('artifacts/parsed/test.tsv:6f597d341ceb7d8fbbe88859a892ef81', 'Test-env:/home/sharvark/local-storage/6f/597d341ceb7d8fbbe88859a892ef81'
        # name_url_dict = ('artifacts/parsed/test.tsv:6f597d341ceb7d8fbbe88859a892ef81', 'Test-env:/home/sharvark/local-storage/6f/597d341ceb7d8fbbe88859a892ef81,Second-env:/home/sharvark/local-storage/6f/597d341ceb7d8fbbe88859a892ef81')

        output = DvcConfig.get_dvc_config()  # pulling dvc config
        if type(output) is not dict:
            return output
        dvc_config_op = output

        if dvc_config_op["core.remote"] == "minio":
            minio_class_obj = minio_artifacts.MinioArtifacts()
            if self.args.artifact_name:
                output = self.search_artifact(name_url_dict)
                # output[0] = name
                # output[1] = url
                if output is None:
                    print(f"{self.args.artifact_name} doesn't exist.")
                else:
                    minio_args = self.extract_repo_args("minio", output[0], output[1], current_directory)
                    stmt = minio_class_obj.download_artifacts(
                        dvc_config_op,
                        current_directory,
                        minio_args[0], # bucket_name
                        minio_args[1], # object_name
                        minio_args[2], # path_name
                    )
                    print(stmt)
            else:
                for name, url in name_url_dict.items():
                    if not isinstance(url, str):
                        continue
                    minio_args = self.extract_repo_args("minio", name, url, current_directory)
                    stmt = minio_class_obj.download_artifacts(
                        dvc_config_op,
                        current_directory,
                        minio_args[0], # bucket_name
                        minio_args[1], # object_name
                        minio_args[2], # path_name
                    )
                    print(stmt)
            return "Done"
        elif dvc_config_op["core.remote"] == "local-storage":
            local_class_obj = local_artifacts.LocalArtifacts()
            if self.args.artifact_name:
                output = self.search_artifact(name_url_dict)
                # output[0] = name
                # output[1] = url
                if output is None:
                    print(f"{self.args.artifact_name} doesn't exist.")
                else:
                    local_args = self.extract_repo_args("local", output[0], output[1], current_directory)
                    stmt = local_class_obj.download_artifacts(
                           dvc_config_op, current_directory, local_args[0], local_args[1]
                    )
                    print(stmt)
            else:
                for name, url in name_url_dict.items():
                    #print(name, url)
                    if not isinstance(url, str):
                        continue
                    local_args = self.extract_repo_args("local", name, url, current_directory)
                    # local_args[0] = current dvc location
                    # local_args[1] = current download location
                    stmt = local_class_obj.download_artifacts(
                           dvc_config_op, current_directory, local_args[0], local_args[1]
                    )
                    print(stmt)
            return "Done"
        elif dvc_config_op["core.remote"] == "ssh-storage":
            sshremote_class_obj = sshremote_artifacts.SSHremoteArtifacts()
            if self.args.artifact_name:
                output = self.search_artifact(name_url_dict)
                # output[0] = name
                # output[1] = url
                if output is None:
                    print(f"{self.args.artifact_name} doesn't exist.")
                else:
                    args = self.extract_repo_args("ssh", output[0], output[1], current_directory)
                    stmt = sshremote_class_obj.download_artifacts(
                        dvc_config_op,
                        args[0], # host,
                        current_directory,
                        args[1], # remote_loc of the artifact
                        args[2]  # name
                    )
                    print(stmt)
            else:
                for name, url in name_url_dict.items():
                    #print(name, url)
                    if not isinstance(url, str):
                        continue
                    args = self.extract_repo_args("ssh", name, url, current_directory)
                    stmt = sshremote_class_obj.download_artifacts(
                        dvc_config_op,
                        args[0], # host,
                        current_directory,
                        args[1], # remote_loc of the artifact
                        args[2]  # name
                    )
                    print(stmt)
            return "Done"
        elif dvc_config_op["core.remote"] == "amazons3":
            amazonS3_class_obj = amazonS3_artifacts.AmazonS3Artifacts()
            if self.args.artifact_name:
                output = self.search_artifact(name_url_dict)
                # output[0] = name
                # output[1] = url
                if output is None:
                    print(f"{self.args.artifact_name} doesn't exist.")
                else:
                    args = self.extract_repo_args("amazons3", output[0], output[1], current_directory)
                    if args[0] and args[1] and args[2]:
                        stmt = amazonS3_class_obj.download_artifacts(
                            dvc_config_op,
                            current_directory,
                            args[0], # bucket_name
                            args[1], # object_name
                            args[2], # download_loc
                        )
                        print(stmt)
            else:
                for name, url in name_url_dict.items():
                    #print(name, url)
                    if not isinstance(url, str):
                        continue
                    args = self.extract_repo_args("amazons3", name, url, current_directory)
                    if args[0] and args[1] and args[2]:
                        stmt = amazonS3_class_obj.download_artifacts(
                            dvc_config_op,
                            current_directory,
                            args[0], # bucket_name
                            args[1], # object_name
                            args[2], # download_loc
                        )
                        print(stmt)
            return "Done"
        else:
            remote = dvc_config_op["core.remote"]
            msg = f"{remote} is not valid artifact repository for CMF.\n Reinitialize CMF."
            return msg


def add_parser(subparsers, parent_parser):
    PULL_HELP = "Pull artifacts from user configured repository."

    parser = subparsers.add_parser(
        "pull",
        parents=[parent_parser],
        description="Pull artifacts from user configured repository.",
        help=PULL_HELP,
        formatter_class=argparse.RawDescriptionHelpFormatter,
    )

    required_arguments = parser.add_argument_group("required arguments")

    required_arguments.add_argument(
        "-p",
        "--pipeline_name",
        required=True,
        help="Specify Pipeline name.",
        metavar="<pipeline_name>",
    )

    parser.add_argument(
        "-f", "--file_name", help="Specify mlmd file name.", metavar="<file_name>"
    )

    parser.add_argument(
        "-a", "--artifact_name", help="Specify artifact name.", metavar="<artifact_name>"
    )

    parser.set_defaults(func=CmdArtifactPull)<|MERGE_RESOLUTION|>--- conflicted
+++ resolved
@@ -74,13 +74,6 @@
             current_loc = f"/{current_loc_1}"
             return host, current_loc, name
         else:
-<<<<<<< HEAD
-            print(token)
-            bucket_name = token[2]
-            object_name = f"{token[3]}/{token[4]}/{token[5]}"
-            download_loc = current_directory + "/" + name
-            return bucket_name, object_name, download_loc
-=======
             # sometimes s_url is empty - this shouldn't happen technically
             # sometimes s_url is not starting with s3:// - technically this shouldn't happen
             if s_url and s_url.startswith("s3://"):
@@ -93,7 +86,6 @@
             else:
                 # returning bucket_name, object_name and download_loc returning as empty
                 return "", "", ""
->>>>>>> 77f5d83f
 
     def search_artifact(self, input_dict):
         for name, url in input_dict.items():
