--- conflicted
+++ resolved
@@ -46,13 +46,6 @@
 from cmflib.cmf_exception_handling import CmfNotConfigured
 
 class CmdArtifactPull(CmdBase):
-<<<<<<< HEAD
-
-    def __init__(self, args):
-        self.args = args
-
-=======
->>>>>>> 847b2044
     def split_url_pipeline(self, url: str, pipeline_name: str):
        # This function takes url and pipeline_name as a input parameter
        # return string which contains the artifact repo path of the artifact
@@ -167,17 +160,6 @@
         for name, url in input_dict.items():
             if not isinstance(url, str):
                 continue
-<<<<<<< HEAD
-            # Splitting the 'name' using ':' as the delimiter and storing the first argument in the 'name' variable.
-            name = name.split(":")[0]
-            #artifact_hash = name = name.split(":")[1]
-            # Splitting the path on '/' to extract the file name, excluding the directory structure.
-            file_name = name.split('/')[-1]
-            if file_name == self.args.artifact_name[0]:
-                return name, url
-            else:
-                pass
-=======
             # Splitting the 'name' using ':' as the delimiter and storing the first argument in the 'file_path' variable.
             # eg name = ./a/data.xml.gz:12345abcd -->  a/data.xml.gz
             file_path = name.split(":")[0]
@@ -198,15 +180,12 @@
             # Raise an exception if the artifact is not found
             raise ArtifactNotFound(artifact_name)
         return name, url
->>>>>>> 847b2044
 
     def run(self):
         output = DvcConfig.get_dvc_config()  # pulling dvc config
         if type(output) is not dict:
             raise CmfNotConfigured(output)
         
-<<<<<<< HEAD
-=======
         cmd_args = {
             "file_name": self.args.file_name,
             "pipeline_name": self.args.pipeline_name,
@@ -219,7 +198,6 @@
                 elif len(arg_value) > 1:
                     raise DuplicateArgumentNotAllowed(arg_name,("-"+arg_name[0]))
                 
->>>>>>> 847b2044
         # check whether 'mlmd' file exist in current directory 
         # or in the directory provided by user
         # pipeline_name = self.args.pipeline_name
@@ -227,13 +205,6 @@
         mlmd_file_name = "./mlmd"
         if not self.args.file_name:         # If self.args.file_name is None or an empty list ([]). 
             mlmd_file_name = "./mlmd"       # Default path for mlmd file name.
-<<<<<<< HEAD
-        elif len(self.args.file_name) > 1:  # If the user provided more than one file name. 
-            raise DuplicateArgumentNotAllowed("file_name", "-f")
-        elif not self.args.file_name[0]:    # self.args.file_name[0] is an empty string ("").
-            raise MissingArgument("file name")
-=======
->>>>>>> 847b2044
         else:
             mlmd_file_name = self.args.file_name[0].strip()
             if "/" not in mlmd_file_name:
@@ -242,29 +213,13 @@
 
         if not self.args.artifact_name:         # If self.args.artifact_name[0] is None or an empty list ([]). 
             pass
-<<<<<<< HEAD
-        elif len(self.args.artifact_name) > 1:  # If the user provided more than one artifact_name. 
-            raise DuplicateArgumentNotAllowed("artifact_name", "-a")
-        elif not self.args.artifact_name[0]:    # self.args.artifact_name[0] is an empty string ("").
-            raise MissingArgument("artifact name")
-=======
->>>>>>> 847b2044
         
         if not os.path.exists(mlmd_file_name):   #checking if MLMD files exists
             raise FileNotFound(mlmd_file_name, current_directory)
         query = cmfquery.CmfQuery(mlmd_file_name)
         
-<<<<<<< HEAD
-        if self.args.pipeline_name is not None and len(self.args.pipeline_name) > 1:
-            raise DuplicateArgumentNotAllowed("pipeline_name", "-p")
-        elif not self.args.pipeline_name[0]:    # self.args.pipeline_name[0] is an empty string ("").
-            raise MissingArgument("pipeline name")
-        elif not query.get_pipeline_id(self.args.pipeline_name[0]) > 0:   #checking if pipeline name  exists in mlmd
-            raise PipelineNotFound(self.args.pipeline_name)
-=======
         if not query.get_pipeline_id(self.args.pipeline_name[0]) > 0:   #checking if pipeline name exists in mlmd
             raise PipelineNotFound(self.args.pipeline_name[0])
->>>>>>> 847b2044
         
         # getting all pipeline stages[i.e Prepare, Featurize, Train and Evaluate]
         stages = query.get_pipeline_stages(self.args.pipeline_name[0])
@@ -309,51 +264,6 @@
         if dvc_config_op["core.remote"] == "minio":
             minio_class_obj = minio_artifacts.MinioArtifacts(dvc_config_op)
             # Check if a specific artifact name is provided as input.
-<<<<<<< HEAD
-            if self.args.artifact_name[0]: 
-                # Search for the artifact in the metadata store.
-                output = self.search_artifact(name_url_dict)
-                # output[0] = artifact_name
-                # output[1] = url
-                # output[2] = hash
-                if output is None:
-                    raise ArtifactNotFound(self.args.artifact_name[0])
-                else:
-                    # Extract repository arguments specific to MinIO.
-                    minio_args = self.extract_repo_args("minio", output[0], output[1], current_directory)
-
-                    # Check if the object name doesn't end with `.dir` (indicating it's a file).
-                    if not minio_args[1].endswith(".dir"):
-                        # Download a single file from MinIO.
-                        object_name, download_loc, download_flag = minio_class_obj.download_file(
-                            current_directory,
-                            minio_args[0], # bucket_name
-                            minio_args[1], # object_name
-                            minio_args[2], # path_name
-                        )
-                        if download_flag:
-                            # Return success if the file is downloaded successfully.
-                            return ObjectDownloadSuccess(object_name, download_loc)
-                        else: 
-                            raise ObjectDownloadFailure(object_name)
-                    else:
-                        # If object name ends with `.dir`, download multiple files from a directory 
-                        # return total_files_in_directory, files_downloaded
-                        total_files_in_directory, dir_files_downloaded, download_flag = minio_class_obj.download_directory(
-                            current_directory,
-                            minio_args[0], # bucket_name
-                            minio_args[1], # object_name
-                            minio_args[2], # path_name
-                        )
-            
-                        if download_flag:
-                            # Return success if all files in the directory are downloaded.
-                            return BatchDownloadSuccess(dir_files_downloaded)
-                        else:
-                            # Calculate the number of files that failed to download.
-                            file_failed_to_download = total_files_in_directory - dir_files_downloaded
-                            raise BatchDownloadFailure(dir_files_downloaded, file_failed_to_download)
-=======
             if self.args.artifact_name: 
                 # Search for the artifact in the metadata store.
                 # If the artifact is not found, an error will be raised automatically.
@@ -395,7 +305,6 @@
                         # Calculate the number of files that failed to download.
                         file_failed_to_download = total_files_in_directory - dir_files_downloaded
                         raise BatchDownloadFailure(dir_files_downloaded, file_failed_to_download)
->>>>>>> 847b2044
             
             else:
                 # Handle the case where no specific artifact name is provided.
@@ -456,40 +365,6 @@
             # Check if a specific artifact name is provided as input.
             if self.args.artifact_name:
                 # Search for the artifact in the metadata store.
-<<<<<<< HEAD
-                output = self.search_artifact(name_url_dict)
-                # output[0] = name
-                # output[1] = url
-                if output is None:
-                    raise ArtifactNotFound(self.args.artifact_name[0])
-                else:
-                    # Extract repository arguments specific to Local repo.
-                    local_args = self.extract_repo_args("local", output[0], output[1], current_directory)
-                    # local_args [0] = current_dvc_loc
-                    # local_args [1] = download_loc
-                    # Check if the object name doesn't end with `.dir` (indicating it's a file).
-                    if not local_args[0].endswith(".dir"):
-                        # Download a single file from Local.
-                        object_name, download_loc, download_flag = local_class_obj.download_file(current_directory, local_args[0], local_args[1])
-                        if download_flag:
-                            # Return success if the file is downloaded successfully.
-                            return ObjectDownloadSuccess(object_name, download_loc)
-                        else: 
-                            raise ObjectDownloadFailure(object_name)
-                        
-                    else:
-                        # If object name ends with `.dir`, download multiple files from a directory 
-                        # return total_files_in_directory, files_downloaded
-                        total_files_in_directory, dir_files_downloaded, download_flag = local_class_obj.download_directory(current_directory, local_args[0], local_args[1])
-            
-                        if download_flag:
-                            # Return success if all files in the directory are downloaded.
-                            return BatchDownloadSuccess(dir_files_downloaded)
-                        else:
-                            # Calculate the number of files that failed to download.
-                            file_failed_to_download = total_files_in_directory - dir_files_downloaded
-                            raise BatchDownloadFailure(dir_files_downloaded, file_failed_to_download)
-=======
                 # If the artifact is not found, an error will be raised automatically.
                 output = self.search_artifact(name_url_dict, dvc_config_op["core.remote"])
                 # output[0] = name
@@ -520,7 +395,6 @@
                         # Calculate the number of files that failed to download.
                         file_failed_to_download = total_files_in_directory - dir_files_downloaded
                         raise BatchDownloadFailure(dir_files_downloaded, file_failed_to_download)
->>>>>>> 847b2044
             else:
                 # Handle the case where no specific artifact name is provided.
                 files_downloaded = 0
@@ -574,47 +448,6 @@
             # Check if a specific artifact name is provided as input.
             if self.args.artifact_name:
                 # Search for the artifact in the metadata store.
-<<<<<<< HEAD
-                output = self.search_artifact(name_url_dict)
-                # output[0] = name
-                # output[1] = url
-                if output is None:
-                    raise ArtifactNotFound(self.args.artifact_name[0])
-                else:
-                    # Extract repository arguments specific to ssh-remote.
-                    args = self.extract_repo_args("ssh", output[0], output[1], current_directory)
-                    # Check if the object name doesn't end with `.dir` (indicating it's a file).
-                    if not args[1].endswith(".dir"):
-                        # Download a single file from ssh-remote.
-                        object_name, download_loc, download_flag = sshremote_class_obj.download_file(
-                            args[0], # host,
-                            current_directory,
-                            args[1], # remote_loc of the artifact
-                            args[2]  # name
-                        )
-                        if download_flag:
-                            # Return success if the file is downloaded successfully.
-                            return ObjectDownloadSuccess(object_name, download_loc)
-                        else: 
-                            raise ObjectDownloadFailure(object_name)
-
-                    else:
-                        # If object name ends with `.dir`, download multiple files from a directory 
-                        # return total_files_in_directory, files_downloaded
-                        total_files_in_directory, dir_files_downloaded, download_flag = sshremote_class_obj.download_directory(
-                            args[0], # host,
-                            current_directory,
-                            args[1], # remote_loc of the artifact
-                            args[2]  # name
-                            )
-                    if download_flag:
-                        # Return success if all files in the directory are downloaded.
-                        return BatchDownloadSuccess(dir_files_downloaded)
-                    else:
-                        # Calculate the number of files that failed to download.
-                        file_failed_to_download = total_files_in_directory - dir_files_downloaded
-                        raise BatchDownloadFailure(dir_files_downloaded, file_failed_to_download)   
-=======
                 # If the artifact is not found, an error will be raised automatically.
                 output = self.search_artifact(name_url_dict, dvc_config_op["core.remote"])
                 # output[0] = name
@@ -652,7 +485,6 @@
                     # Calculate the number of files that failed to download.
                     file_failed_to_download = total_files_in_directory - dir_files_downloaded
                     raise BatchDownloadFailure(dir_files_downloaded, file_failed_to_download)   
->>>>>>> 847b2044
             else:
                 # Handle the case where no specific artifact name is provided.
                 files_downloaded = 0
@@ -727,27 +559,6 @@
                 # output[0] = name
                 # output[1] = url
                 # output[3]=artifact_hash
-<<<<<<< HEAD
-                if output is None:
-                    raise ArtifactNotFound(self.args.artifact_name[0])
-                else:
-                    args = self.extract_repo_args("osdf", output[0], output[1], current_directory)
-                    download_flag, message = osdfremote_class_obj.download_artifacts(
-                        dvc_config_op,
-                        args[0], # s_url of the artifact
-                        cache_path,
-                        current_directory,
-                        args[1], # download_loc of the artifact
-                        args[2],  # name of the artifact
-                        output[3] #Artifact Hash
-                    )
-                    
-                    if download_flag :
-                        status = MsgSuccess(msg_str = message)
-                    else:
-                        status = MsgFailure(msg_str = message)
-                    return status
-=======
                 args = self.extract_repo_args("osdf", output[0], output[1], current_directory)
                 download_flag, message = osdfremote_class_obj.download_artifacts(
                     dvc_config_op,
@@ -764,7 +575,6 @@
                 else:
                     status = MsgFailure(msg_str = message)
                 return status
->>>>>>> 847b2044
             else:
                 for name, url in name_url_dict.items():
                     total_files_count += 1
@@ -795,10 +605,6 @@
                 else:
                     status = BatchDownloadFailure(files_downloaded=files_downloaded, Files_failed_to_download= Files_failed_to_download)
                 return status
-<<<<<<< HEAD
-
-=======
->>>>>>> 847b2044
         elif dvc_config_op["core.remote"] == "amazons3":
             amazonS3_class_obj = amazonS3_artifacts.AmazonS3Artifacts(dvc_config_op)
             if self.args.artifact_name:
@@ -807,37 +613,6 @@
                 output = self.search_artifact(name_url_dict, dvc_config_op["core.remote"])
                 # output[0] = name
                 # output[1] = url
-<<<<<<< HEAD
-                if output is None:
-                    raise ArtifactNotFound(self.args.artifact_name[0])
-                else:
-                    args = self.extract_repo_args("amazons3", output[0], output[1], current_directory)
-                    if args[0] and args[1] and args[2]:
-                        if not args[1].endswith(".dir"):
-                            object_name, download_loc, download_flag = amazonS3_class_obj.download_file(
-                                current_directory,
-                                args[0], # bucket_name
-                                args[1], # object_name
-                                args[2], # download_loc
-                            )
-                            if download_flag:
-                                return ObjectDownloadSuccess(object_name, download_loc)
-                            else: 
-                                return ObjectDownloadFailure(object_name)
-                        else:
-                            total_files_in_directory, dir_files_downloaded, download_flag = amazonS3_class_obj.download_directory(current_directory,
-                                args[0], # bucket_name
-                                args[1], # object_name
-                                args[2], # download_loc
-                                )
-                        if download_flag:
-                            return BatchDownloadSuccess(dir_files_downloaded)
-                        else:
-                            file_failed_to_download = total_files_in_directory - dir_files_downloaded
-                            raise BatchDownloadFailure(dir_files_downloaded, file_failed_to_download)
-
-                
-=======
                 args = self.extract_repo_args("amazons3", output[0], output[1], current_directory)
                 if args[0] and args[1] and args[2]:
                     if not args[1].endswith(".dir"):
@@ -863,7 +638,6 @@
                         file_failed_to_download = total_files_in_directory - dir_files_downloaded
                         raise BatchDownloadFailure(dir_files_downloaded, file_failed_to_download)
         
->>>>>>> 847b2044
             else:
                 files_downloaded = 0
                 files_failed_to_download = 0
