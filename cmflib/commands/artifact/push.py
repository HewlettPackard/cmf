--- conflicted
+++ resolved
@@ -35,12 +35,8 @@
     CmfNotConfigured, 
     ArtifactPushSuccess, 
     MissingArgument, 
-<<<<<<< HEAD
-    DuplicateArgumentNotAllowed)
-=======
     DuplicateArgumentNotAllowed
 )
->>>>>>> 847b2044
 
 class CmdArtifactPush(CmdBase):
     def run(self):
@@ -55,8 +51,6 @@
         if output.find("'cmf' is not configured.") != -1:
             raise CmfNotConfigured(output)
         
-<<<<<<< HEAD
-=======
         cmd_args = {
             "file_name": self.args.file_name,
             "pipeline_name": self.args.pipeline_name
@@ -67,7 +61,6 @@
                     raise MissingArgument(arg_name)
                 elif len(arg_value) > 1:
                     raise DuplicateArgumentNotAllowed(arg_name,("-"+arg_name[0]))
->>>>>>> 847b2044
 
         out_msg = check_minio_server(dvc_config_op)
         if dvc_config_op["core.remote"] == "minio" and out_msg != "SUCCESS":
@@ -89,13 +82,6 @@
         current_directory = os.getcwd()
         if not self.args.file_name:         # If self.args.file_name is None or an empty list ([]). 
             mlmd_file_name = "./mlmd"       # Default path for mlmd file name.
-<<<<<<< HEAD
-        elif len(self.args.file_name) > 1:  # If the user provided more than one file name. 
-                raise DuplicateArgumentNotAllowed("file_name", "-f")
-        elif not self.args.file_name[0]:    # self.args.file_name[0] is an empty string ("").
-                raise MissingArgument("file name")
-=======
->>>>>>> 847b2044
         else:
             mlmd_file_name = self.args.file_name[0].strip()
             if mlmd_file_name == "mlmd":
@@ -103,26 +89,12 @@
         current_directory = os.path.dirname(mlmd_file_name)
         if not os.path.exists(mlmd_file_name):
             raise FileNotFound(mlmd_file_name, current_directory)
-<<<<<<< HEAD
-        # creating cmfquery object
-        query = cmfquery.CmfQuery(mlmd_file_name)
-        
-         # Put a check to see whether pipline exists or not
-        if self.args.pipeline_name is not None and len(self.args.pipeline_name) > 1:
-                raise DuplicateArgumentNotAllowed("pipeline_name", "-p")
-        elif not self.args.pipeline_name[0]:    # self.args.pipeline_name[0] is an empty string ("").
-                raise MissingArgument("pipeline name")
-        else:
-            pipeline_name = self.args.pipeline_name[0]
-        
-=======
         
         # creating cmfquery object
         query = cmfquery.CmfQuery(mlmd_file_name)
         
         pipeline_name = self.args.pipeline_name[0]
         # Put a check to see whether pipline exists or not
->>>>>>> 847b2044
         if not query.get_pipeline_id(pipeline_name) > 0:
             raise PipelineNotFound(pipeline_name)
 
