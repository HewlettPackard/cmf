###
# Copyright (2023) Hewlett Packard Enterprise Development LP
#
# Licensed under the Apache License, Version 2.0 (the "License");
# You may not use this file except in compliance with the License.
# You may obtain a copy of the License at
#
# http://www.apache.org/licenses/LICENSE-2.0
#
# Unless required by applicable law or agreed to in writing, software
# distributed under the License is distributed on an "AS IS" BASIS,
# WITHOUT WARRANTIES OR CONDITIONS OF ANY KIND, either express or implied.
# See the License for the specific language governing permissions and
# limitations under the License.
###

#!/usr/bin/env python3
import os
import re
import yaml
import argparse

from cmflib import cmfquery
from cmflib.cli.command import CmdBase
from cmflib.cli.utils import check_minio_server
from cmflib.utils.helper_functions import generate_osdf_token, fetch_cmf_config_path
from cmflib.dvc_wrapper import dvc_push, dvc_add_attribute
from cmflib.utils.cmf_config import CmfConfig
from cmflib.cmf_exception_handling import (
    PipelineNotFound, Minios3ServerInactive, 
    FileNotFound, 
    ExecutionsNotFound,
    ArtifactPushSuccess, 
    MissingArgument, 
    DuplicateArgumentNotAllowed
)

class CmdArtifactPush(CmdBase):
    def run(self, live):
        dvc_config_op, config_file_path = fetch_cmf_config_path()
        
        cmd_args = {
            "file_name": self.args.file_name,
            "pipeline_name": self.args.pipeline_name, 
            "jobs": self.args.jobs,
        }
        for arg_name, arg_value in cmd_args.items():
            if arg_value:
                if arg_value[0] == "":
                    raise MissingArgument(arg_name)
                elif len(arg_value) > 1:
                    raise DuplicateArgumentNotAllowed(arg_name,("-"+arg_name[0]))

        out_msg = check_minio_server(dvc_config_op)
        if dvc_config_op["core.remote"] == "minio" and out_msg != "SUCCESS":
            raise Minios3ServerInactive()
        
        # If user has not specified the number of jobs or jobs is not a digit, set it to 4 * cpu_count()
        num_jobs = int(self.args.jobs[0]) if self.args.jobs and self.args.jobs[0].isdigit() else 4 * os.cpu_count()
        
        if dvc_config_op["core.remote"] == "osdf":
            cmf_config={}
            cmf_config=CmfConfig.read_config(config_file_path)
            #print("key_id="+cmf_config["osdf-key_id"])
            dynamic_password = generate_osdf_token(cmf_config["osdf-key_id"],cmf_config["osdf-key_path"],cmf_config["osdf-key_issuer"])
            #print("Dynamic Password"+dynamic_password)
            dvc_add_attribute(dvc_config_op["core.remote"],"password",dynamic_password)
            #The Push URL will be something like: https://<Path>/files/md5/[First Two of MD5 Hash]
            result = dvc_push(num_jobs=num_jobs)
            #print(result)
            return result

        # Default path of mlmd file
        current_directory = os.getcwd()
        if not self.args.file_name:         # If self.args.file_name is None or an empty list ([]). 
            mlmd_file_name = "./mlmd"       # Default path for mlmd file name.
        else:
            mlmd_file_name = self.args.file_name[0].strip()
            if mlmd_file_name == "mlmd":
                mlmd_file_name = "./mlmd"
        current_directory = os.path.dirname(mlmd_file_name)
        if not os.path.exists(mlmd_file_name):
            raise FileNotFound(mlmd_file_name, current_directory)
        
        # creating cmfquery object
        query = cmfquery.CmfQuery(mlmd_file_name)
        
        pipeline_name = self.args.pipeline_name[0]
        # Put a check to see whether pipline exists or not
        if not pipeline_name in query.get_pipeline_names():
            raise PipelineNotFound(pipeline_name)

        stages = query.get_pipeline_stages(pipeline_name)
        executions = []
        identifiers = []

        for stage in stages:
            # getting all executions for stages
            executions = query.get_all_executions_in_stage(stage)
            # check if stage has executions
            if len(executions) > 0:
                # converting it to dictionary
                dict_executions = executions.to_dict("dict")
                for id in dict_executions["id"].values():
                    identifiers.append(id)
            else:
                print("No Executions found for " + stage + " stage.")

        names = []
        if len(identifiers) == 0:  # check if there are no executions
            raise ExecutionsNotFound()
        for identifier in identifiers:
            artifacts = query.get_all_artifacts_for_execution(
                 identifier
            )  # getting all artifacts with id
            # dropping artifact with type 'metrics' as metrics doesn't have physical file
            if not artifacts.empty:
                artifacts = artifacts[artifacts['type'] != 'Metrics']
                # adding .dvc at the end of every file as it is needed for pull
                artifacts['name'] = artifacts['name'].apply(lambda name: f"{name.split(':')[0]}.dvc")
                names.extend(artifacts['name'].tolist())
        final_list = set()
        for file in set(names):
            # checking if the .dvc exists
            if os.path.exists(file):
                final_list.add(file)
            # checking if the .dvc exists in user's project working directory
            elif os.path.isabs(file):
                file = re.split("/",file)[-1]
                file = os.path.join(os.getcwd(), file)
                if os.path.exists(file):
                    final_list.add(file)
            else:
<<<<<<< HEAD
                # in case of dvc_ingest_command
                # fetching remaining artifacts from dvc.lock file
                if os.path.exists("dvc.lock"):
                    with open("dvc.lock", "r") as f:
                        str_data = f.read()
                    data = yaml.safe_load(str_data)
                    # Traverse all stages and collect all 'path' keys from both 'deps' and 'outs'
                    for stage in data.get('stages', {}).values():
                        for section in ['deps', 'outs']:
                            for item in stage.get(section, []):
                                if isinstance(item, dict) and 'path' in item:
                                    final_list.add(item['path'])
        result = dvc_push(list(final_list))
=======
                # not adding the .dvc to the final list in case .dvc doesn't exists in both the places
                pass
        #print("file_set = ", final_list)
        result = dvc_push(num_jobs, list(final_list))
>>>>>>> 1dad595d
        return ArtifactPushSuccess(result)
    
def add_parser(subparsers, parent_parser):
    HELP = "Push artifacts to the user configured artifact repo."

    parser = subparsers.add_parser(
        "push",
        parents=[parent_parser],
        description="Push artifacts to the user configured artifact repo.",
        help=HELP,
        formatter_class=argparse.RawDescriptionHelpFormatter,
    )

    required_arguments = parser.add_argument_group("required arguments")

    required_arguments.add_argument(
        "-p",
        "--pipeline_name",
        required=True,
        action="append",
        help="Specify Pipeline name.",
        metavar="<pipeline_name>",
    )

    parser.add_argument(
        "-f", 
        "--file_name", 
        action="append",
        help="Specify input metadata file name.",
        metavar="<file_name>"
    )

    parser.add_argument(
        "-j",
        "--jobs",
        action="append",
        help="Number of parallel jobs for uploading artifacts to remote storage. Default is 4 * cpu_count(). Increasing jobs may speed up uploads but will use more resources.",
        metavar="<jobs>"
    )

    parser.set_defaults(func=CmdArtifactPush)<|MERGE_RESOLUTION|>--- conflicted
+++ resolved
@@ -131,7 +131,6 @@
                 if os.path.exists(file):
                     final_list.add(file)
             else:
-<<<<<<< HEAD
                 # in case of dvc_ingest_command
                 # fetching remaining artifacts from dvc.lock file
                 if os.path.exists("dvc.lock"):
@@ -144,13 +143,8 @@
                             for item in stage.get(section, []):
                                 if isinstance(item, dict) and 'path' in item:
                                     final_list.add(item['path'])
-        result = dvc_push(list(final_list))
-=======
-                # not adding the .dvc to the final list in case .dvc doesn't exists in both the places
-                pass
         #print("file_set = ", final_list)
         result = dvc_push(num_jobs, list(final_list))
->>>>>>> 1dad595d
         return ArtifactPushSuccess(result)
     
 def add_parser(subparsers, parent_parser):
