--- conflicted
+++ resolved
@@ -20,21 +20,11 @@
 import argparse
 
 from cmflib import cmfquery
-from cmflib.cli.utils import find_root
 from cmflib.cli.command import CmdBase
-<<<<<<< HEAD
 from cmflib.cli.utils import check_minio_server
 from cmflib.utils.helper_functions import generate_osdf_token, fetch_cmf_config_path
-from cmflib.dvc_wrapper import dvc_push
-from cmflib.dvc_wrapper import dvc_add_attribute
-=======
-from cmflib.dvc_wrapper import dvc_push
-from cmflib.utils.dvc_config import DvcConfig
->>>>>>> 9572484d
+from cmflib.dvc_wrapper import dvc_push, dvc_add_attribute
 from cmflib.utils.cmf_config import CmfConfig
-from cmflib.cli.utils import check_minio_server
-from cmflib.dvc_wrapper import dvc_add_attribute
-from cmflib.utils.helper_functions import generate_osdf_token
 from cmflib.cmf_exception_handling import (
     PipelineNotFound, Minios3ServerInactive, 
     FileNotFound, 
@@ -45,22 +35,8 @@
 )
 
 class CmdArtifactPush(CmdBase):
-<<<<<<< HEAD
-    def run(self):
+    def run(self, live):
         dvc_config_op, config_file_path = fetch_cmf_config_path()
-=======
-    def run(self, live):
-        result = ""
-        dvc_config_op = DvcConfig.get_dvc_config()
-        cmf_config_file = os.environ.get("CONFIG_FILE", ".cmfconfig")
-
-        # find root_dir of .cmfconfig
-        output = find_root(cmf_config_file)
-
-        # in case, there is no .cmfconfig file
-        if output.find("'cmf' is not configured.") != -1:
-            raise CmfNotConfigured(output)
->>>>>>> 9572484d
         
         cmd_args = {
             "file_name": self.args.file_name,
