--- conflicted
+++ resolved
@@ -28,11 +28,7 @@
     DuplicateArgumentNotAllowed,
     MissingArgument,
     MsgSuccess,
-<<<<<<< HEAD
-    ExecutionsNotFound
-=======
     ExecutionUUIDNotFound
->>>>>>> 847b2044
 )
 
 class CmdExecutionList(CmdBase):
@@ -85,15 +81,6 @@
             start_index = end_index 
 
     def run(self):
-<<<<<<< HEAD
-        current_directory = os.getcwd()
-        if not self.args.file_name:         # If self.args.file_name is None or an empty list ([]). 
-            mlmd_file_name = "./mlmd"       # Default path for mlmd file name.
-        elif len(self.args.file_name) > 1:  # If the user provided more than one file name. 
-            raise DuplicateArgumentNotAllowed("file_name", "-f")
-        elif not self.args.file_name[0]:    # self.args.file_name[0] is an empty string (""). 
-            raise MissingArgument("file name")
-=======
         cmd_args = {
             "file_name": self.args.file_name,
             "pipeline_name": self.args.pipeline_name,
@@ -109,7 +96,6 @@
         current_directory = os.getcwd()
         if not self.args.file_name:         # If self.args.file_name is None or an empty list ([]). 
             mlmd_file_name = "./mlmd"       # Default path for mlmd file name.
->>>>>>> 847b2044
         else:
             mlmd_file_name = self.args.file_name[0].strip()
             if mlmd_file_name == "mlmd":
@@ -122,18 +108,7 @@
         # Creating cmfquery object.
         query = cmfquery.CmfQuery(mlmd_file_name)
 
-<<<<<<< HEAD
-        # Check if pipeline exists in mlmd.
-        if self.args.pipeline_name is not None and len(self.args.pipeline_name) > 1:  
-            raise DuplicateArgumentNotAllowed("pipeline_name", "-p")
-        elif not self.args.pipeline_name[0]:    # self.args.pipeline_name[0] is an empty string ("").   
-            raise MissingArgument("pipeline name")
-        else:
-            pipeline_name = self.args.pipeline_name[0]
-        
-=======
         pipeline_name = self.args.pipeline_name[0]
->>>>>>> 847b2044
         df = query.get_all_executions_in_pipeline(pipeline_name)
 
         # Check if the DataFrame is empty, indicating the pipeline name does not exist.
@@ -143,47 +118,6 @@
             # Process execution ID if provided
             if not self.args.execution_uuid:         # If self.args.execution_uuid is None or an empty list ([]).
                 pass
-<<<<<<< HEAD
-            elif len(self.args.execution_id) > 1:  # If the user provided more than one execution_id.  
-                raise DuplicateArgumentNotAllowed("execution_id", "-e")
-            elif not self.args.execution_id[0]:    # self.args.execution_id[0] is an empty string ("").
-                raise MissingArgument("execution id")
-            else:
-                if self.args.execution_id[0].isdigit():
-                    if int(self.args.execution_id[0]) in list(df['id']): # Converting series to list.
-                        df = df.query(f'id == {int(self.args.execution_id[0])}')  # Used dataframe based on execution id
-
-                        # Rearranging columns: Start with fixed columns and appending the remaining columns.
-                        updated_columns = ["id", "Context_Type", "Execution", "Execution_uuid", "name", "Pipeline_Type", "Git_Repo"] 
-                        updated_columns += [ col for col in df.columns if col not in updated_columns]
-                        
-                        df = df[updated_columns]
-
-                        # Drop columns that start with 'custom_properties_' and that contains NaN values
-                        columns_to_drop = [col for col in df.columns if col.startswith('custom_properties_') and df[col].isna().any()]
-                        df = df.drop(columns=columns_to_drop)
-
-                        # Wrap text in object-type columns to a width of 30 characters.
-                        for col in df.select_dtypes(include=['object']).columns:
-                            df[col] = df[col].apply(lambda x: textwrap.fill(x, width=30) if isinstance(x, str) else x)
-                        
-                        # Set 'id' as the DataFrame index and transpose it for display horizontally.
-                        df.set_index("id", inplace=True)
-                        df = df.T.reset_index()
-                        df.columns.values[0] = 'id'  # Rename the first column back to 'id'.
-
-                        # Display the updated DataFrame as a formatted table.
-                        table = tabulate(
-                            df,
-                            headers=df.columns,
-                            tablefmt="grid",
-                            showindex=False,
-                        )
-                        print(table)
-                        print()
-                        return MsgSuccess(msg_str = "Done.")
-                raise ExecutionsNotFound(self.args.execution_id[0])
-=======
             else:
                 df = df[df['Execution_uuid'].apply(lambda x: self.args.execution_uuid[0] in x.split(","))] # Used dataframe based on execution uuid
                 if not df.empty:
@@ -217,7 +151,6 @@
                     print()
                     return MsgSuccess(msg_str = "Done.")
                 return ExecutionUUIDNotFound(self.args.execution_uuid[0])
->>>>>>> 847b2044
     
             self.display_table(df)             
             return MsgSuccess(msg_str = "Done.")
