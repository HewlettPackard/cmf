###
# Copyright (2024) Hewlett Packard Enterprise Development LP
#
# Licensed under the Apache License, Version 2.0 (the "License");
# You may not use this file except in compliance with the License.
# You may obtain a copy of the License at
#
# http://www.apache.org/licenses/LICENSE-2.0
#
# Unless required by applicable law or agreed to in writing, software
# distributed under the License is distributed on an "AS IS" BASIS,
# WITHOUT WARRANTIES OR CONDITIONS OF ANY KIND, either express or implied.
# See the License for the specific language governing permissions and
# limitations under the License.
###

#!/usr/bin/env python3
import argparse
import os
import re

from cmflib import cmfquery
from cmflib.cli.utils import check_minio_server, find_root
from cmflib.utils.helper_functions import generate_osdf_token, branch_exists
from cmflib.utils.dvc_config import DvcConfig
from cmflib.dvc_wrapper import dvc_add_attribute
from cmflib.utils.cmf_config import CmfConfig
from cmflib.cli.command import CmdBase
from cmflib.dvc_wrapper import git_get_repo, git_get_pull, git_get_push, git_get_branch, dvc_push
from cmflib.commands.artifact.push import CmdArtifactPush
from cmflib.commands.metadata.push import CmdMetadataPush
from cmflib.cmf_exception_handling import (
    MsgSuccess, 
    MsgFailure, 
    ArtifactPushSuccess, 
    Minios3ServerInactive, 
    CmfNotConfigured, 
    FileNotFound,
    ExecutionUUIDNotFound,
    MissingArgument,
    DuplicateArgumentNotAllowed,
)


class CmdRepoPush(CmdBase):   
    def git_push(self):
        # Getting GitHub URL from cmf init command
        url = git_get_repo()
        # Example url = https://github.com/ABC/my-repo
        # Check if the URL is a GitHub URL
        if "github.com" not in url:
            raise MsgFailure(msg_str="The repository URL is not a GitHub URL.")
        
        # Extracting the repository owner and name from the URL
        # repo_owner = ABC, repo_name = my-repo
        url_parts = url.split("/")
        repo_owner = url_parts[-2]
        repo_name = url_parts[-1]
        
        # Getting the current branch name
        branch_name = git_get_branch()[0]
        
        # Check whether the branch exists in the GitHub repository
        if branch_exists(repo_owner, repo_name, branch_name):
            # Pull the latest changes from the branch
            stdout, stderr, returncode = git_get_pull(branch_name)
            if returncode != 0:
                raise MsgFailure(msg_str=f"Git pull failed: {stderr}")
            print(stdout)
        
        # Push the changes to the branch
        stdout, stderr, returncode = git_get_push(branch_name)
        if returncode != 0:
            raise MsgFailure(msg_str=f"Git push failed: {stderr}")
        
        return MsgSuccess(msg_str="cmf repo push command executed successfully.")
    
    def artifact_push(self, live):
        """
        Pushes artifacts to the remote storage.

        Raises:
            MissingArgument: If a required argument is missing.
            DuplicateArgumentNotAllowed: If a duplicate argument is provided.
            CmfNotConfigured: If the .cmfconfig file is not configured.
            Minios3ServerInactive: If the Minio server is inactive.
            FileNotFound: If the mlmd file does not exist.
            ExecutionUUIDNotFound: If the execution UUID is not found in the pipeline.

        Returns:
            ArtifactPushSuccess: If the artifacts are successfully pushed to the remote storage.
        """
        cmd_args = {
            "file_name": self.args.file_name,
            "pipeline_name": self.args.pipeline_name,
            "execution_uuid": self.args.execution_uuid,
<<<<<<< HEAD
            "tensorboad": self.args.tensorboard,
            "jobs": self.args.jobs
        }
=======
            "tensorboard_path": self.args.tensorboard_path
        }  

>>>>>>> 3c55d6dd
        # Validates the command arguments.
        for arg_name, arg_value in cmd_args.items():
            if arg_value:
                if arg_value[0] == "":
                    raise MissingArgument(arg_name)
                # Check if the argument is a list and has more than one value
                elif len(arg_value) > 1:
                    raise DuplicateArgumentNotAllowed(arg_name,("-"+arg_name[0]))
                
        result = ""

        # Checks the DVC configuration and the presence of the .cmfconfig file.
        dvc_config_op = DvcConfig.get_dvc_config()
        cmf_config_file = os.environ.get("CONFIG_FILE", ".cmfconfig")

        # find root_dir of .cmfconfig
        output = find_root(cmf_config_file)

        # in case, there is no .cmfconfig file
        if output.find("'cmf' is not configured.") != -1:
            raise CmfNotConfigured(output)

        # Verifies the Minio server status if the remote is Minio.
        out_msg = check_minio_server(dvc_config_op)
        if dvc_config_op["core.remote"] == "minio" and out_msg != "SUCCESS":
            raise Minios3ServerInactive()
        
        # If user has not specified the number of jobs or jobs is not a digit, set it to 4 * cpu_count()
        num_jobs = int(self.args.jobs[0]) if self.args.jobs and self.args.jobs[0].isdigit() else 4 * os.cpu_count()
        
        # If the remote is OSDF, generate a dynamic password and update the DVC configuration.
        if dvc_config_op["core.remote"] == "osdf":
            config_file_path = os.path.join(output, cmf_config_file)
            cmf_config={}
            cmf_config=CmfConfig.read_config(config_file_path)
            #print("key_id="+cmf_config["osdf-key_id"])
            dynamic_password = generate_osdf_token(cmf_config["osdf-key_id"],cmf_config["osdf-key_path"],cmf_config["osdf-key_issuer"])
            #print("Dynamic Password"+dynamic_password)
            dvc_add_attribute(dvc_config_op["core.remote"],"password",dynamic_password)
            #The Push URL will be something like: https://<Path>/files/md5/[First Two of MD5 Hash]
            result = dvc_push(num_jobs)
            return result

        # Determines the mlmd file name and checks its existence.
        current_directory = os.getcwd()
        if not self.args.file_name:         # If self.args.file_name is None or an empty list ([]). 
            mlmd_file_name = "./mlmd"       # Default path for mlmd file name.
        else:
            mlmd_file_name = self.args.file_name[0]
            if mlmd_file_name == "mlmd":
                mlmd_file_name = "./mlmd"
            current_directory = os.path.dirname(mlmd_file_name)
        if not os.path.exists(mlmd_file_name):   #checking if MLMD files exists
            raise FileNotFound(mlmd_file_name, current_directory)
        
        # Creates a CmfQuery object and retrieves all executions in the specified pipeline.
        query = cmfquery.CmfQuery(mlmd_file_name)
        names = []
        isExecUuid = False
        df = query.get_all_executions_in_pipeline(self.args.pipeline_name[0])

        # checking if execution_uuid exists in the df
        for index, row in df.iterrows():
            if row['Execution_uuid'] == self.args.execution_uuid[0] or self.args.execution_uuid[0] in row['Execution_uuid']:
                isExecUuid = True
                break
        
        if not isExecUuid:
            raise ExecutionUUIDNotFound(self.args.execution_uuid[0])
        
        # fetching execution id from df based on execution_uuid 
        exec_id_df = df[df['Execution_uuid'].apply(lambda x: self.args.execution_uuid[0] in x.split(","))]['id'] 
        exec_id = int(exec_id_df.iloc[0])
        
        artifacts = query.get_all_artifacts_for_execution(exec_id)  # getting all artifacts based on execution id
        # dropping artifact with type 'metrics' as metrics doesn't have physical file
        if not artifacts.empty:
            artifacts = artifacts[artifacts['type'] != 'Metrics']
            # adding .dvc at the end of every file as it is needed for pull
            artifacts['name'] = artifacts['name'].apply(lambda name: f"{name.split(':')[0]}.dvc")
            names.extend(artifacts['name'].tolist())

        final_list = []
        for file in set(names):
            # checking if the .dvc exists
            if os.path.exists(file):
                final_list.append(file)
            # checking if the .dvc exists in user's project working directory
            elif os.path.isabs(file):
                    file = re.split("/",file)[-1]
                    file = os.path.join(os.getcwd(), file)
                    if os.path.exists(file):
                        final_list.append(file)
            else:
                # not adding the .dvc to the final list in case .dvc doesn't exists in both the places
                pass
        result = dvc_push(num_jobs, list(final_list))
        return ArtifactPushSuccess(result)
        

    def run(self, live):
        print("Executing cmf artifact push command..")
        if(self.args.execution_uuid):
            # If an execution uuid exists, push the artifacts associated with that execution. 
            artifact_push_result = self.artifact_push(live)
        else:
            # Pushing all artifacts. 
            artifact_push_instance = CmdArtifactPush(self.args)
            artifact_push_result = artifact_push_instance.run(live)

        if artifact_push_result.status == "success":
            print("Executing cmf metadata push command..")
            metadata_push_instance = CmdMetadataPush(self.args)
            metadata_push_result = metadata_push_instance.run(live)
            if metadata_push_result.status == "success":
                print(metadata_push_result.handle())  # Print the message returned by the handle() method of the metadata_push_result object.
                print("Executing git push command..")
                live.stop()
                return self.git_push()
    

def add_parser(subparsers, parent_parser):
    PUSH_HELP = "Push artifacts, metadata files, and source code to the user's artifact repository, cmf-server, and git respectively."

    parser = subparsers.add_parser(
        "push",
        parents=[parent_parser],
        description="Push artifacts, metadata files, and source code to the user's artifact repository, cmf-server, and git respectively.",
        help=PUSH_HELP,
        formatter_class=argparse.RawDescriptionHelpFormatter,
    )

    required_arguments = parser.add_argument_group("required arguments")

    required_arguments.add_argument(
        "-p",
        "--pipeline_name",
        required=True,
        action="append",
        help="Specify Pipeline name.",
        metavar="<pipeline_name>",
    )

    parser.add_argument(
        "-f", 
        "--file_name", 
        action="append",
        help="Specify input metadata file name.", 
        metavar="<file_name>"
    )

    parser.add_argument(
        "-e",
        "--execution_uuid",
        action="append",
        help="Specify Execution uuid.",
        default=None,
        metavar="<exec_uuid>",
    )

    parser.add_argument(
        "-t",
        "--tensorboard_path",
        action="append",
        help="Specify path to tensorboard logs for the pipeline.",
        metavar="<tensorboard_path>"
    )

    parser.add_argument(
        "-j",
        "--jobs",
        action="append",
        help="Number of parallel jobs for uploading artifacts to remote storage. Default is 4 * cpu_count(). Increasing jobs may speed up uploads but will use more resources.",
        metavar="<jobs>"
    )

    parser.set_defaults(func=CmdRepoPush)<|MERGE_RESOLUTION|>--- conflicted
+++ resolved
@@ -94,15 +94,9 @@
             "file_name": self.args.file_name,
             "pipeline_name": self.args.pipeline_name,
             "execution_uuid": self.args.execution_uuid,
-<<<<<<< HEAD
             "tensorboad": self.args.tensorboard,
             "jobs": self.args.jobs
         }
-=======
-            "tensorboard_path": self.args.tensorboard_path
-        }  
-
->>>>>>> 3c55d6dd
         # Validates the command arguments.
         for arg_name, arg_value in cmd_args.items():
             if arg_value:
