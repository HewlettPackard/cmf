###
# Copyright (2023) Hewlett Packard Enterprise Development LP
#
# Licensed under the Apache License, Version 2.0 (the "License");
# You may not use this file except in compliance with the License.
# You may obtain a copy of the License at
#
# http://www.apache.org/licenses/LICENSE-2.0
#
# Unless required by applicable law or agreed to in writing, software
# distributed under the License is distributed on an "AS IS" BASIS,
# WITHOUT WARRANTIES OR CONDITIONS OF ANY KIND, either express or implied.
# See the License for the specific language governing permissions and
# limitations under the License.
###

#!/usr/bin/env python3
import argparse
import os
import subprocess
import sys

from cmflib.cli.command import CmdBase
from cmflib.dvc_wrapper import (
    git_quiet_init,
    git_checkout_new_branch,
    git_initial_commit,
    git_add_remote,
    check_git_repo,
    dvc_quiet_init,
    dvc_add_remote_repo,
    dvc_add_attribute,
)
from cmflib.utils.cmf_config import CmfConfig


class CmdInitAmazonS3(CmdBase):
    def run(self):
        # Reading CONFIG_FILE variable
        cmf_config = os.environ.get("CONFIG_FILE", ".cmfconfig")
        # checking if config file exists
        if not os.path.exists(cmf_config):
            # writing default value to config file
            attr_dict = {}
            attr_dict["server-ip"] = "http://127.0.0.1:80"
            CmfConfig.write_config(cmf_config, "cmf", attr_dict)

        # if user gave --cmf-server-ip, override the config file
        if self.args.cmf_server_url:
            attr_dict = {}
            attr_dict["server-ip"] = self.args.cmf_server_url
            CmfConfig.write_config(cmf_config, "cmf", attr_dict, True)

        # read --neo4j details and add to the exsting file
        if self.args.neo4j_user and self.args.neo4j_password and self.args.neo4j_uri:
            attr_dict = {}
            attr_dict["user"] = self.args.neo4j_user
            attr_dict["password"] = self.args.neo4j_password
            attr_dict["uri"] = self.args.neo4j_uri
            CmfConfig.write_config(cmf_config, "neo4j", attr_dict, True)
        elif (
            not self.args.neo4j_user
            and not self.args.neo4j_password
            and not self.args.neo4j_uri
        ):
            pass
        else:
            return "ERROR: Provide user, password and uri for neo4j initialization."

        output = check_git_repo()
        if not output:
            branch_name = "master"
            print("Starting git init.")
            git_quiet_init()
            git_checkout_new_branch(branch_name)
            git_initial_commit()
            git_add_remote(self.args.git_remote_url)
            print("git init complete.")

        print("Starting cmf init.")
        dvc_quiet_init()
        repo_type = "amazons3"
        output = dvc_add_remote_repo(repo_type, self.args.url)
        if not output:
            return "cmf init failed."
        print(output)
        dvc_add_attribute(repo_type, "access_key_id", self.args.access_key_id)
        dvc_add_attribute(repo_type, "secret_access_key", self.args.secret_key)
        return "cmf init complete."


def add_parser(subparsers, parent_parser):
    HELP = "Initialises Amazon S3 as artifact repository."

    parser = subparsers.add_parser(
        "amazonS3",
        parents=[parent_parser],
        description="This command initialises Amazon S3 bucket as artifact repository for CMF.",
        help=HELP,
        formatter_class=argparse.ArgumentDefaultsHelpFormatter,
    )

    required_arguments = parser.add_argument_group("required arguments")

    required_arguments.add_argument(
        "--url",
        required=True,
        help="Specify Amazon S3 bucket url.",
        metavar="<url>",
        default=argparse.SUPPRESS,
    )

    required_arguments.add_argument(
        "--access-key-id",
        required=True,
        help="Specify Access Key Id.",
        metavar="<access_key_id>",
        default=argparse.SUPPRESS,
    )

    required_arguments.add_argument(
        "--secret-key",
        required=True,
        help="Specify Secret Key.",
        metavar="<secret_key>",
        default=argparse.SUPPRESS,
    )

    required_arguments.add_argument(
        "--git-remote-url",
        required=True,
        help="Specify git repo url. eg: https://github.com/XXX/example.git",
        metavar="<git_remote_url>",
        default=argparse.SUPPRESS,
    )

    parser.add_argument(
        "--cmf-server-url",
        help="Specify cmf-server URL.",
<<<<<<< HEAD
        metavar="<cmf_server_ip>",
=======
        metavar="<cmf_server_url>",
>>>>>>> 0429c31e
        default="http://127.0.0.1:80",
    )
    parser.add_argument(
        "--neo4j-user",
        help="Specify neo4j user.",
        metavar="<neo4j_user>",
        # default=argparse.SUPPRESS,
    )
    parser.add_argument(
        "--neo4j-password",
        help="Specify neo4j password.",
        metavar="<neo4j_password>",
        # default=argparse.SUPPRESS,
    )
    parser.add_argument(
        "--neo4j-uri",
        help="Specify neo4j uri.eg bolt://localhost:7687",
        metavar="<neo4j_uri>",
        # default=argparse.SUPPRESS,
    )

    parser.set_defaults(func=CmdInitAmazonS3)<|MERGE_RESOLUTION|>--- conflicted
+++ resolved
@@ -137,11 +137,7 @@
     parser.add_argument(
         "--cmf-server-url",
         help="Specify cmf-server URL.",
-<<<<<<< HEAD
-        metavar="<cmf_server_ip>",
-=======
         metavar="<cmf_server_url>",
->>>>>>> 0429c31e
         default="http://127.0.0.1:80",
     )
     parser.add_argument(
