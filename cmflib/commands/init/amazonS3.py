--- conflicted
+++ resolved
@@ -31,12 +31,8 @@
 )
 from cmflib.utils.cmf_config import CmfConfig
 from cmflib.utils.helper_functions import is_git_repo
-<<<<<<< HEAD
-from cmflib.cmf_exception_handling import Neo4jArgumentNotProvided, CmfInitComplete, CmfInitFailed
-=======
 from cmflib.cmf_exception_handling import Neo4jArgumentNotProvided, CmfInitComplete, CmfInitFailed, DuplicateArgumentNotAllowed, MissingArgument
 import sys
->>>>>>> 847b2044
 
 class CmdInitAmazonS3(CmdBase):
     def run(self):
@@ -86,10 +82,6 @@
             pass
         else:
             raise Neo4jArgumentNotProvided
-<<<<<<< HEAD
-
-=======
->>>>>>> 847b2044
         output = is_git_repo()
         if not output:
             branch_name = "master"
@@ -102,10 +94,6 @@
         else:
             git_modify_remote_url(self.args.git_remote_url[0])
             print("git init complete.")
-        else:
-            git_modify_remote_url(self.args.git_remote_url)
-            print("git init complete.")
-
 
 
         print("Starting cmf init.")
@@ -115,15 +103,9 @@
         if not output:
             raise CmfInitFailed
         print(output)
-<<<<<<< HEAD
-        dvc_add_attribute(repo_type, "access_key_id", self.args.access_key_id)
-        dvc_add_attribute(repo_type, "secret_access_key", self.args.secret_key)
-        dvc_add_attribute(repo_type, "session_token", self.args.session_token)
-=======
         dvc_add_attribute(repo_type, "access_key_id", self.args.access_key_id[0])
         dvc_add_attribute(repo_type, "secret_access_key", self.args.secret_key[0])
         dvc_add_attribute(repo_type, "session_token", self.args.session_token[0])
->>>>>>> 847b2044
         status = CmfInitComplete()
         return status
 
