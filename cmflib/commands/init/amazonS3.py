--- conflicted
+++ resolved
@@ -57,26 +57,12 @@
                 elif len(arg_value) > 1:
                     raise DuplicateArgumentNotAllowed(arg_name,("--"+arg_name))
 
-<<<<<<< HEAD
         attr_dict = {}
         # cmf_server_url is default parameter for cmf init command 
         # if user does not provide cmf-server-url, default value is http://127.0.0.1:80
         attr_dict["server-ip"] = self.args.cmf_server_url
         CmfConfig.write_config(cmf_config, "cmf", attr_dict)
 
-=======
-        # checking if config file exists
-        if not os.path.exists(cmf_config):
-            # writing default value to config file
-            attr_dict = {}
-            attr_dict["server-url"] = "http://127.0.0.1:8080"
-            CmfConfig.write_config(cmf_config, "cmf", attr_dict)
-        # if user gave --cmf-server-url, override the config file
-        if self.args.cmf_server_url:  
-            attr_dict = {}
-            attr_dict["server-url"] = self.args.cmf_server_url
-            CmfConfig.write_config(cmf_config, "cmf", attr_dict, True)
->>>>>>> 83605e57
         # read --neo4j details and add to the exsting file
         if self.args.neo4j_user and self.args.neo4j_password and self.args.neo4j_uri:
             attr_dict = {}
