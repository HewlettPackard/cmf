###
# Copyright (2023) Hewlett Packard Enterprise Development LP
#
# Licensed under the Apache License, Version 2.0 (the "License");
# You may not use this file except in compliance with the License.
# You may obtain a copy of the License at
#
# http://www.apache.org/licenses/LICENSE-2.0
#
# Unless required by applicable law or agreed to in writing, software
# distributed under the License is distributed on an "AS IS" BASIS,
# WITHOUT WARRANTIES OR CONDITIONS OF ANY KIND, either express or implied.
# See the License for the specific language governing permissions and
# limitations under the License.
###

#!/usr/bin/env python3
import argparse

from cmflib.cli.command import CmdBase
from cmflib.utils.cmf_config import CmfConfig
from cmflib.cmf_exception_handling import CmfInitShow
from cmflib.utils.helper_functions import fetch_cmf_config_path

class CmdInitShow(CmdBase):
<<<<<<< HEAD
    def run(self):
        output, config_file_path = fetch_cmf_config_path()
        attr_dict = CmfConfig.read_config(config_file_path)
        # Combine the two dictionaries
        combined_dict = output | attr_dict
        attr_list = []
        for key, value in combined_dict.items():
            temp_str = f"{key} = {value}"
            attr_list.append(temp_str)
        attr_str = "\n".join(attr_list)
        return CmfInitShow(attr_str)
=======
    def run(self, live):
        cmfconfig = os.environ.get("CONFIG_FILE",".cmfconfig")
        msg = "'cmf' is not configured.\nExecute 'cmf init' command."
        result = dvc_get_config()
        if len(result) == 0:
            return CmfNotConfigured(msg)
        else:
            cmf_config_root = find_root(cmfconfig)
            if cmf_config_root.find("'cmf' is not configured") != -1:
                return CmfNotConfigured(msg)
            config_file_path = os.path.join(cmf_config_root, cmfconfig)
            attr_dict = CmfConfig.read_config(config_file_path)
            attr_list = []
            for key, value in attr_dict.items():
                temp_str = f"{key} = {value}"
                attr_list.append(temp_str)
            attr_str = "\n".join(attr_list)
            return CmfInitShow(result,attr_str)
>>>>>>> 9572484d


def add_parser(subparsers, parent_parser):
    HELP = "Show current CMF configuration."

    parser = subparsers.add_parser(
        "show",
        parents=[parent_parser],
        description="This command shows current cmf configuration including cmf server ip.",
        help=HELP,
        formatter_class=argparse.RawDescriptionHelpFormatter,
    )

    parser.set_defaults(func=CmdInitShow)<|MERGE_RESOLUTION|>--- conflicted
+++ resolved
@@ -23,8 +23,7 @@
 from cmflib.utils.helper_functions import fetch_cmf_config_path
 
 class CmdInitShow(CmdBase):
-<<<<<<< HEAD
-    def run(self):
+    def run(self, live):
         output, config_file_path = fetch_cmf_config_path()
         attr_dict = CmfConfig.read_config(config_file_path)
         # Combine the two dictionaries
@@ -35,26 +34,6 @@
             attr_list.append(temp_str)
         attr_str = "\n".join(attr_list)
         return CmfInitShow(attr_str)
-=======
-    def run(self, live):
-        cmfconfig = os.environ.get("CONFIG_FILE",".cmfconfig")
-        msg = "'cmf' is not configured.\nExecute 'cmf init' command."
-        result = dvc_get_config()
-        if len(result) == 0:
-            return CmfNotConfigured(msg)
-        else:
-            cmf_config_root = find_root(cmfconfig)
-            if cmf_config_root.find("'cmf' is not configured") != -1:
-                return CmfNotConfigured(msg)
-            config_file_path = os.path.join(cmf_config_root, cmfconfig)
-            attr_dict = CmfConfig.read_config(config_file_path)
-            attr_list = []
-            for key, value in attr_dict.items():
-                temp_str = f"{key} = {value}"
-                attr_list.append(temp_str)
-            attr_str = "\n".join(attr_list)
-            return CmfInitShow(result,attr_str)
->>>>>>> 9572484d
 
 
 def add_parser(subparsers, parent_parser):
