###
# Copyright (2024) Hewlett Packard Enterprise Development LP
#
# Licensed under the Apache License, Version 2.0 (the "License");
# You may not use this file except in compliance with the License.
# You may obtain a copy of the License at
#
# http://www.apache.org/licenses/LICENSE-2.0
#
# Unless required by applicable law or agreed to in writing, software
# distributed under the License is distributed on an "AS IS" BASIS,
# WITHOUT WARRANTIES OR CONDITIONS OF ANY KIND, either express or implied.
# See the License for the specific language governing permissions and
# limitations under the License.
###


#!/usr/bin/env python3
import argparse
import os

from cmflib.cmf_exception_handling import CmfInitComplete, CmfInitFailed, Neo4jArgumentNotProvided
from cmflib.cli.command import CmdBase
from cmflib.dvc_wrapper import (
    git_quiet_init,
    git_checkout_new_branch,
    git_initial_commit,
    git_add_remote,
    dvc_quiet_init,
    dvc_add_remote_repo,
    dvc_add_attribute,
)
from cmflib.utils.cmf_config import CmfConfig
from cmflib.utils.helper_functions import is_git_repo
from cmflib.utils.helper_functions import generate_osdf_token

class CmdInitOSDFRemote(CmdBase):
<<<<<<< HEAD
    def run(self):
        # User can provide different name for cmf configuration file using CONFIG_FILE environment variable.
        # If CONFIG_FILE is not provided, default file name is .cmfconfig
=======
    def run(self, live):
        # Reading CONFIG_FILE variable
>>>>>>> 9572484d
        cmf_config = os.environ.get("CONFIG_FILE", ".cmfconfig")

        attr_dict = {}
        # cmf_server_url is default parameter for cmf init command 
        # if user does not provide cmf-server-url, default value is http://127.0.0.1:80
        attr_dict["server-ip"] = self.args.cmf_server_url
        CmfConfig.write_config(cmf_config, "cmf", attr_dict)

        # read --neo4j details and add to the exsting file
        if self.args.neo4j_user and self.args.neo4j_password and self.args.neo4j_uri:
            attr_dict = {}
            attr_dict["user"] = self.args.neo4j_user
            attr_dict["password"] = self.args.neo4j_password
            attr_dict["uri"] = self.args.neo4j_uri
            CmfConfig.write_config(cmf_config, "neo4j", attr_dict, True)
        elif (
            not self.args.neo4j_user
            and not self.args.neo4j_password
            and not self.args.neo4j_uri
        ):
            pass
        else:
            raise Neo4jArgumentNotProvided
        output = is_git_repo()
        if not output:
            branch_name = "master"
            print("Starting git init.")
            git_quiet_init()
            git_checkout_new_branch(branch_name)
            git_initial_commit()
            git_add_remote(self.args.git_remote_url)
            print("git init complete.")

        print("Starting cmf init.")
        repo_type = "osdf"
        dvc_quiet_init()
        output = dvc_add_remote_repo(repo_type, self.args.path)
        if not output:
            raise CmfInitFailed
        print(output)
        #dvc_add_attribute(repo_type, "key_id", self.args.key_id)
        #dvc_add_attribute(repo_type, "key_path", self.args.key_path)
        #dvc_add_attribute(repo_type, "key_issuer", self.args.key_issuer)
        #Writing to an OSDF Remote is based on SSH Remote. With few additions
        #In addition to URL (including FQDN, port, path), we need to provide 
        #method=PUT, ssl_verify=false, ask_password=false, auth=custom, custom_auth-header='Authorization'
        #password='Bearer + dynamically generated scitoken' (This token has a timeout of 15 mins so must be generated right before any push/pull) 
        dvc_add_attribute(repo_type,"method", "PUT")
        dvc_add_attribute(repo_type,"ssl_verify", "false")
        dvc_add_attribute(repo_type,"ask_password", "false")
        dvc_add_attribute(repo_type,"auth", "custom")
        dvc_add_attribute(repo_type,"custom_auth_header", "Authorization")
        dynamic_password = generate_osdf_token(self.args.key_id,self.args.key_path,self.args.key_issuer)
        dvc_add_attribute(repo_type,"password",dynamic_password)

        attr_dict = {}
        attr_dict["path"] = self.args.path
        attr_dict["cache"] = self.args.cache
        attr_dict["key_id"] = self.args.key_id
        attr_dict["key_path"] = self.args.key_path
        attr_dict["key_issuer"] = self.args.key_issuer
        CmfConfig.write_config(cmf_config, "osdf", attr_dict, True)

        return CmfInitComplete


def add_parser(subparsers, parent_parser):
    HELP = "Initialises remote OSDF directory as artifact repository."

    parser = subparsers.add_parser(
        "osdfremote",
        parents=[parent_parser],
        description="This command initialises remote OSDF directory as artifact repository for CMF.",
        help=HELP,
        formatter_class=argparse.ArgumentDefaultsHelpFormatter,
    )
    required_arguments = parser.add_argument_group("required arguments")

    required_arguments.add_argument(
        "--path",
        required=True,
        help="Specify FQDN for OSDF directory path including port and path",
        metavar="<path>",
        default=argparse.SUPPRESS,
    )

    parser.add_argument(
        "--cache",
        help="Specify FQDN for OSDF cache path including port and path. For Ex. https://osdf-director.osg-htc.org/nrp/fdp/",
        metavar="<cache>",
        #default="https://osdf-director.osg-htc.org/nrp/fdp/",
        default="",
    )

    required_arguments.add_argument(
        "--key-id",
        required=True,
        help="Specify key_id for provided private key. eg. b2d3",
        metavar="<key_id>",
        default=argparse.SUPPRESS,
    )

    required_arguments.add_argument(
        "--key-path",
        required=True,
        help="Specify path for private key on local filesystem. eg. ~/.ssh/XXX.pem",
        metavar="<key_path>",
        default=argparse.SUPPRESS,
    )

    required_arguments.add_argument(
        "--key-issuer",
        required=True,
        help="Specify URL for Key Issuer. eg. https://t.nationalresearchplatform.org/XXX",
        metavar="<key_issuer>",
        default=argparse.SUPPRESS,
    )

    required_arguments.add_argument(
        "--git-remote-url",
        required=True,
        help="Specify git repo url. eg: https://github.com/XXX/example.git",
        metavar="<git_remote_url>",
        default=argparse.SUPPRESS,
    )

    parser.add_argument(
        "--cmf-server-url",
        help="Specify cmf-server URL.",
        metavar="<cmf_server_url>",
        default="http://127.0.0.1:8080",
    )

    parser.add_argument(
        "--neo4j-user",
        help="Specify neo4j user.",
        metavar="<neo4j_user>",
        # default=argparse.SUPPRESS,
    )
    parser.add_argument(
        "--neo4j-password",
        help="Specify neo4j password.",
        metavar="<neo4j_password>",
        # default=argparse.SUPPRESS,
    )
    parser.add_argument(
        "--neo4j-uri",
        help="Specify neo4j uri.eg bolt://localhost:7687",
        metavar="<neo4j_uri>",
        # default=argparse.SUPPRESS,
    )

    parser.set_defaults(func=CmdInitOSDFRemote)<|MERGE_RESOLUTION|>--- conflicted
+++ resolved
@@ -35,14 +35,9 @@
 from cmflib.utils.helper_functions import generate_osdf_token
 
 class CmdInitOSDFRemote(CmdBase):
-<<<<<<< HEAD
-    def run(self):
+    def run(self, live):
         # User can provide different name for cmf configuration file using CONFIG_FILE environment variable.
         # If CONFIG_FILE is not provided, default file name is .cmfconfig
-=======
-    def run(self, live):
-        # Reading CONFIG_FILE variable
->>>>>>> 9572484d
         cmf_config = os.environ.get("CONFIG_FILE", ".cmfconfig")
 
         attr_dict = {}
