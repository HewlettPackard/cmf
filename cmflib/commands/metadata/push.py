--- conflicted
+++ resolved
@@ -53,10 +53,8 @@
         return found_files
 
     def run(self):
-<<<<<<< HEAD
         current_directory = mlmd_directory = os.getcwd()
         mlmd_file_name = "./mlmd"
-=======
         # Get url from config
         cmfconfig = os.environ.get("CONFIG_FILE",".cmfconfig")
 
@@ -66,14 +64,11 @@
         # in case, there is no .cmfconfig file
         if output.find("'cmf' is not configured.") != -1:
             raise CmfNotConfigured(output)
->>>>>>> f7dcb902
 
         config_file_path = os.path.join(output, cmfconfig)
         attr_dict = CmfConfig.read_config(config_file_path)
         url = attr_dict.get("cmf-server-ip", "http://127.0.0.1:80")
 
-        mlmd_file_name = "./mlmd"
-        current_directory = os.getcwd()
         # checks if mlmd filepath is given
         if self.args.file_name:
             mlmd_file_name = self.args.file_name
@@ -81,11 +76,7 @@
 
         # checks if mlmd file is present in current directory or given directory
         if not os.path.exists(mlmd_file_name):
-<<<<<<< HEAD
-            return f"ERROR: {mlmd_file_name} doesn't exists in the {mlmd_directory}."
-=======
-            raise FileNotFound(mlmd_file_name, current_directory)
->>>>>>> f7dcb902
+            raise FileNotFound(mlmd_file_name, mlmd_directory)
 
         query = cmfquery.CmfQuery(mlmd_file_name)
         # print(json.dumps(json.loads(json_payload), indent=4, sort_keys=True))
@@ -94,14 +85,13 @@
 
         # Checks if pipeline name exists
         if self.args.pipeline_name in query.get_pipeline_names():
-<<<<<<< HEAD
             execution = None
             exec_id = None
             if self.args.execution:
                 # this is not the correct way to type cast as this is user given input 
                 execution = query.get_all_executions_by_ids_list([int(self.args.execution)])
                 if execution.empty:
-                    return "Given execution is not found in mlmd."
+                    raise ExecutionIDNotFound(exec_id)
                 exec_id = int(self.args.execution)
             # converts mlmd file to json format
             json_payload = query.dumptojson(self.args.pipeline_name, None)
@@ -112,11 +102,11 @@
             # otherwise there is no use of those python env files on cmf-server
 
             if status_code==422 and response.json()["status"]=="version_update":
-                return "ERROR: You need to update cmf to the latest version. Unable to push metadata file."
+                raise UpdateCmfVersion
             elif status_code == 404:
-                return "ERROR: cmf-server is not available."
+                raise CmfServerNotAvailable
             elif status_code == 500:
-                return "ERROR: Internal server error."
+                raise InternalServerError
             elif status_code == 200:
                 # the only question remains how we want to percieve the failure of upload of the python env files 
                 # for now, it is considered as non-consequential.
@@ -140,15 +130,18 @@
                                 # keeping record of status but this won't affect the mlmd success.
                                 print(env_response.json())
 
-                output = response.json()['status']
-                if output =="success":
-                    output = "mlmd is successfully pushed."
-                elif output =="exists":
-                    output = "Executions already exists."
+                output = ""
+                display_output = ""
+                if response.json()['status']=="success":
+                    display_output = "mlmd is successfully pushed."
+                    output = MlmdFilePushSuccess(mlmd_file_name)
+                if response.json()["status"]=="exists":
+                    display_output = "Executions already exists."
+                    output = ExecutionsAlreadyExists()
                 if not self.args.tensorboard:
                     return output
                 else:
-                    print(output)
+                    print(display_output)
                     # /tensorboard api call is done only if mlmd push is successfully completed
                     # tensorboard parameter is passed
                     print("......................................")
@@ -160,9 +153,12 @@
                         tresponse = server_interface.call_tensorboard(url, self.args.pipeline_name, file_name, self.args.tensorboard)
                         tstatus_code = tresponse.status_code
                         if tstatus_code == 200:
-                            return "tensorboard logs: file {file_name} pushed successfully"
+                            # give status code as success
+                            return TensorboardPushSuccess(file_name)
                         else:
-                            return "ERROR: Failed to upload file {file_name}. Server response: {response.text}"
+                            # give status code as failure 
+                            return TensorboardPushFailure(file_name,tresponse.text)
+                    # If path provided is a directory            
                     elif os.path.isdir(self.args.tensorboard):
                         # Recursively push all files and subdirectories
                         for root, dirs, files in os.walk(self.args.tensorboard):
@@ -173,88 +169,11 @@
                                 if tresponse.status_code == 200:
                                     print(f"tensorboard logs: File {file_name} uploaded successfully.")
                                 else:
-                                    return f"ERROR: Failed to upload file {file_name}. Server response: {tresponse.text}"
-                        return f"tensorboard logs: {self.args.tensorboard} uploaded successfully!!"
+                                    # give status as failure
+                                    return TensorboardPushFailure(file_name,tresponse.text)
+                        return TensorboardPushSuccess()
                     else:
-                        return "ERROR: Invalid data path. Provide valid file/folder path for tensorboard logs!!"      
-=======
-            print("metadata push started")
-            print("........................................")
-            # converts mlmd file to json format
-            json_payload = query.dumptojson(self.args.pipeline_name, None)
-            # checks if execution_id is given by user
-            if self.args.execution:
-                exec_id = self.args.execution
-                mlmd_data = json.loads(json_payload)["Pipeline"]
-                # checks if given execution_id present in mlmd
-                for i in mlmd_data[0]["stages"]:
-                    for j in i["executions"]:
-                        if j["id"] == int(exec_id):
-                            execution_flag = 1
-                            # calling mlmd_push api to push mlmd file to cmf-server
-                            response = server_interface.call_mlmd_push(
-                                json_payload, url, exec_id, self.args.pipeline_name
-                            )
-                            break
-                if execution_flag == 0:
-                    raise ExecutionIDNotFound(exec_id)
-            else:
-                exec_id = None
-                response = server_interface.call_mlmd_push(json_payload, url, exec_id, self.args.pipeline_name)
-            status_code = response.status_code
-            if status_code == 200:
-                output = ""
-                display_output = ""
-                if response.json()['status']=="success":
-                    display_output = "mlmd is successfully pushed."
-                    output = MlmdFilePushSuccess(mlmd_file_name)
-                if response.json()["status"]=="exists":
-                    display_output = "Executions already exists."
-                    output = ExecutionsAlreadyExists()
-                
-                if not self.args.tensorboard:
-                    return output
-                print(display_output)
-                # /tensorboard api call is done only if mlmd push is successfully completed
-                # tensorboard parameter is passed
-                print("......................................")
-                print("tensorboard logs upload started!!")
-                print("......................................")
-
-                # check if the path provided is for a file
-                if os.path.isfile(self.args.tensorboard):
-                    file_name = os.path.basename(self.args.tensorboard)
-                    tresponse = server_interface.call_tensorboard(url, self.args.pipeline_name, file_name, self.args.tensorboard)
-                    tstatus_code = tresponse.status_code
-                    if tstatus_code == 200:
-                        # give status code as success
-                        return TensorboardPushSuccess(file_name)
-                    else:
-                        # give status code as failure 
-                        return TensorboardPushFailure(file_name,tresponse.text)
-                # If path provided is a directory
-                elif os.path.isdir(self.args.tensorboard):
-                    # Recursively push all files and subdirectories
-                    for root, dirs, files in os.walk(self.args.tensorboard):
-                        for file_name in files:
-                            file_path = os.path.join(root, file_name)
-                            relative_path = os.path.relpath(file_path, self.args.tensorboard)
-                            tresponse = server_interface.call_tensorboard(url, self.args.pipeline_name, relative_path, file_path)
-                            if tresponse.status_code == 200:
-                                print(f"tensorboard logs: File {file_name} uploaded successfully.")
-                            else:
-                                # give status as failure
-                                return TensorboardPushFailure(file_name,tresponse.text)
-                    return TensorboardPushSuccess()
-                else:
-                    return InvalidTensorboardFilePath()
-            elif status_code==422 and response.json()["status"]=="version_update":
-                raise UpdateCmfVersion
-            elif status_code == 404:
-                raise CmfServerNotAvailable
-            elif status_code == 500:
-                raise InternalServerError
->>>>>>> f7dcb902
+                        return InvalidTensorboardFilePath()   
             else:
                 return "ERROR: Status Code = {status_code}. Unable to push mlmd."
         else:
