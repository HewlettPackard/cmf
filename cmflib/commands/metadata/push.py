###
# Copyright (2023) Hewlett Packard Enterprise Development LP
#
# Licensed under the Apache License, Version 2.0 (the "License");
# You may not use this file except in compliance with the License.
# You may obtain a copy of the License at
#
# http://www.apache.org/licenses/LICENSE-2.0
#
# Unless required by applicable law or agreed to in writing, software
# distributed under the License is distributed on an "AS IS" BASIS,
# WITHOUT WARRANTIES OR CONDITIONS OF ANY KIND, either express or implied.
# See the License for the specific language governing permissions and
# limitations under the License.
###

#!/usr/bin/env python3
import argparse
import os
from cmflib import cmfquery
from cmflib.cli.command import CmdBase
from cmflib.cli.utils import find_root
from cmflib.server_interface import server_interface
from cmflib.utils.cmf_config import CmfConfig
from cmflib.cmf_exception_handling import (
    TensorboardPushSuccess, 
    TensorboardPushFailure, 
    MlmdFilePushSuccess,
    ExecutionsAlreadyExists,
    FileNotFound,
    ExecutionUUIDNotFound,
    PipelineNotFound,
    UpdateCmfVersion,
    CmfServerNotAvailable,
    InternalServerError,
    CmfNotConfigured,
    InvalidTensorboardFilePath,
    MissingArgument,
    DuplicateArgumentNotAllowed
)
# This class pushes mlmd file to cmf-server
class CmdMetadataPush(CmdBase):
<<<<<<< HEAD
    def __init__(self, args):
        self.args = args
=======

    # Create a function to search for files into multiple directories
    def search_files(self, file_list, *directories):
        found_files = {}
        for directory in directories:
            abs_dir = os.path.abspath(directory)
            for file_name in file_list:
                if isinstance(file_name, str):
                    file_path = os.path.join(abs_dir, file_name)
                    if os.path.isfile(file_path):
                        found_files[file_name] = file_path
        return found_files
>>>>>>> 671eb979

    def run(self):
        current_directory = mlmd_directory = os.getcwd()
        mlmd_file_name = "./mlmd"
        # Get url from config
        cmfconfig = os.environ.get("CONFIG_FILE",".cmfconfig")

        # find root_dir of .cmfconfig
        output = find_root(cmfconfig)

        # in case, there is no .cmfconfig file
        if output.find("'cmf' is not configured.") != -1:
            raise CmfNotConfigured(output)

        config_file_path = os.path.join(output, cmfconfig)
        attr_dict = CmfConfig.read_config(config_file_path)
        url = attr_dict.get("cmf-server-ip", "http://127.0.0.1:80")

<<<<<<< HEAD
        cmd_args = {
            "file_name": self.args.file_name,
            "pipeline_name": self.args.pipeline_name,
            "execution_uuid": self.args.execution_uuid,
            "tensorboad": self.args.tensorboard
        }  
        for arg_name, arg_value in cmd_args.items():
            if arg_value:
                if arg_value[0] == "":
                    raise MissingArgument(arg_name)
                elif len(arg_value) > 1:
                    raise DuplicateArgumentNotAllowed(arg_name,("-"+arg_name[0]))
         
=======
        # checks if mlmd filepath is given
        if self.args.file_name:
            mlmd_file_name = self.args.file_name
            mlmd_directory = os.path.dirname(self.args.file_name)
>>>>>>> 671eb979

        current_directory = os.getcwd()
        if not self.args.file_name:         # If self.args.file_name is None or an empty list ([]). 
            mlmd_file_name = "./mlmd"       # Default path for mlmd file name.
        else:
            mlmd_file_name = self.args.file_name[0].strip()
            if mlmd_file_name == "mlmd":
                mlmd_file_name = "./mlmd"
        
        current_directory = os.path.dirname(mlmd_file_name)
        
        # checks if mlmd file is present in current directory or given directory
        if not os.path.exists(mlmd_file_name):
            raise FileNotFound(mlmd_file_name, mlmd_directory)

        query = cmfquery.CmfQuery(mlmd_file_name)
        # print(json.dumps(json.loads(json_payload), indent=4, sort_keys=True))
        status_code = 0

        # Checks if pipeline name exists
<<<<<<< HEAD
        pipeline_name = self.args.pipeline_name[0]
        if pipeline_name in query.get_pipeline_names():
            print("metadata push started")
            print("........................................")
            # converts mlmd file to json format
            json_payload = query.dumptojson(pipeline_name, None)

            # checks if execution is given by user
            if not self.args.execution_uuid:         # If self.args.execution_uuid is None or an empty list ([]).
                exec_uuid = None
                response = server_interface.call_mlmd_push(json_payload, url, exec_uuid, pipeline_name)
            else:
                exec_uuid = self.args.execution_uuid[0]
                mlmd_data = json.loads(json_payload)["Pipeline"]
                # checks if given execution present in mlmd
                for i in mlmd_data[0]["stages"]:
                    for j in i["executions"]:
                        # created exec_uuid of list if multiple uuid present for single execution.
                        # for eg: f9da581c-d16c-11ef-9809-9350156ed1ac,32f17f4a-d16d-11ef-9809-9350156ed1ac
                        uuid_list = j['properties']['Execution_uuid'].split(",")
                        # check if user specified exec_uuid exists inside local mlmd
                        if exec_uuid in uuid_list: 
                            execution_flag = 1
                            # calling mlmd_push api to push mlmd_data = json.loads(json_payload)["Pipeline"]
                # checks if given execution present in mlmdmlmd file to cmf-server
                            response = server_interface.call_mlmd_push(
                                json_payload, url, exec_uuid, pipeline_name
                            )
                            break
                if execution_flag == 0:
                    raise ExecutionUUIDNotFound(exec_uuid)
=======
        if self.args.pipeline_name in query.get_pipeline_names():
            execution = None
            exec_id = None
            if self.args.execution:
                # this is not the correct way to type cast as this is user given input 
                execution = query.get_all_executions_by_ids_list([int(self.args.execution)])
                if execution.empty:
                    raise ExecutionIDNotFound(exec_id)
                exec_id = int(self.args.execution)
            # converts mlmd file to json format
            json_payload = query.dumptojson(self.args.pipeline_name, None)
            response = server_interface.call_mlmd_push(json_payload, url, exec_id, self.args.pipeline_name)
>>>>>>> 671eb979
            status_code = response.status_code

            # we need to push the python env files only after the mlmd push has succeded 
            # otherwise there is no use of those python env files on cmf-server

            if status_code==422 and response.json()["status"]=="version_update":
                raise UpdateCmfVersion
            elif status_code == 404:
                raise CmfServerNotAvailable
            elif status_code == 500:
                raise InternalServerError
            elif status_code == 200:
                # the only question remains how we want to percieve the failure of upload of the python env files 
                # for now, it is considered as non-consequential.
                # that means it's failure/success doesn't matter.
                # however, we will be keeping the record of the status code.
                
                # Getting all executions df to get the custom property 'Python_Env'
                executions = query.get_all_executions_in_pipeline(self.args.pipeline_name)
                if not executions.empty:
                    if 'custom_properties_Python_Env' in executions.columns:
                        list_of_env_files = executions['custom_properties_Python_Env'].drop_duplicates().tolist()
                        # This is a validation step to suppress errors in case user is pushing the mlmd
                        # from a directory in which 'cmf_artifacts/Python_Env_hash.txt' is not present.
                        # Find the valid file paths.  
                        found_files = self.search_files(list_of_env_files, current_directory, mlmd_directory) 

                        # push valid files on cmf-server
                        if found_files:
                            for name, path in found_files.items():
                                env_response = server_interface.call_python_env(url, name, path)
                                # keeping record of status but this won't affect the mlmd success.
                                print(env_response.json())

                output = ""
                display_output = ""
                if response.json()['status']=="success":
                    display_output = "mlmd is successfully pushed."
                    output = MlmdFilePushSuccess(mlmd_file_name)
                if response.json()["status"]=="exists":
                    display_output = "Executions already exists."
                    output = ExecutionsAlreadyExists()
                if not self.args.tensorboard:
                    return output
                print(display_output)
                # /tensorboard api call is done only if mlmd push is successfully completed
                # tensorboard parameter is passed
                print("......................................")
                print("tensorboard logs upload started!!")
                print("......................................")
<<<<<<< HEAD


                tensorboard = self.args.tensorboard[0]
=======
>>>>>>> 671eb979
                # check if the path provided is for a file
                if os.path.isfile(tensorboard):
                    file_name = os.path.basename(tensorboard)
                    tresponse = server_interface.call_tensorboard(url, pipeline_name, file_name, tensorboard)
                    tstatus_code = tresponse.status_code
                    if tstatus_code == 200:
                        # give status code as success
                        return TensorboardPushSuccess(file_name)
                    else:
                        # give status code as failure 
                        return TensorboardPushFailure(file_name,tresponse.text)
<<<<<<< HEAD
                # If path provided is a directory
                elif os.path.isdir(tensorboard):
=======
                # If path provided is a directory            
                elif os.path.isdir(self.args.tensorboard):
>>>>>>> 671eb979
                    # Recursively push all files and subdirectories
                    for root, dirs, files in os.walk(tensorboard):
                        for file_name in files:
                            file_path = os.path.join(root, file_name)
                            relative_path = os.path.relpath(file_path, tensorboard)
                            tresponse = server_interface.call_tensorboard(url, pipeline_name, relative_path, file_path)
                            if tresponse.status_code == 200:
                                print(f"tensorboard logs: File {file_name} uploaded successfully.")
                            else:
                                # give status as failure
                                return TensorboardPushFailure(file_name,tresponse.text)
                    return TensorboardPushSuccess()
                else:
                    return InvalidTensorboardFilePath()   
            else:
                return "ERROR: Status Code = {status_code}. Unable to push mlmd."
        else:
            raise PipelineNotFound(pipeline_name)


def add_parser(subparsers, parent_parser):
    PUSH_HELP = "Push user-generated mlmd to server to create one single mlmd file for all the pipelines."

    parser = subparsers.add_parser(
        "push",
        parents=[parent_parser],
        description="Push user's mlmd to cmf-server.",
        help=PUSH_HELP,
        formatter_class=argparse.RawDescriptionHelpFormatter,
    )
    required_arguments = parser.add_argument_group("required arguments")

    required_arguments.add_argument(
        "-p",
        "--pipeline_name",
        required=True,
        action="append",
        help="Specify Pipeline name.",
        metavar="<pipeline_name>",
    )

    parser.add_argument(
        "-f", 
        "--file_name", 
        action="append",
        help="Specify mlmd file name.", 
        metavar="<file_name>"
    )

    parser.add_argument(
        "-e",
        "--execution_uuid",
        action="append",
        help="Specify Execution uuid.",
        metavar="<exec_uuid>",
    )

    parser.add_argument(
        "-t",
        "--tensorboard",
        action="append",
        help="Specify path to tensorboard logs for the pipeline.",
        metavar="<tensorboard>"
    )

    parser.set_defaults(func=CmdMetadataPush)<|MERGE_RESOLUTION|>--- conflicted
+++ resolved
@@ -40,10 +40,6 @@
 )
 # This class pushes mlmd file to cmf-server
 class CmdMetadataPush(CmdBase):
-<<<<<<< HEAD
-    def __init__(self, args):
-        self.args = args
-=======
 
     # Create a function to search for files into multiple directories
     def search_files(self, file_list, *directories):
@@ -56,7 +52,6 @@
                     if os.path.isfile(file_path):
                         found_files[file_name] = file_path
         return found_files
->>>>>>> 671eb979
 
     def run(self):
         current_directory = mlmd_directory = os.getcwd()
@@ -75,7 +70,6 @@
         attr_dict = CmfConfig.read_config(config_file_path)
         url = attr_dict.get("cmf-server-ip", "http://127.0.0.1:80")
 
-<<<<<<< HEAD
         cmd_args = {
             "file_name": self.args.file_name,
             "pipeline_name": self.args.pipeline_name,
@@ -89,12 +83,6 @@
                 elif len(arg_value) > 1:
                     raise DuplicateArgumentNotAllowed(arg_name,("-"+arg_name[0]))
          
-=======
-        # checks if mlmd filepath is given
-        if self.args.file_name:
-            mlmd_file_name = self.args.file_name
-            mlmd_directory = os.path.dirname(self.args.file_name)
->>>>>>> 671eb979
 
         current_directory = os.getcwd()
         if not self.args.file_name:         # If self.args.file_name is None or an empty list ([]). 
@@ -115,7 +103,6 @@
         status_code = 0
 
         # Checks if pipeline name exists
-<<<<<<< HEAD
         pipeline_name = self.args.pipeline_name[0]
         if pipeline_name in query.get_pipeline_names():
             print("metadata push started")
@@ -147,20 +134,6 @@
                             break
                 if execution_flag == 0:
                     raise ExecutionUUIDNotFound(exec_uuid)
-=======
-        if self.args.pipeline_name in query.get_pipeline_names():
-            execution = None
-            exec_id = None
-            if self.args.execution:
-                # this is not the correct way to type cast as this is user given input 
-                execution = query.get_all_executions_by_ids_list([int(self.args.execution)])
-                if execution.empty:
-                    raise ExecutionIDNotFound(exec_id)
-                exec_id = int(self.args.execution)
-            # converts mlmd file to json format
-            json_payload = query.dumptojson(self.args.pipeline_name, None)
-            response = server_interface.call_mlmd_push(json_payload, url, exec_id, self.args.pipeline_name)
->>>>>>> 671eb979
             status_code = response.status_code
 
             # we need to push the python env files only after the mlmd push has succeded 
@@ -211,12 +184,9 @@
                 print("......................................")
                 print("tensorboard logs upload started!!")
                 print("......................................")
-<<<<<<< HEAD
 
 
                 tensorboard = self.args.tensorboard[0]
-=======
->>>>>>> 671eb979
                 # check if the path provided is for a file
                 if os.path.isfile(tensorboard):
                     file_name = os.path.basename(tensorboard)
@@ -228,13 +198,8 @@
                     else:
                         # give status code as failure 
                         return TensorboardPushFailure(file_name,tresponse.text)
-<<<<<<< HEAD
                 # If path provided is a directory
                 elif os.path.isdir(tensorboard):
-=======
-                # If path provided is a directory            
-                elif os.path.isdir(self.args.tensorboard):
->>>>>>> 671eb979
                     # Recursively push all files and subdirectories
                     for root, dirs, files in os.walk(tensorboard):
                         for file_name in files:
