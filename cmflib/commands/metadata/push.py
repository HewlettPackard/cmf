--- conflicted
+++ resolved
@@ -17,22 +17,13 @@
 #!/usr/bin/env python3
 import os
 import json
-<<<<<<< HEAD
+import argparse
 
 from cmflib import cmfquery
 from cmflib.cli.command import CmdBase
 from cmflib.server_interface import server_interface
 from cmflib.utils.cmf_config import CmfConfig
 from cmflib.utils.helper_functions import fetch_cmf_config_path
-=======
-import argparse
-
-from cmflib import cmfquery
-from cmflib.cli.utils import find_root
-from cmflib.cli.command import CmdBase
-from cmflib.utils.cmf_config import CmfConfig
-from cmflib.server_interface import server_interface
->>>>>>> 9572484d
 from cmflib.cmf_exception_handling import (
     TensorboardPushSuccess, 
     TensorboardPushFailure, 
