--- conflicted
+++ resolved
@@ -96,34 +96,22 @@
         )  # calls cmf-server api to get mlmd file data(Json format)
          
         status = output.status_code
-<<<<<<< HEAD
         print("Status code: ", status)
         # Checks if given pipeline does not exist
         # or if the execution UUID not present inside the mlmd file
         # else pulls the mlmd file
         if status == 404:
-=======
-        # Checks if given pipeline does not exist
-        # or if the execution UUID not present inside the mlmd file
-        # else pulls the mlmd file
-        if status == 406:
->>>>>>> d0087b80
             raise PipelineNotFound(self.args.pipeline_name[0])
         elif output.content.decode() == "no_exec_uuid":
             raise ExecutionUUIDNotFound(exec_uuid)
         else:
-<<<<<<< HEAD
             # Get unique executions
             unique_executions = query.get_unique_executions(output.content)
             print("Delta between executions: ", unique_executions)
             if not unique_executions:
                 return ExecutionsAlreadyExists()
 
-            # Create unique executions
-            response = query.create_unique_executions(output.content, self.args.pipeline_name[0], "pull", exec_uuid)
-=======
             response = update_mlmd(query, output.content, self.args.pipeline_name[0], "pull", exec_uuid)
->>>>>>> d0087b80
             if response =="success":
                 return MlmdFilePullSuccess(full_path_to_dump)
             elif response == "exists":
