###
# Copyright (2022) Hewlett Packard Enterprise Development LP
#
# Licensed under the Apache License, Version 2.0 (the "License");
# You may not use this file except in compliance with the License.
# You may obtain a copy of the License at
#
# http://www.apache.org/licenses/LICENSE-2.0
#
# Unless required by applicable law or agreed to in writing, software
# distributed under the License is distributed on an "AS IS" BASIS,
# WITHOUT WARRANTIES OR CONDITIONS OF ANY KIND, either express or implied.
# See the License for the specific language governing permissions and
# limitations under the License.
###

#!/usr/bin/env python3
import argparse
import os
from cmflib import cmf_merger
from cmflib.cli.command import CmdBase
from cmflib.cli.utils import find_root
from cmflib.server_interface import server_interface
from cmflib.utils.cmf_config import CmfConfig
from cmflib.cmf_exception_handling import (
    DuplicateArgumentNotAllowed,
    PipelineNotFound,
    MissingArgument,
<<<<<<< HEAD
    CmfNotConfigured, ExecutionIDNotFound,
=======
    CmfNotConfigured, 
    ExecutionUUIDNotFound,
>>>>>>> 847b2044
    MlmdNotFoundOnServer,
    MlmdFilePullSuccess,
    CmfServerNotAvailable, 
    InternalServerError,
    MlmdFilePullFailure,
    DirectoryNotfound,
    FileNameNotfound
)

# This class pulls mlmd file from cmf-server
class CmdMetadataPull(CmdBase):

    def run(self):
        cmfconfig = os.environ.get("CONFIG_FILE", ".cmfconfig")
        # find root_dir of .cmfconfig
        output = find_root(cmfconfig)
        # in case, there is no .cmfconfig file
        if output.find("'cmf' is not configured") != -1:
            raise CmfNotConfigured(output)
        config_file_path = os.path.join(output, cmfconfig)
        attr_dict = CmfConfig.read_config(config_file_path)
        url = attr_dict.get("cmf-server-ip", "http://127.0.0.1:80")
        current_directory = os.getcwd()
        full_path_to_dump = ""
        cmd = "pull"
        status = 0
<<<<<<< HEAD
        exec_id = None
        if self.args.pipeline_name is not None and len(self.args.pipeline_name) > 1:
            raise DuplicateArgumentNotAllowed("pipeline_name", "-p")
        elif not self.args.pipeline_name[0]:    # self.args.pipeline_name[0] is an empty string ("").
            raise MissingArgument("pipeline name")
        if not self.args.execution:         # If self.args.execution[0] is None or an empty list ([]). 
                pass
        elif len(self.args.execution) > 1:  # If the user provided more than one execution id. 
            raise DuplicateArgumentNotAllowed("execution id", "-e")
        elif not self.args.execution[0]:    # self.args.execution[0] is an empty string ("").
            raise MissingArgument("execution id")
        if self.args.file_name:  # setting directory where mlmd file will be dumped
            if len(self.args.file_name) > 1:  # If the user provided more than one file name. 
                raise DuplicateArgumentNotAllowed("file_name", "-f")
            elif not self.args.file_name[0]:    # self.args.file_name[0] is an empty string ("").
                raise MissingArgument("file name")
=======
        exec_uuid = None

        cmd_args = {
            "file_name": self.args.file_name,
            "pipeline_name": self.args.pipeline_name,
            "execution_uuid": self.args.execution_uuid
        }  
        for arg_name, arg_value in cmd_args.items():
            if arg_value:
                if arg_value[0] == "":
                    raise MissingArgument(arg_name)
                elif len(arg_value) > 1:
                    raise DuplicateArgumentNotAllowed(arg_name,("-"+arg_name[0]))
        
        if not self.args.execution_uuid:         # If self.args.execution_uuid[0] is None or an empty list ([]). 
            pass
        
        if self.args.file_name:  # setting directory where mlmd file will be dumped
>>>>>>> 847b2044
            if not os.path.isdir(self.args.file_name[0]):
                temp = os.path.dirname(self.args.file_name[0])
                if temp != "":
                    current_directory = temp
                if os.path.exists(current_directory):
                    full_path_to_dump  = self.args.file_name[0]
                else:
                    raise DirectoryNotfound(current_dir= current_directory)
            else:
                raise FileNameNotfound
        else:
            full_path_to_dump = os.getcwd() + "/mlmd"
<<<<<<< HEAD
        if self.args.execution:
            exec_id = self.args.execution[0]
        output = server_interface.call_mlmd_pull(
            url, self.args.pipeline_name[0], exec_id
=======
        
        if self.args.execution_uuid:
            exec_uuid = self.args.execution_uuid[0]
        output = server_interface.call_mlmd_pull(
            url, self.args.pipeline_name[0], exec_uuid
>>>>>>> 847b2044
        )  # calls cmf-server api to get mlmd file data(Json format)
        status = output.status_code
        # checks If given pipeline does not exists/ elif pull mlmd file/ else mlmd file is not available
        if output.content.decode() == None:
            raise PipelineNotFound(self.args.pipeline_name[0])
<<<<<<< HEAD
        elif output.content.decode() == "no_exec_id":
            raise ExecutionIDNotFound(exec_id)
=======
        elif output.content.decode() == "no_exec_uuid":
            raise ExecutionUUIDNotFound(exec_uuid)
>>>>>>> 847b2044
      
        elif output.content:
            if status == 200:
                try:
                    cmf_merger.parse_json_to_mlmd(
<<<<<<< HEAD
                        output.content, full_path_to_dump, cmd, None
=======
                        output.content, full_path_to_dump, cmd, exec_uuid
>>>>>>> 847b2044
                    )  # converts mlmd json data to mlmd file
                    pull_status = MlmdFilePullSuccess(full_path_to_dump)
                    return pull_status
                except Exception as e:
                    return e
            elif status == 413:
                raise MlmdNotFoundOnServer
            elif status == 406:
                raise PipelineNotFound(self.args.pipeline_name[0])
            elif status == 404:
                raise CmfServerNotAvailable
            elif status == 500:
                raise InternalServerError
            else:
                raise MlmdFilePullFailure
            
def add_parser(subparsers, parent_parser):
    PULL_HELP = "Pulls mlmd from cmf-server to users's machine."

    parser = subparsers.add_parser(
        "pull",
        parents=[parent_parser],
        description="Pulls mlmd from cmf-server to users's machine.",
        help=PULL_HELP,
        formatter_class=argparse.RawDescriptionHelpFormatter,
    )
    required_arguments = parser.add_argument_group("required arguments")

    required_arguments.add_argument(
        "-p",
        "--pipeline_name",
        required=True,
        action="append",
        help="Specify Pipeline name.",
        metavar="<pipeline_name>",
    )

    parser.add_argument(
        "-f",
        "--file_name",
        action="append",
        help="Specify mlmd file name with full path.",
        metavar="<file_name>",
    )

    parser.add_argument(
<<<<<<< HEAD
        "-e", "--execution", action="append", help="Specify Execution id", metavar="<exec_id>"
=======
        "-e", "--execution_uuid", action="append", help="Specify execution_uuid", metavar="<exec_uuid>"
>>>>>>> 847b2044
    )

    parser.set_defaults(func=CmdMetadataPull)<|MERGE_RESOLUTION|>--- conflicted
+++ resolved
@@ -26,12 +26,8 @@
     DuplicateArgumentNotAllowed,
     PipelineNotFound,
     MissingArgument,
-<<<<<<< HEAD
-    CmfNotConfigured, ExecutionIDNotFound,
-=======
     CmfNotConfigured, 
     ExecutionUUIDNotFound,
->>>>>>> 847b2044
     MlmdNotFoundOnServer,
     MlmdFilePullSuccess,
     CmfServerNotAvailable, 
@@ -58,24 +54,6 @@
         full_path_to_dump = ""
         cmd = "pull"
         status = 0
-<<<<<<< HEAD
-        exec_id = None
-        if self.args.pipeline_name is not None and len(self.args.pipeline_name) > 1:
-            raise DuplicateArgumentNotAllowed("pipeline_name", "-p")
-        elif not self.args.pipeline_name[0]:    # self.args.pipeline_name[0] is an empty string ("").
-            raise MissingArgument("pipeline name")
-        if not self.args.execution:         # If self.args.execution[0] is None or an empty list ([]). 
-                pass
-        elif len(self.args.execution) > 1:  # If the user provided more than one execution id. 
-            raise DuplicateArgumentNotAllowed("execution id", "-e")
-        elif not self.args.execution[0]:    # self.args.execution[0] is an empty string ("").
-            raise MissingArgument("execution id")
-        if self.args.file_name:  # setting directory where mlmd file will be dumped
-            if len(self.args.file_name) > 1:  # If the user provided more than one file name. 
-                raise DuplicateArgumentNotAllowed("file_name", "-f")
-            elif not self.args.file_name[0]:    # self.args.file_name[0] is an empty string ("").
-                raise MissingArgument("file name")
-=======
         exec_uuid = None
 
         cmd_args = {
@@ -94,7 +72,6 @@
             pass
         
         if self.args.file_name:  # setting directory where mlmd file will be dumped
->>>>>>> 847b2044
             if not os.path.isdir(self.args.file_name[0]):
                 temp = os.path.dirname(self.args.file_name[0])
                 if temp != "":
@@ -107,40 +84,24 @@
                 raise FileNameNotfound
         else:
             full_path_to_dump = os.getcwd() + "/mlmd"
-<<<<<<< HEAD
-        if self.args.execution:
-            exec_id = self.args.execution[0]
-        output = server_interface.call_mlmd_pull(
-            url, self.args.pipeline_name[0], exec_id
-=======
         
         if self.args.execution_uuid:
             exec_uuid = self.args.execution_uuid[0]
         output = server_interface.call_mlmd_pull(
             url, self.args.pipeline_name[0], exec_uuid
->>>>>>> 847b2044
         )  # calls cmf-server api to get mlmd file data(Json format)
         status = output.status_code
         # checks If given pipeline does not exists/ elif pull mlmd file/ else mlmd file is not available
         if output.content.decode() == None:
             raise PipelineNotFound(self.args.pipeline_name[0])
-<<<<<<< HEAD
-        elif output.content.decode() == "no_exec_id":
-            raise ExecutionIDNotFound(exec_id)
-=======
         elif output.content.decode() == "no_exec_uuid":
             raise ExecutionUUIDNotFound(exec_uuid)
->>>>>>> 847b2044
       
         elif output.content:
             if status == 200:
                 try:
                     cmf_merger.parse_json_to_mlmd(
-<<<<<<< HEAD
-                        output.content, full_path_to_dump, cmd, None
-=======
                         output.content, full_path_to_dump, cmd, exec_uuid
->>>>>>> 847b2044
                     )  # converts mlmd json data to mlmd file
                     pull_status = MlmdFilePullSuccess(full_path_to_dump)
                     return pull_status
@@ -187,11 +148,7 @@
     )
 
     parser.add_argument(
-<<<<<<< HEAD
-        "-e", "--execution", action="append", help="Specify Execution id", metavar="<exec_id>"
-=======
         "-e", "--execution_uuid", action="append", help="Specify execution_uuid", metavar="<exec_uuid>"
->>>>>>> 847b2044
     )
 
     parser.set_defaults(func=CmdMetadataPull)