###
# Copyright (2022) Hewlett Packard Enterprise Development LP
#
# Licensed under the Apache License, Version 2.0 (the "License");
# You may not use this file except in compliance with the License.
# You may obtain a copy of the License at
#
# http://www.apache.org/licenses/LICENSE-2.0
#
# Unless required by applicable law or agreed to in writing, software
# distributed under the License is distributed on an "AS IS" BASIS,
# WITHOUT WARRANTIES OR CONDITIONS OF ANY KIND, either express or implied.
# See the License for the specific language governing permissions and
# limitations under the License.
###

#!/usr/bin/env python3
import os
import argparse

from cmflib import cmf_merger
from cmflib import cmfquery
from cmflib.cli.command import CmdBase
<<<<<<< HEAD
from cmflib.utils.cmf_config import CmfConfig
from cmflib.utils.helper_functions import fetch_cmf_config_path
=======
from cmflib.cli.utils import find_root
from cmflib.cli.command import CmdBase
from cmflib.utils.cmf_config import CmfConfig
>>>>>>> 9572484d
from cmflib.server_interface import server_interface
from cmflib.cmf_exception_handling import (
    DuplicateArgumentNotAllowed,
    PipelineNotFound,
    MissingArgument,
    ExecutionUUIDNotFound,
    MlmdNotFoundOnServer,
    MlmdFilePullSuccess,
    DirectoryNotfound,
    FileNameNotfound,
    ExecutionsAlreadyExists,
    UpdateCmfVersion,
)
from cmflib.cmf_federation import update_mlmd

# This class pulls mlmd file from cmf-server
class CmdMetadataPull(CmdBase):
<<<<<<< HEAD

    def run(self):
        output, cmf_config_path = fetch_cmf_config_path()
        
        attr_dict = CmfConfig.read_config(cmf_config_path)
        url = attr_dict.get("cmf-server-ip", "http://127.0.0.1:80")
=======
    def run(self, live):
        cmfconfig = os.environ.get("CONFIG_FILE", ".cmfconfig")
        # find root_dir of .cmfconfig
        output = find_root(cmfconfig)
        # in case, there is no .cmfconfig file
        if output.find("'cmf' is not configured") != -1:
            raise CmfNotConfigured(output)
        config_file_path = os.path.join(output, cmfconfig)
        attr_dict = CmfConfig.read_config(config_file_path)
        url = attr_dict.get("cmf-server-url", "http://127.0.0.1:8080")
>>>>>>> 9572484d
        current_directory = os.getcwd()
        full_path_to_dump = ""
        cmd = "pull"
        status = 0
        exec_uuid = None

        cmd_args = {
            "file_name": self.args.file_name,
            "pipeline_name": self.args.pipeline_name,
            "execution_uuid": self.args.execution_uuid
        }  
        for arg_name, arg_value in cmd_args.items():
            if arg_value:
                if arg_value[0] == "":
                    raise MissingArgument(arg_name)
                elif len(arg_value) > 1:
                    raise DuplicateArgumentNotAllowed(arg_name,("-"+arg_name[0]))
        
        if not self.args.execution_uuid:         # If self.args.execution_uuid[0] is None or an empty list ([]). 
            pass
        
        if self.args.file_name:  # setting directory where mlmd file will be dumped
            if not os.path.isdir(self.args.file_name[0]):
                temp = os.path.dirname(self.args.file_name[0])
                if temp != "":
                    current_directory = temp
                if os.path.exists(current_directory):
                    full_path_to_dump  = self.args.file_name[0]
                else:
                    raise DirectoryNotfound(dir = current_directory)
            else:
                raise FileNameNotfound
        else:
            full_path_to_dump = os.getcwd() + "/mlmd"
        
        if self.args.execution_uuid:
            exec_uuid = self.args.execution_uuid[0]

        query = cmfquery.CmfQuery(full_path_to_dump)
        output = server_interface.call_mlmd_pull(
            url, self.args.pipeline_name[0], exec_uuid
        )  # calls cmf-server api to get mlmd file data(Json format)
        status = output.status_code
        # Checks if given pipeline does not exist
        # or if the execution UUID not present inside the mlmd file
        # else pulls the mlmd file
        if status == 406:
            raise PipelineNotFound(self.args.pipeline_name[0])
        elif output.content.decode() == "no_exec_uuid":
            raise ExecutionUUIDNotFound(exec_uuid)
        else:
            response = update_mlmd(query, output.content, self.args.pipeline_name[0], "pull", exec_uuid)
            if response =="success":
                return MlmdFilePullSuccess(full_path_to_dump)
            elif response == "exists":
                return ExecutionsAlreadyExists()
            elif response == "invalid_json_payload":
                raise MlmdNotFoundOnServer
            elif response == "version_update":
                raise UpdateCmfVersion
            
def add_parser(subparsers, parent_parser):
    PULL_HELP = "Pulls metadata from cmf-server to users's machine."

    parser = subparsers.add_parser(
        "pull",
        parents=[parent_parser],
        description="Pulls metadata from cmf-server to users's machine.",
        help=PULL_HELP,
        formatter_class=argparse.RawDescriptionHelpFormatter,
    )
    required_arguments = parser.add_argument_group("required arguments")

    required_arguments.add_argument(
        "-p",
        "--pipeline_name",
        required=True,
        action="append",
        help="Specify Pipeline name.",
        metavar="<pipeline_name>",
    )

    parser.add_argument(
        "-f",
        "--file_name",
        action="append",
        help="Specify output metadata file name.",
        metavar="<file_name>",
    )

    parser.add_argument(
        "-e", "--execution_uuid", action="append", help="Specify execution_uuid", metavar="<exec_uuid>"
    )

    parser.set_defaults(func=CmdMetadataPull)<|MERGE_RESOLUTION|>--- conflicted
+++ resolved
@@ -21,14 +21,8 @@
 from cmflib import cmf_merger
 from cmflib import cmfquery
 from cmflib.cli.command import CmdBase
-<<<<<<< HEAD
 from cmflib.utils.cmf_config import CmfConfig
 from cmflib.utils.helper_functions import fetch_cmf_config_path
-=======
-from cmflib.cli.utils import find_root
-from cmflib.cli.command import CmdBase
-from cmflib.utils.cmf_config import CmfConfig
->>>>>>> 9572484d
 from cmflib.server_interface import server_interface
 from cmflib.cmf_exception_handling import (
     DuplicateArgumentNotAllowed,
@@ -46,25 +40,12 @@
 
 # This class pulls mlmd file from cmf-server
 class CmdMetadataPull(CmdBase):
-<<<<<<< HEAD
 
-    def run(self):
+    def run(self, live):
         output, cmf_config_path = fetch_cmf_config_path()
         
         attr_dict = CmfConfig.read_config(cmf_config_path)
         url = attr_dict.get("cmf-server-ip", "http://127.0.0.1:80")
-=======
-    def run(self, live):
-        cmfconfig = os.environ.get("CONFIG_FILE", ".cmfconfig")
-        # find root_dir of .cmfconfig
-        output = find_root(cmfconfig)
-        # in case, there is no .cmfconfig file
-        if output.find("'cmf' is not configured") != -1:
-            raise CmfNotConfigured(output)
-        config_file_path = os.path.join(output, cmfconfig)
-        attr_dict = CmfConfig.read_config(config_file_path)
-        url = attr_dict.get("cmf-server-url", "http://127.0.0.1:8080")
->>>>>>> 9572484d
         current_directory = os.getcwd()
         full_path_to_dump = ""
         cmd = "pull"
