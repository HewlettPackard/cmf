--- conflicted
+++ resolved
@@ -51,11 +51,7 @@
                 if execution_flag == 0:
                     print("Given execution id not found in mlmd.")
                 else:
-<<<<<<< HEAD
-                    try :
-=======
                     try:
->>>>>>> ef96a8e4
                         merger.pull_execution_to_mlmd(
                             output.content,
                             directory_to_dump + "/mlmd",
