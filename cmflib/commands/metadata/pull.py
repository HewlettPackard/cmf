###
# Copyright (2022) Hewlett Packard Enterprise Development LP
#
# Licensed under the Apache License, Version 2.0 (the "License");
# You may not use this file except in compliance with the License.
# You may obtain a copy of the License at
#
# http://www.apache.org/licenses/LICENSE-2.0
#
# Unless required by applicable law or agreed to in writing, software
# distributed under the License is distributed on an "AS IS" BASIS,
# WITHOUT WARRANTIES OR CONDITIONS OF ANY KIND, either express or implied.
# See the License for the specific language governing permissions and
# limitations under the License.
###

#!/usr/bin/env python3
import os
<<<<<<< HEAD
import argparse

from cmflib import cmf_merger
=======
from cmflib import cmfquery
from cmflib.cli.command import CmdBase
>>>>>>> d0087b80
from cmflib.cli.utils import find_root
from cmflib.cli.command import CmdBase
from cmflib.utils.cmf_config import CmfConfig
from cmflib.server_interface import server_interface
from cmflib.cmf_exception_handling import (
    DuplicateArgumentNotAllowed,
    PipelineNotFound,
    MissingArgument,
    CmfNotConfigured, 
    ExecutionUUIDNotFound,
    MlmdNotFoundOnServer,
    MlmdFilePullSuccess,
    DirectoryNotfound,
    FileNameNotfound,
    ExecutionsAlreadyExists,
    UpdateCmfVersion,
)
from cmflib.cmf_federation import update_mlmd

# This class pulls mlmd file from cmf-server
class CmdMetadataPull(CmdBase):
    def run(self, live):
        cmfconfig = os.environ.get("CONFIG_FILE", ".cmfconfig")
        # find root_dir of .cmfconfig
        output = find_root(cmfconfig)
        # in case, there is no .cmfconfig file
        if output.find("'cmf' is not configured") != -1:
            raise CmfNotConfigured(output)
        config_file_path = os.path.join(output, cmfconfig)
        attr_dict = CmfConfig.read_config(config_file_path)
        url = attr_dict.get("cmf-server-url", "http://127.0.0.1:8080")
        current_directory = os.getcwd()
        full_path_to_dump = ""
        cmd = "pull"
        status = 0
        exec_uuid = None

        cmd_args = {
            "file_name": self.args.file_name,
            "pipeline_name": self.args.pipeline_name,
            "execution_uuid": self.args.execution_uuid
        }  
        for arg_name, arg_value in cmd_args.items():
            if arg_value:
                if arg_value[0] == "":
                    raise MissingArgument(arg_name)
                elif len(arg_value) > 1:
                    raise DuplicateArgumentNotAllowed(arg_name,("-"+arg_name[0]))
        
        if not self.args.execution_uuid:         # If self.args.execution_uuid[0] is None or an empty list ([]). 
            pass
        
        if self.args.file_name:  # setting directory where mlmd file will be dumped
            if not os.path.isdir(self.args.file_name[0]):
                temp = os.path.dirname(self.args.file_name[0])
                if temp != "":
                    current_directory = temp
                if os.path.exists(current_directory):
                    full_path_to_dump  = self.args.file_name[0]
                else:
                    raise DirectoryNotfound(dir = current_directory)
            else:
                raise FileNameNotfound
        else:
            full_path_to_dump = os.getcwd() + "/mlmd"
        
        if self.args.execution_uuid:
            exec_uuid = self.args.execution_uuid[0]

        query = cmfquery.CmfQuery(full_path_to_dump)
        output = server_interface.call_mlmd_pull(
            url, self.args.pipeline_name[0], exec_uuid
        )  # calls cmf-server api to get mlmd file data(Json format)
        status = output.status_code
        # Checks if given pipeline does not exist
        # or if the execution UUID not present inside the mlmd file
        # else pulls the mlmd file
        if status == 406:
            raise PipelineNotFound(self.args.pipeline_name[0])
        elif output.content.decode() == "no_exec_uuid":
            raise ExecutionUUIDNotFound(exec_uuid)
        else:
            response = update_mlmd(query, output.content, self.args.pipeline_name[0], "pull", exec_uuid)
            if response =="success":
                return MlmdFilePullSuccess(full_path_to_dump)
            elif response == "exists":
                return ExecutionsAlreadyExists()
            elif response == "invalid_json_payload":
                raise MlmdNotFoundOnServer
            elif response == "version_update":
                raise UpdateCmfVersion
            
def add_parser(subparsers, parent_parser):
    PULL_HELP = "Pulls mlmd from cmf-server to users's machine."

    parser = subparsers.add_parser(
        "pull",
        parents=[parent_parser],
        description="Pulls mlmd from cmf-server to users's machine.",
        help=PULL_HELP,
        formatter_class=argparse.RawDescriptionHelpFormatter,
    )
    required_arguments = parser.add_argument_group("required arguments")

    required_arguments.add_argument(
        "-p",
        "--pipeline_name",
        required=True,
        action="append",
        help="Specify Pipeline name.",
        metavar="<pipeline_name>",
    )

    parser.add_argument(
        "-f",
        "--file_name",
        action="append",
        help="Specify the desired file name with full path for the MLMD file.",
        metavar="<file_name>",
    )

    parser.add_argument(
        "-e", "--execution_uuid", action="append", help="Specify execution_uuid", metavar="<exec_uuid>"
    )

    parser.set_defaults(func=CmdMetadataPull)<|MERGE_RESOLUTION|>--- conflicted
+++ resolved
@@ -15,15 +15,10 @@
 ###
 
 #!/usr/bin/env python3
+import argparse
 import os
-<<<<<<< HEAD
-import argparse
-
-from cmflib import cmf_merger
-=======
 from cmflib import cmfquery
 from cmflib.cli.command import CmdBase
->>>>>>> d0087b80
 from cmflib.cli.utils import find_root
 from cmflib.cli.command import CmdBase
 from cmflib.utils.cmf_config import CmfConfig
