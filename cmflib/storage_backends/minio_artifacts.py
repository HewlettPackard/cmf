--- conflicted
+++ resolved
@@ -85,15 +85,6 @@
         object_name: str,
         download_loc: str,
     ):
-<<<<<<< HEAD
-<<<<<<< HEAD
-        # dvc_config_op["remote.minio.endpointurl"] = http://XX.XX.XX.XX:9000
-        endpoint = dvc_config_op["remote.minio.endpointurl"].split("http://")[1]
-        access_key = dvc_config_op["remote.minio.access_key_id"]
-        secret_key = dvc_config_op["remote.minio.secret_access_key"]
-=======
-=======
->>>>>>> 847b2044
         """
         Download a directory from an minios3 repo using its .dir metadata object.
 
@@ -125,10 +116,6 @@
 
         # Temporary file to download the .dir metadata object.
         temp_dir = f"{download_loc}/temp_dir"
-<<<<<<< HEAD
->>>>>>> 21df74e (pulled changes)
-=======
->>>>>>> 847b2044
         try:
             # Download the .dir file containing metadata about tracked files.
 
