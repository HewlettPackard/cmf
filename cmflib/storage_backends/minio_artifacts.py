###
# Copyright (2023) Hewlett Packard Enterprise Development LP
#
# Licensed under the Apache License, Version 2.0 (the "License");
# You may not use this file except in compliance with the License.
# You may obtain a copy of the License at
#
# http://www.apache.org/licenses/LICENSE-2.0
#
# Unless required by applicable law or agreed to in writing, software
# distributed under the License is distributed on an "AS IS" BASIS,
# WITHOUT WARRANTIES OR CONDITIONS OF ANY KIND, either express or implied.
# See the License for the specific language governing permissions and
# limitations under the License.
###

import os
<<<<<<< HEAD

=======
import typing as t
>>>>>>> 8fb724c1
from minio import Minio
from minio.error import S3Error
from cmflib.cmf_exception_handling import BucketNotFound

class MinioArtifacts:

    def __init__(self, dvc_config_op):
        """
        Initialize the MinioArtifacts class with minios3 repo credentials.
        dvc_config_op["remote.minio.endpointurl"] = http://XX.XX.XX.XX:9000
        Args:
            dvc_config_op (dict): Dictionary containing local url (remote.local.url).
        """
        
        self.endpoint = dvc_config_op["remote.minio.endpointurl"].split("http://")[1]
        self.access_key = dvc_config_op["remote.minio.access_key_id"]
        self.secret_key = dvc_config_op["remote.minio.secret_access_key"]
        self.client = Minio(
                self.endpoint, access_key=self.access_key, secret_key=self.secret_key, secure=False
            )


    def download_file(
        self, 
        current_directory: str,
        bucket_name: str,
        object_name: str,
        download_loc: str,
        ):
        """
        Download a single file from an S3 bucket.

        Args:
            current_directory (str): The current working directory.
            bucket_name (str): Name of the minioS3 bucket.
            object_name (str): Key (path) of the file in the minios3 repo.
            download_loc (str): Local path where the file should be downloaded.

        Returns:
            tuple: (object_name, download_loc, status) where status indicates success (True) or failure (False).
        """
        try:
            found = self.client.bucket_exists(bucket_name)

            #check if minio bucket exists
            if not found:   
                raise BucketNotFound(bucket_name)

            #Download file
            response = self.client.fget_object(bucket_name, object_name, download_loc)

            # Check if the response indicates success.
            if response:
                return object_name, download_loc, True
            return object_name, download_loc, False
        except S3Error as exception:
            print(exception)
            return object_name, download_loc, False
        except Exception as e:
            return object_name, download_loc, False


    def download_directory(
        self,
        current_directory: str,
        bucket_name: str,
        object_name: str,
        download_loc: str,
    ):
        """
        Download a directory from an minios3 repo using its .dir metadata object.

        Args:
            current_directory (str): The current working directory .
            bucket_name (str): Name of the minios3 bucket.
            object_name (str): Key (path) of the .dir object in the minios3 bucket.
            download_loc (str): Local directory path where the directory should be downloaded.

        Returns:
            tuple: (total_files_in_directory, files_downloaded, status) where status indicates success (True) or failure (False).
        """

        found = self.client.bucket_exists(bucket_name)
        if not found:   #check if minio bucket exists
            raise BucketNotFound(bucket_name)

        """"
        if object_name ends with .dir - it is a directory.
        we download .dir object with 'temp_dir' and remove 
        this after all the files from this .dir object is downloaded.
        """
                
        # in case of .dir, download_loc is a absolute path for a folder
        os.makedirs(download_loc, mode=0o777, exist_ok=True)

        total_files_in_directory = 0
        files_downloaded = 0

        # Temporary file to download the .dir metadata object.
        temp_dir = f"{download_loc}/temp_dir"
        try:
            with open(temp_dir, 'r') as file:
                tracked_files = eval(file.read())

            # removing temp_dir
            if os.path.exists(temp_dir):
                os.remove(temp_dir)

            """
            object_name =  files/md5/c9/d8fdacc0d942cf8d7d95b6301cfb97.dir
            contains the path of the .dir on the artifact repo
            we need to remove the hash of the .dir from the object_name
            which will leave us with the artifact repo path
            """
            repo_path_list: t.List[str] = object_name.split("/")
            repo_path_list = repo_path_list[:len(repo_path_list)-2]
            repo_path = "/".join(repo_path_list)

            obj=True
            for file_info in tracked_files:
                total_files_in_directory += 1
                relpath = file_info['relpath']
                md5_val = file_info['md5']
                # download_loc =  /home/sharvark/datatslice/example-get-started/test/artifacts/raw_data
                # md5_val = a237457aa730c396e5acdbc5a64c8453
                # we need a2/37457aa730c396e5acdbc5a64c8453
                formatted_md5 = md5_val[:2] + '/' + md5_val[2:]
                temp_download_loc = f"{download_loc}/{relpath}"
                temp_object_name = f"{repo_path}/{formatted_md5}"
                try:
                    obj = self.client.fget_object(bucket_name, temp_object_name, temp_download_loc)
                    if obj:
                        files_downloaded +=1
                        print(f"object {temp_object_name} downloaded at {temp_download_loc}.")
                    else:
                        print(f"object {temp_object_name} is not downloaded.")
                except Exception as e:
                    print(f"object {temp_object_name} is not downloaded.")
                    
            # total_files - files_downloaded gives us the number of files which are failed to download
            if (total_files_in_directory - files_downloaded) == 0:   
                return total_files_in_directory, files_downloaded, True
            return total_files_in_directory, files_downloaded, False  
        except S3Error as exception:
            print(exception)
            total_files_in_directory = 1 
            return total_files_in_directory, files_downloaded, False
        except Exception as e:
            print(f"object {object_name} is not downloaded.")
            # need to improve this  
            # We usually don't count .dir as a file while counting total_files_in_directory.
            # However, here we failed to download the .dir folder itself. So we need to make 
            # total_files_in_directory = 1, because  ..............
            total_files_in_directory = 1 
            return total_files_in_directory, files_downloaded, False
    
        # sometimes we get TypeError as an execption, however investiagtion for the exact scenarios is pending<|MERGE_RESOLUTION|>--- conflicted
+++ resolved
@@ -15,11 +15,7 @@
 ###
 
 import os
-<<<<<<< HEAD
 
-=======
-import typing as t
->>>>>>> 8fb724c1
 from minio import Minio
 from minio.error import S3Error
 from cmflib.cmf_exception_handling import BucketNotFound
