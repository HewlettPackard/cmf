###
# Copyright (2023) Hewlett Packard Enterprise Development LP
#
# Licensed under the Apache License, Version 2.0 (the "License");
# You may not use this file except in compliance with the License.
# You may obtain a copy of the License at
#
# http://www.apache.org/licenses/LICENSE-2.0
#
# Unless required by applicable law or agreed to in writing, software
# distributed under the License is distributed on an "AS IS" BASIS,
# WITHOUT WARRANTIES OR CONDITIONS OF ANY KIND, either express or implied.
# See the License for the specific language governing permissions and
# limitations under the License.
###

import os
import requests
#import urllib3
#urllib3.disable_warnings(urllib3.exceptions.InsecureRequestWarning)
<<<<<<< HEAD
from cmflib.cmf_exception_handling import NoDataFoundOsdf
=======
import hashlib
import time
from urllib.parse import urlparse

def generate_cached_url(url, cache):
    #This takes host URL as supplied from MLMD records and generates cached URL=cache_path + path
    #Example Input: https://sdsc-origin.nationalresearchplatform.org:8443/nrp/fdp/23/6d9502e0283d91f689d7038b8508a2
    #Example Output: https://osdf-director.osg-htc.org/nrp/fdp/23/6d9502e0283d91f689d7038b8508a2  
    #The assumption is that url obtained from MLMD is more accurate. So we use the path from this URL and append it to cache path
    #but we clean up the cache path to only its scheme + netloc: https://osdf-director.osg-htc.org
    parsed_url = urlparse(url)
    parsed_cache_url= urlparse(cache) 
    cached_url= parsed_cache_url.scheme + "://" + parsed_cache_url.netloc + parsed_url.path
    return cached_url 

def calculate_md5_from_file(file_path, chunk_size=8192):
    md5 = hashlib.md5()
    try:
        with open(file_path, 'rb') as f:
            while chunk := f.read(chunk_size):
                md5.update(chunk)
    except Exception as e:
        print(f"An error occurred while reading the file: {e}")
        return None
    return md5.hexdigest()

def download_and_verify_file(host, headers, remote_file_path, local_path, artifact_hash, timeout):
    print(f"Fetching artifact={local_path}, surl={host} to {remote_file_path}")
    data= None
    try:
        response = requests.get(host, headers=headers, timeout=timeout, verify=True)  # This should be made True. otherwise this will produce Insecure SSL Warning
        if response.status_code == 200 and response.content:
            data = response.content
        else:
            return False, "No data received from the server."
            #pass
    except requests.exceptions.Timeout:
        return False, "The request timed out."
        #pass
    except Exception as exception:
        return False, str(exception)

    if data is not None:
        try: 
            with open(remote_file_path, 'wb') as file:
                file.write(data)
            if os.path.exists(remote_file_path) and os.path.getsize(remote_file_path) > 0:
                # Calculate MD5 hash of the downloaded file
                start_time = time.time()
                md5_hash = calculate_md5_from_file(remote_file_path)
                end_time = time.time()
                time_taken = end_time - start_time
                if md5_hash:
                    #print(f"MD5 hash of the downloaded file is: {md5_hash}")
                    #print(f"Time taken to calculate MD5 hash: {time_taken:.2f} seconds")
                    if artifact_hash == md5_hash:
                        #print("MD5 hash of the downloaded file matches the hash in MLMD records.")
                        stmt = f"object {local_path} downloaded at {remote_file_path} in {time_taken:.2f} seconds and matches MLMD records."
                        success=True
                    else:
                        #print("Error: MD5 hash of the downloaded file does not match the hash in MLMD records.")
                        stmt = f"object {local_path} downloaded at {remote_file_path} in {time_taken:.2f} seconds and does NOT match MLMD records."
                        success=False
                    return success, stmt
                else:
                    print("Failed to calculate MD5 hash of the downloaded file.")
        except Exception as e:
            print(f"An error occurred while writing to the file: {e}")
            return False, f"An error occurred while writing to the file: {e}"
    
    return False, "Data is None."

>>>>>>> bf9c5592

class OSDFremoteArtifacts:
    def download_artifacts(
        self,
        dvc_config_op,
        host: str, #s_url 
        cache: str, #cache_path from cmfconfig
        current_directory: str, #current_directory where cmf artifact pull is executed
        remote_file_path: str, # download_loc of the artifact 
        local_path: str, #name of the artifact
        artifact_hash: str, #hash of the artifact from MLMD records
    ):
        #print(f"Configured Host from MLMD record={host}. User configured cache redirector={cache}")
        output = ""
        remote_repo = dvc_config_op["remote.osdf.url"]
        user = "nobody"
        dynamic_password = dvc_config_op["remote.osdf.password"]
        custom_auth_header = dvc_config_op["remote.osdf.custom_auth_header"]
        #print(f"dynamic password from download_artifacts={dynamic_password}")
        #print(f"Fetching artifact={local_path}, surl={host} to {remote_file_path} when this has been called at {current_directory}")
<<<<<<< HEAD
        download_success_return_code = 206
        download_failure_return_code = 207
        try:
            headers={dvc_config_op["remote.osdf.custom_auth_header"]: dvc_config_op["remote.osdf.password"]}
            temp = local_path.split("/")
            temp.pop()
            dir_path = "/".join(temp)
            dir_to_create = os.path.join(current_directory, dir_path)
            os.makedirs(
                dir_to_create, mode=0o777, exist_ok=True
            )  # creates subfolders needed as per artifacts folder structure
            local_file_path = os.path.join(current_directory, local_path)
            local_file_path = os.path.abspath(local_file_path)

            response = requests.get(host, headers=headers, verify=True) #This should be made True. otherwise this will produce Insecure SSL Warning
            if response.status_code == 200 and response.content:
                data = response.content
            else:
                raise NoDataFoundOsdf

        except Exception as exception:
            print(exception)

        try:
            with open(remote_file_path, 'wb') as file:
                file.write(data)
            if os.path.exists(remote_file_path) and os.path.getsize(remote_file_path) > 0:
                return download_success_return_code
        except Exception as e:
            return download_failure_return_code
=======

        # Prepare directories and file paths
        headers={dvc_config_op["remote.osdf.custom_auth_header"]: dvc_config_op["remote.osdf.password"]}
        temp = local_path.split("/")
        temp.pop()
        dir_path = "/".join(temp)
        dir_to_create = os.path.join(current_directory, dir_path)
        os.makedirs(
            dir_to_create, mode=0o777, exist_ok=True
        )  # creates subfolders needed as per artifacts folder structure
        local_file_path = os.path.join(current_directory, local_path)
        local_file_path = os.path.abspath(local_file_path)
        
        #Cache can be Blank. If so, fetch from Origin
        if cache == "":
            #Fetch from Origin
            success, result = download_and_verify_file(host, headers, remote_file_path, local_file_path, artifact_hash, timeout=10)
            if success:
                #print(result)
                return result
            else:
                #print(f"Failed to download and verify file: {result}")
                return f"Failed to download and verify file"
        else:
            #Generate Cached path for artifact
            cached_s_url=generate_cached_url(host,cache)
            #Try to fetch from cache first
            success, cached_result = download_and_verify_file(cached_s_url, headers, remote_file_path, local_path, artifact_hash,timeout=5)
            if success:
                #print(cached_result)
                return cached_result
            else:
                print(f"Failed to download and verify file from cache: {cached_result}")
                print(f"Trying Origin at {host}")
                #Fetch from Origin 
                success, origin_result = download_and_verify_file(host, headers, remote_file_path, local_path, artifact_hash, timeout=10)
                if success: 
                    #print(origin_result)
                    return origin_result
                else:
                    #print(f"Failed to download and verify file: {result}")
                    return f"Failed to download and verify file"
        

        
        

        
>>>>>>> bf9c5592
<|MERGE_RESOLUTION|>--- conflicted
+++ resolved
@@ -18,9 +18,7 @@
 import requests
 #import urllib3
 #urllib3.disable_warnings(urllib3.exceptions.InsecureRequestWarning)
-<<<<<<< HEAD
 from cmflib.cmf_exception_handling import NoDataFoundOsdf
-=======
 import hashlib
 import time
 from urllib.parse import urlparse
@@ -93,7 +91,6 @@
     
     return False, "Data is None."
 
->>>>>>> bf9c5592
 
 class OSDFremoteArtifacts:
     def download_artifacts(
@@ -114,38 +111,6 @@
         custom_auth_header = dvc_config_op["remote.osdf.custom_auth_header"]
         #print(f"dynamic password from download_artifacts={dynamic_password}")
         #print(f"Fetching artifact={local_path}, surl={host} to {remote_file_path} when this has been called at {current_directory}")
-<<<<<<< HEAD
-        download_success_return_code = 206
-        download_failure_return_code = 207
-        try:
-            headers={dvc_config_op["remote.osdf.custom_auth_header"]: dvc_config_op["remote.osdf.password"]}
-            temp = local_path.split("/")
-            temp.pop()
-            dir_path = "/".join(temp)
-            dir_to_create = os.path.join(current_directory, dir_path)
-            os.makedirs(
-                dir_to_create, mode=0o777, exist_ok=True
-            )  # creates subfolders needed as per artifacts folder structure
-            local_file_path = os.path.join(current_directory, local_path)
-            local_file_path = os.path.abspath(local_file_path)
-
-            response = requests.get(host, headers=headers, verify=True) #This should be made True. otherwise this will produce Insecure SSL Warning
-            if response.status_code == 200 and response.content:
-                data = response.content
-            else:
-                raise NoDataFoundOsdf
-
-        except Exception as exception:
-            print(exception)
-
-        try:
-            with open(remote_file_path, 'wb') as file:
-                file.write(data)
-            if os.path.exists(remote_file_path) and os.path.getsize(remote_file_path) > 0:
-                return download_success_return_code
-        except Exception as e:
-            return download_failure_return_code
-=======
 
         # Prepare directories and file paths
         headers={dvc_config_op["remote.osdf.custom_auth_header"]: dvc_config_op["remote.osdf.password"]}
@@ -193,5 +158,4 @@
         
         
 
-        
->>>>>>> bf9c5592
+        