###
# Copyright (2023) Hewlett Packard Enterprise Development LP
#
# Licensed under the Apache License, Version 2.0 (the "License");
# You may not use this file except in compliance with the License.
# You may obtain a copy of the License at
#
# http://www.apache.org/licenses/LICENSE-2.0
#
# Unless required by applicable law or agreed to in writing, software
# distributed under the License is distributed on an "AS IS" BASIS,
# WITHOUT WARRANTIES OR CONDITIONS OF ANY KIND, either express or implied.
# See the License for the specific language governing permissions and
# limitations under the License.
###

import os
import requests
#import urllib3
#urllib3.disable_warnings(urllib3.exceptions.InsecureRequestWarning)
import hashlib
import time
from urllib.parse import urlparse

def generate_cached_url(url, cache):
    #This takes host URL as supplied from MLMD records and generates cached URL=cache_path + path
    #Example Input: https://sdsc-origin.nationalresearchplatform.org:8443/nrp/fdp/23/6d9502e0283d91f689d7038b8508a2
    #Example Output: https://osdf-director.osg-htc.org/nrp/fdp/23/6d9502e0283d91f689d7038b8508a2  
    #The assumption is that url obtained from MLMD is more accurate. So we use the path from this URL and append it to cache path
    #but we clean up the cache path to only its scheme + netloc: https://osdf-director.osg-htc.org
    parsed_url = urlparse(url)
    parsed_cache_url= urlparse(cache) 
    cached_url= parsed_cache_url.scheme + "://" + parsed_cache_url.netloc + parsed_url.path
    return cached_url 

def calculate_md5_from_file(file_path, chunk_size=8192):
    md5 = hashlib.md5()
    try:
        with open(file_path, 'rb') as f:
            while chunk := f.read(chunk_size):
                md5.update(chunk)
    except Exception as e:
        print(f"An error occurred while reading the file: {e}")
        return None
    return md5.hexdigest()

def download_and_verify_file(host, headers, remote_file_path, local_path, artifact_hash, timeout):
    print(f"Fetching artifact={local_path}, surl={host} to {remote_file_path}")
    data= None
    try:
        response = requests.get(host, headers=headers, timeout=timeout, verify=True)  # This should be made True. otherwise this will produce Insecure SSL Warning
        if response.status_code == 200 and response.content:
            data = response.content
        else:
            return False, "No data received from the server."
            #pass
    except requests.exceptions.Timeout:
        return False, "The request timed out."
        #pass
    except Exception as exception:
        return False, str(exception)

    if data is not None:
        try: 
            with open(remote_file_path, 'wb') as file:
                file.write(data)
            if os.path.exists(remote_file_path) and os.path.getsize(remote_file_path) > 0:
                # Calculate MD5 hash of the downloaded file
                start_time = time.time()
                md5_hash = calculate_md5_from_file(remote_file_path)
                end_time = time.time()
                time_taken = end_time - start_time
                if md5_hash:
                    #print(f"MD5 hash of the downloaded file is: {md5_hash}")
                    #print(f"Time taken to calculate MD5 hash: {time_taken:.2f} seconds")
                    if artifact_hash == md5_hash:
                        #print("MD5 hash of the downloaded file matches the hash in MLMD records.")
                        stmt = f"object {local_path} downloaded at {remote_file_path} in {time_taken:.2f} seconds and matches MLMD records."
                        success=True
                    else:
                        #print("Error: MD5 hash of the downloaded file does not match the hash in MLMD records.")
                        stmt = f"object {local_path} downloaded at {remote_file_path} in {time_taken:.2f} seconds and does NOT match MLMD records."
                        success=False
                    return success, stmt
                else:
                    print("Failed to calculate MD5 hash of the downloaded file.")
        except Exception as e:
            print(f"An error occurred while writing to the file: {e}")
            return False, f"An error occurred while writing to the file: {e}"
    
    return False, "Data is None."


class OSDFremoteArtifacts:
    def download_artifacts(
        self,
        dvc_config_op,
        host: str, #s_url 
        cache: str, #cache_path from cmfconfig
        current_directory: str, #current_directory where cmf artifact pull is executed
        remote_file_path: str, # download_loc of the artifact 
        local_path: str, #name of the artifact
        artifact_hash: str, #hash of the artifact from MLMD records
    ):
        #print(f"Configured Host from MLMD record={host}. User configured cache redirector={cache}")
        output = ""
        remote_repo = dvc_config_op["remote.osdf.url"]
        user = "nobody"
        dynamic_password = dvc_config_op["remote.osdf.password"]
        custom_auth_header = dvc_config_op["remote.osdf.custom_auth_header"]
        #print(f"dynamic password from download_artifacts={dynamic_password}")
        #print(f"Fetching artifact={local_path}, surl={host} to {remote_file_path} when this has been called at {current_directory}")

        # Prepare directories and file paths
        headers={dvc_config_op["remote.osdf.custom_auth_header"]: dvc_config_op["remote.osdf.password"]}
        temp = local_path.split("/")
        temp.pop()
        dir_path = "/".join(temp)
        dir_to_create = os.path.join(current_directory, dir_path)
        os.makedirs(
            dir_to_create, mode=0o777, exist_ok=True
        )  # creates subfolders needed as per artifacts folder structure
        local_file_path = os.path.join(current_directory, local_path)
        local_file_path = os.path.abspath(local_file_path)
        
        #Cache can be Blank. If so, fetch from Origin
        if cache == "":
            #Fetch from Origin
            success, result = download_and_verify_file(host, headers, remote_file_path, local_file_path, artifact_hash, timeout=10)
            if success:
                #print(result)
<<<<<<< HEAD
<<<<<<< HEAD
                return result
            else:
                #print(f"Failed to download and verify file: {result}")
                return f"Failed to download and verify file"
=======
                return success, result
            else:
                #print(f"Failed to download and verify file: {result}")
                return success, f"Failed to download and verify file: {result}"
>>>>>>> 21df74e (pulled changes)
=======
                return success, result
            else:
                #print(f"Failed to download and verify file: {result}")
                return success, f"Failed to download and verify file: {result}"
>>>>>>> 847b2044
        else:
            #Generate Cached path for artifact
            cached_s_url=generate_cached_url(host,cache)
            #Try to fetch from cache first
            success, cached_result = download_and_verify_file(cached_s_url, headers, remote_file_path, local_path, artifact_hash,timeout=5)
            if success:
                #print(cached_result)
<<<<<<< HEAD
<<<<<<< HEAD
                return cached_result
=======
                return success, cached_result
>>>>>>> 21df74e (pulled changes)
=======
                return success, cached_result
>>>>>>> 847b2044
            else:
                print(f"Failed to download and verify file from cache: {cached_result}")
                print(f"Trying Origin at {host}")
                #Fetch from Origin 
                success, origin_result = download_and_verify_file(host, headers, remote_file_path, local_path, artifact_hash, timeout=10)
                if success: 
                    #print(origin_result)
<<<<<<< HEAD
<<<<<<< HEAD
                    return origin_result
                else:
                    #print(f"Failed to download and verify file: {result}")
                    return f"Failed to download and verify file"
=======
                    return success, origin_result
                else:
                    #print(f"Failed to download and verify file: {result}")
                    return success, f"Failed to download and verify file: {origin_result}"
>>>>>>> 21df74e (pulled changes)
=======
                    return success, origin_result
                else:
                    #print(f"Failed to download and verify file: {result}")
                    return success, f"Failed to download and verify file: {origin_result}"
>>>>>>> 847b2044
        

        
        

        <|MERGE_RESOLUTION|>--- conflicted
+++ resolved
@@ -129,24 +129,10 @@
             success, result = download_and_verify_file(host, headers, remote_file_path, local_file_path, artifact_hash, timeout=10)
             if success:
                 #print(result)
-<<<<<<< HEAD
-<<<<<<< HEAD
-                return result
-            else:
-                #print(f"Failed to download and verify file: {result}")
-                return f"Failed to download and verify file"
-=======
                 return success, result
             else:
                 #print(f"Failed to download and verify file: {result}")
                 return success, f"Failed to download and verify file: {result}"
->>>>>>> 21df74e (pulled changes)
-=======
-                return success, result
-            else:
-                #print(f"Failed to download and verify file: {result}")
-                return success, f"Failed to download and verify file: {result}"
->>>>>>> 847b2044
         else:
             #Generate Cached path for artifact
             cached_s_url=generate_cached_url(host,cache)
@@ -154,15 +140,7 @@
             success, cached_result = download_and_verify_file(cached_s_url, headers, remote_file_path, local_path, artifact_hash,timeout=5)
             if success:
                 #print(cached_result)
-<<<<<<< HEAD
-<<<<<<< HEAD
-                return cached_result
-=======
                 return success, cached_result
->>>>>>> 21df74e (pulled changes)
-=======
-                return success, cached_result
->>>>>>> 847b2044
             else:
                 print(f"Failed to download and verify file from cache: {cached_result}")
                 print(f"Trying Origin at {host}")
@@ -170,27 +148,10 @@
                 success, origin_result = download_and_verify_file(host, headers, remote_file_path, local_path, artifact_hash, timeout=10)
                 if success: 
                     #print(origin_result)
-<<<<<<< HEAD
-<<<<<<< HEAD
-                    return origin_result
-                else:
-                    #print(f"Failed to download and verify file: {result}")
-                    return f"Failed to download and verify file"
-=======
                     return success, origin_result
                 else:
                     #print(f"Failed to download and verify file: {result}")
                     return success, f"Failed to download and verify file: {origin_result}"
->>>>>>> 21df74e (pulled changes)
-=======
-                    return success, origin_result
-                else:
-                    #print(f"Failed to download and verify file: {result}")
-                    return success, f"Failed to download and verify file: {origin_result}"
->>>>>>> 847b2044
-        
-
-        
         
 
         