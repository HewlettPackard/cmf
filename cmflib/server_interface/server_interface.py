--- conflicted
+++ resolved
@@ -17,13 +17,8 @@
 import requests
 import json
 
-<<<<<<< HEAD
 # This function posts mlmd data to mlmd_push api on cmf-server
 def call_mlmd_push(json_payload, url, exec_uuid, pipeline_name):
-=======
-# This function posts mlmd data on cmf-server using mlmd_push rest api
-def call_mlmd_push(json_payload, url, exec_id, pipeline_name):
->>>>>>> 671eb979
     url_to_pass = f"{url}/mlmd_push"
     json_data = {"exec_uuid": exec_uuid, "json_payload": json_payload, "pipeline_name": pipeline_name}
     response = requests.post(url_to_pass, json=json_data)  # Post request
