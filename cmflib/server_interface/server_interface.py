--- conflicted
+++ resolved
@@ -29,11 +29,7 @@
 # This function gets mlmd data from mlmd_pull api from cmf-server
 def call_mlmd_pull(url, pipeline_name, exec_uuid):
     url_to_pass = f"{url}/mlmd_pull/{pipeline_name}"
-<<<<<<< HEAD
-    response = requests.get(url_to_pass, params={"exec_id": exec_id})  # Get request
-=======
-    response = requests.get(url_to_pass, json={"exec_uuid": exec_uuid})  # Get request
->>>>>>> 847b2044
+    response = requests.get(url_to_pass, params={"exec_uuid": exec_uuid})  # Get request
     return response
 
 
