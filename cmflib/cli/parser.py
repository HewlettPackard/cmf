###
# Copyright (2023) Hewlett Packard Enterprise Development LP
#
# Licensed under the Apache License, Version 2.0 (the "License");
# You may not use this file except in compliance with the License.
# You may obtain a copy of the License at
#
# http://www.apache.org/licenses/LICENSE-2.0
#
# Unless required by applicable law or agreed to in writing, software
# distributed under the License is distributed on an "AS IS" BASIS,
# WITHOUT WARRANTIES OR CONDITIONS OF ANY KIND, either express or implied.
# See the License for the specific language governing permissions and
# limitations under the License.
###

"""Main parser for the cmf cli"""
import argparse

<<<<<<< HEAD
from cmflib.commands import artifact, metadata, init, repo
from cmflib.cli import CmfParserError

COMMANDS = [artifact, metadata, init, repo]
=======
from cmflib.commands import artifact, metadata, init, execution, pipeline

from cmflib.cli import CmfParserError

COMMANDS = [artifact, metadata, init, execution, pipeline]
>>>>>>> d6a8bc49


def _find_parser(parser, cmd_cls):
    defaults = parser._defaults  # pylint: disable=protected-access
    if not cmd_cls or cmd_cls == defaults.get("func"):
        parser.print_help()
        raise CmfParserError

    actions = parser._actions  # pylint: disable=protected-access
    for action in actions:
        if not isinstance(action.choices, dict):
            # NOTE: we are only interested in subparsers
            continue
        for subparser in action.choices.values():
            _find_parser(subparser, cmd_cls)


class CmfParser(argparse.ArgumentParser):
    """Custom parser class for cmf CLI"""

    def error(self, message, cmd_cls=None):
        _find_parser(self, cmd_cls)

    def parse_args(self, args=None, namespace=None):
        args, argv = self.parse_known_args(args, namespace)
        if argv:
            msg = "unrecognized arguments: %s"
            self.error(msg % " ".join(argv), getattr(args, "func", None))
        return args


def get_parent_parser():
    """Create instances of a parser containing common arguments shared among
    all the commands.
    """
    parent_parser = argparse.ArgumentParser(add_help=False)
    return parent_parser


def get_main_parser():
    parent_parser = get_parent_parser()

    # Main parser
    desc = "Common Metadata Framework"
    parser = CmfParser(
        prog="cmf",
        description=desc,
        parents=[parent_parser],
        formatter_class=argparse.RawTextHelpFormatter,
        add_help=False,
    )

    parser.add_argument(
        "-h",
        "--help",
        action="help",
        default=argparse.SUPPRESS,
        help="Show this help message and exit.",
    )

    # Sub commands
    subparsers = parser.add_subparsers(
        # required= True,
        title="Available Commands",
        metavar="COMMAND",
        dest="cmd",
        help="Use `cmf COMMAND --help` for command-specific help.",
    )

    from .utils import fix_subparsers

    fix_subparsers(subparsers)

    for cmd in COMMANDS:
        cmd.add_parser(subparsers, parent_parser)

    return parser<|MERGE_RESOLUTION|>--- conflicted
+++ resolved
@@ -17,18 +17,11 @@
 """Main parser for the cmf cli"""
 import argparse
 
-<<<<<<< HEAD
-from cmflib.commands import artifact, metadata, init, repo
-from cmflib.cli import CmfParserError
-
-COMMANDS = [artifact, metadata, init, repo]
-=======
 from cmflib.commands import artifact, metadata, init, execution, pipeline
 
 from cmflib.cli import CmfParserError
 
 COMMANDS = [artifact, metadata, init, execution, pipeline]
->>>>>>> d6a8bc49
 
 
 def _find_parser(parser, cmd_cls):
