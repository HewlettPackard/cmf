--- conflicted
+++ resolved
@@ -16,15 +16,6 @@
 
 import os
 import subprocess
-<<<<<<< HEAD
-import dvc.api
-import dvc.exceptions
-
-from typing import List, Optional
-
-def check_git_remote() -> bool:
-    process = ""
-=======
 # Error: Skipping analyzing "dvc.api": module is installed, but missing library stubs or py.typed marker
 import dvc.api  # type: ignore
 # Error: Skipping analyzing "dvc.exceptions": module is installed, but missing library stubs or py.typed marker
@@ -34,7 +25,6 @@
 def check_git_remote() -> bool:
     process: subprocess.Popen
     commit = ""
->>>>>>> 8fb724c1
     git_remote_configured = False
     try:
         process = subprocess.Popen(['git', 'remote', 'show'],
@@ -53,12 +43,7 @@
 
 
 def check_default_remote() -> bool:
-<<<<<<< HEAD
-    process = ""
-=======
-    process: subprocess.Popen
-    commit = ""
->>>>>>> 8fb724c1
+    process: subprocess.Popen
     dvc_configured = False
     try:
         process = subprocess.Popen(['dvc', 'config', 'core.remote'],
@@ -117,13 +102,7 @@
 
 
 def check_git_repo() -> bool:
-<<<<<<< HEAD
-    process = ""
-=======
-
-    process: subprocess.Popen
-    commit = ""
->>>>>>> 8fb724c1
+    process: subprocess.Popen
     is_git_repo = False
     try:
         process = subprocess.Popen(['git',
@@ -142,13 +121,7 @@
 
 
 def git_checkout_new_branch(branch_name: str):
-<<<<<<< HEAD
-    process = ""
-=======
-
-    process: subprocess.Popen
-    commit = ""
->>>>>>> 8fb724c1
+    process: subprocess.Popen
     try:
         process = subprocess.Popen(['git',
                                     'checkout',
