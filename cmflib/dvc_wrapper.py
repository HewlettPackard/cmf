###
# Copyright (2024) Hewlett Packard Enterprise Development LP
#
# Licensed under the Apache License, Version 2.0 (the "License");
# You may not use this file except in compliance with the License.
# You may obtain a copy of the License at
#
# http://www.apache.org/licenses/LICENSE-2.0
#
# Unless required by applicable law or agreed to in writing, software
# distributed under the License is distributed on an "AS IS" BASIS,
# WITHOUT WARRANTIES OR CONDITIONS OF ANY KIND, either express or implied.
# See the License for the specific language governing permissions and
# limitations under the License.
###

import os
import subprocess
import dvc.api
import dvc.exceptions
from typing import List, Optional

def check_git_remote() -> bool:
    process = ""
    commit = ""
    git_remote_configured = False
    try:
        process = subprocess.Popen(['git', 'remote', 'show'],
                                   stdout=subprocess.PIPE,
                                   universal_newlines=True)
        # output = process.stdout.readline()
        output, error = process.communicate(timeout=60)

        remote = output.strip()
        if remote:
            git_remote_configured = True
    except Exception as err:
        process.kill()
        outs, errs = process.communicate()
    return git_remote_configured


def check_default_remote() -> bool:
    process = ""
    commit = ""
    dvc_configured = False
    try:
        process = subprocess.Popen(['dvc', 'config', 'core.remote'],
                                   stdout=subprocess.PIPE,
                                   universal_newlines=True)
        # output = process.stdout.readline()
        output, error = process.communicate(timeout=60)

        remote = output.strip()
        if remote:
            dvc_configured = True
    except Exception as err:
        process.kill()
        outs, errs = process.communicate()
    return dvc_configured


def dvc_get_url(folder: str, retry: bool = False, repo: str = "") -> str:
    url = ""
    try:
        if not repo and not repo.isspace():
            url = dvc.api.get_url(folder)
        else:
            url = dvc.api.get_url(folder, repo)
    except dvc.exceptions.PathMissingError as err:
        if not retry:
            print(f"Retrying with full path")
            folder = os.path.join(os.getcwd(), folder)
            url = dvc_get_url(folder, True)
        else:
            print(f"dvc.exceptions.PathMissingError Caught  Unexpected {err}, {type(err)}")
    except dvc.exceptions.OutputNotFoundError as err:
        if not retry:
            filename = folder.split('/')[-1]
            folder = os.path.join(os.getcwd() , filename)
            url = dvc_get_url(folder, True)

    except Exception as err:
        print(f"Unexpected {err}, {type(err)}")
    return url


def dvc_get_hash(folder: str, repo: str = "") -> str:
    c_hash = ""
    try:
        url = dvc_get_url(folder, False, repo)
        url_list = url.split('/')
        len_list = len(url_list)
        c_hash = ''.join(url_list[len_list - 2:len_list])

    except dvc.exceptions.PathMissingError as err:
        print(f"dvc.exceptions.PathMissingError Caught  Unexpected {err}, {type(err)}")
    except Exception as err:
        print(f"Unexpected {err}, {type(err)}")
    return c_hash


def check_git_repo() -> bool:

    process = ""
    commit = ""
    is_git_repo = False
    try:
        process = subprocess.Popen(['git',
                                    'rev-parse',
                                    '--is-inside-work-tree'],
                                   stdout=subprocess.PIPE,
                                   stderr=subprocess.PIPE,
                                   universal_newlines=True)
        # output = process.stdout.readline()
        output, error = process.communicate(timeout=60)

        is_git_repo = output.strip()
    except Exception as err:
        process.kill()
        outs, errs = process.communicate()
    return is_git_repo


def git_checkout_new_branch(branch_name: str):

    process = ""
    commit = ""
    try:
        process = subprocess.Popen(['git',
                                    'checkout',
                                    '-q',
                                    '-B',
                                    branch_name],
                                   stdout=subprocess.PIPE,
                                   universal_newlines=True)
        # output = process.stdout.readline()
        output, error = process.communicate(timeout=60)

        commit = output.strip()
        print(f"*** Note: CMF will check out a new branch in git to commit the metadata files ***\n"
              f"*** The checked out branch is {branch_name}. ***")
    except Exception as err:
        process.kill()
        outs, errs = process.communicate()
        
        print(f"Unexpected {err}, {type(err)}")
        print(f"Unexpected {outs}")
        print(f"Unexpected {errs}")
        print(f"Checking out new branch for the execution failed, continuing in the default branch.")


def git_get_commit() -> str:
    process = ""
    commit = ""
    try:
        process = subprocess.Popen(['git', 'rev-parse', 'HEAD'],
                                   stdout=subprocess.PIPE,
                                   universal_newlines=True)
        # output = process.stdout.readline()
        output, error = process.communicate(timeout=60)
        commit = output.strip()
    except Exception as err:
        process.kill()
        outs, errs = process.communicate()
        print(f"Unexpected {err}, {type(err)}")
        print(f"Unexpected {outs}")
        print(f"Unexpected {errs}")
    return commit


def commit_dvc_lock_file(file_path: str, execution_id) -> str:
    commit = ""
    process = ""
    try:
        process = subprocess.Popen(['git', 'add', file_path],
                                   stdout=subprocess.PIPE,
                                   universal_newlines=True)
        # To-Do : Parse the output and report if error
        _, _ = process.communicate(timeout=60)
        process = subprocess.Popen(
            [
                'git',
                'commit',
                '-m ' +
                'commiting ' +
                str(file_path) +
                "-" +
                str(execution_id)],
            stdout=subprocess.PIPE,
            universal_newlines=True)

        output, errs = process.communicate(timeout=60)
        commit = output.strip()
        process = subprocess.Popen(['git', 'log', file_path],
                                   stdout=subprocess.PIPE,
                                   universal_newlines=True)
        # To-Do : Parse the output and report if error
        output, errs = process.communicate(timeout=60)
        commit = output.splitlines()[0].strip()
    except Exception as err:
        process.kill()
        outs, errs = process.communicate()
        print(f"Unexpected {err}, {type(err)}")
        print(f"Unexpected {outs}")
        print(f"Unexpected {errs}")
    return commit

def git_commit(execution_id: str) -> str:
    commit = ""
    process = None
    try:
        # To-Do : Parse the output and report if error
        process = subprocess.Popen(['git', 'commit', '-m ' + 'commiting ' + str(execution_id)],
                                   stdout=subprocess.PIPE,
                                   universal_newlines=True)

        output, errs = process.communicate(timeout=60)
        commit = output.strip()

        process = subprocess.Popen(['git', 'log'],
                                   stdout=subprocess.PIPE,
                                   universal_newlines=True)
        # To-Do : Parse the output and report if error
        output, errs = process.communicate(timeout=60)
        commit = output.splitlines()[0].strip()
    except Exception as err:
        print(f"Unexpected {err}, {type(err)}")
        if isinstance(object, subprocess.Popen):
           process.kill()
           outs, errs = process.communicate()
           print(f"Unexpected {outs}")
           print(f"Unexpected {errs}")
    return commit

def commit_output(folder: str, execution_id: str) -> str:
    commit = ""
    process = ""
    try:
        if os.path.exists(os.getcwd() + '/' + folder):
            sub_dir_file = True
            process = subprocess.Popen(['dvc', 'add', folder],
                                    stdout=subprocess.PIPE,
                                    universal_newlines=True)
        else:
            sub_dir_file = False
            process = subprocess.Popen(['dvc', 'import-url', '--to-remote', folder],
                                stdout=subprocess.PIPE,
                                universal_newlines=True)
            
        output, errs = process.communicate()
        
        if process.returncode != 0:
            raise Exception(f'DVC add/import-url failed, Check if DVC is tracking parent directory: {errs}')
        
        commit = output.strip()

        if sub_dir_file:
            process = subprocess.Popen(['git', 'add', folder + '.dvc'],
                                    stdout=subprocess.PIPE,
                                    universal_newlines=True)
        else:
            process = subprocess.Popen(['git', 'add', folder.split('/')[-1] + '.dvc'],
                                        stdout=subprocess.PIPE,
                                        universal_newlines=True)
        
        
        output, errs = process.communicate(timeout=60)
        
        if process.returncode != 0:
            raise Exception(f"Git add failed, Check gitignore: {errs}")
        
    except Exception as err:
        process.kill()
        outs, errs = process.communicate()
        print(f"Unexpected {err}, {type(err)}")
        print(f"Unexpected {outs}")
        print(f"Unexpected {errs}")
    return commit


# Get the remote repo
def git_get_repo() -> str:
    commit = ""
    process = ""
    output = ""
    errs = ""
    try:
        process = subprocess.Popen(['git', 'remote', '-v'],
                                   stdout=subprocess.PIPE,
                                   universal_newlines=True)
        output, errs = process.communicate(timeout=60)
        commit = output.strip()

    except Exception as err:
        process.kill()
        print(f"Unexpected {err}, {type(err)}")
        print(f"Unexpected {output}")
        print(f"Unexpected {errs}")
    return commit.split()[1]

#Initialise git with quiet option
def git_quiet_init() -> str:
    commit = ""
    try:
        process = subprocess.Popen(['git', 'init', '-q'],
                                   stdout=subprocess.PIPE,
                                   universal_newlines=True)
        output, errs = process.communicate(timeout=60)
        commit = output.strip()

    except Exception as err:
        print(f"Unexpected {err}, {type(err)}")
        if isinstance(object, subprocess.Popen):
           process.kill()
           outs, errs = process.communicate()
           print(f"Unexpected {outs}")
           print(f"Unexpected {errs}")
    return commit


# Initial git commit
def git_initial_commit() -> str:
    commit = ""
    try:
        process = subprocess.Popen(['git', 'commit', '-q', '--allow-empty', '-n', '-m', "Initial code commit"],
                                   stdout=subprocess.PIPE,
                                   universal_newlines=True)
        output, errs = process.communicate(timeout=60)
        commit = output.strip()

    except Exception as err:
        print(f"Unexpected {err}, {type(err)}")
        if isinstance(object, subprocess.Popen):
           process.kill()
           outs, errs = process.communicate()
           print(f"Unexpected {outs}")
           print(f"Unexpected {errs}")
    return commit

# Add a remote repo url
def git_add_remote(git_url) -> str:
    commit = ""
    try:
        process = subprocess.Popen(['git', 'remote', 'add', 'cmf_origin', f"{git_url}"],
                                   stdout=subprocess.PIPE,
                                   universal_newlines=True)
        output, errs = process.communicate(timeout=60)
        commit = output.strip()

    except Exception as err:
        print(f"Unexpected {err}, {type(err)}")
        if isinstance(object, subprocess.Popen):
           process.kill()
           outs, errs = process.communicate()
           print(f"Unexpected {outs}")
           print(f"Unexpected {errs}")
    return commit

# dvc init with quiet option
def dvc_quiet_init() -> str:
    commit = ""
    try:
        process = subprocess.Popen(['dvc', 'init', '-q'],
                                   stdout=subprocess.PIPE,
                                   universal_newlines=True)
        output, errs = process.communicate(timeout=60)
        commit = output.strip()

    except Exception as err:
        print(f"Unexpected {err}, {type(err)}")
        if isinstance(object, subprocess.Popen):
           process.kill()
           outs, errs = process.communicate()
           print(f"Unexpected {outs}")
           print(f"Unexpected {errs}")
    return commit

# add repo in dvc
def dvc_add_remote_repo(repo_type, repo_path) -> str:
    commit = ""
    try:
        process = subprocess.Popen(['dvc', 'remote', 'add', '-d', '-f', f"{repo_type}", f"{repo_path}"],
                                   stdout=subprocess.PIPE,
                                   universal_newlines=True)
        output, errs = process.communicate(timeout=60)
        commit = output.strip()

    except Exception as err:
        print(f"Unexpected {err}, {type(err)}")
        if isinstance(object, subprocess.Popen):
           process.kill()
           outs, errs = process.communicate()
           print(f"Unexpected {outs}")
           print(f"Unexpected {errs}")
    return commit

# add repo related attributes in dvc
def dvc_add_attribute(repo_type, attribute_type, attribute_value) -> str:
    commit = ""
    try:
        process = subprocess.Popen(['dvc', 'remote', 'modify', f"{repo_type}", f"{attribute_type}", f"{attribute_value}"],
                                   stdout=subprocess.PIPE,
                                   universal_newlines=True)
        output, errs = process.communicate(timeout=60)
        commit = output.strip()

    except Exception as err:
        print(f"Unexpected {err}, {type(err)}")
        if isinstance(object, subprocess.Popen):
           process.kill()
           outs, errs = process.communicate()
           print(f"Unexpected {outs}")
           print(f"Unexpected {errs}")
    return commit


# get dvc config
def dvc_get_config() -> str:
    commit = ""
    try:
        process = subprocess.Popen(['dvc','config', '-l'],
                                   stdout=subprocess.PIPE,
                                   universal_newlines=True)
        output, errs = process.communicate(timeout=60)
        commit = output.strip()

    except Exception as err:
        print(f"Unexpected {err}, {type(err)}")
        if isinstance(object, subprocess.Popen):
           process.kill()
           outs, errs = process.communicate()
           print(f"Unexpected {outs}")
           print(f"Unexpected {errs}")
    return commit


# dvc push
def dvc_push(file_list: Optional[List[str]] = None) -> str:
    commit = ""
    if file_list is None:
       try:
           process = subprocess.Popen(['dvc', 'push'],
                                  stdout=subprocess.PIPE,
                                   universal_newlines=True)
           output, errs = process.communicate()
           commit = output.strip()

       except Exception as err:
           print(f"Unexpected {err}, {type(err)}")
           if isinstance(object, subprocess.Popen):
              process.kill()
              outs, errs = process.communicate()
              print(f"Unexpected {outs}")
              print(f"Unexpected {errs}")

    else:
        file_list.insert(0, 'dvc')
        file_list.insert(1, 'push')
        file_list.insert(2, '-j')
        file_list.insert(3, '16')
        try:
            process = subprocess.Popen(file_list,
                                   stdout=subprocess.PIPE,
                                   universal_newlines=True)
            output, errs = process.communicate()
            commit = output.strip()

        except Exception as err:
           print(f"Unexpected {err}, {type(err)}")
           if isinstance(object, subprocess.Popen):
              process.kill()
              outs, errs = process.communicate()
              print(f"Unexpected {outs}")
              print(f"Unexpected {errs}")
    return commit


# Change the existing remote repo url
def git_modify_remote_url(git_url) -> str:
    commit = ""
    try:
        process = subprocess.Popen(['git', 'remote', 'set-url', 'cmf_origin', f"{git_url}"],
                                   stdout=subprocess.PIPE,
                                   universal_newlines=True)
        output, errs = process.communicate(timeout=60)
        commit = output.strip()

    except Exception as err:
        print(f"Unexpected {err}, {type(err)}")
        if isinstance(object, subprocess.Popen):
           process.kill()
           outs, errs = process.communicate()
           print(f"Unexpected {outs}")
           print(f"Unexpected {errs}")
    return commit

<<<<<<< HEAD
# Pulling code from mlmd branch
def git_get_pull() -> str:
    process = subprocess.Popen('git pull cmf_origin mlmd', 
=======
# Pulling code from branch
def git_get_pull(branch_name: str) -> str:
    process = subprocess.Popen(f'git pull cmf_origin {branch_name}', 
>>>>>>> 847b2044
                                cwd=None, 
                                shell=True,
                                stdout=subprocess.PIPE,
                                stderr=subprocess.PIPE)
    stdout, stderr = process.communicate()
    return (
                stdout.decode('utf-8').strip() if stdout else '',
                stderr.decode('utf-8').strip() if stderr else '',
                process.returncode
            )

<<<<<<< HEAD
# Pusing code inside mlmd branch
def git_get_push() -> str:
    process = subprocess.Popen('git push -u cmf_origin mlmd', 
=======
# Pusing code inside branch
def git_get_push(branch_name: str) -> str:
    process = subprocess.Popen(f'git push -u cmf_origin {branch_name}', 
                                cwd=None, 
                                shell=True,
                                stdout=subprocess.PIPE,
                                stderr=subprocess.PIPE)
    stdout, stderr = process.communicate()
    return (
                stdout.decode('utf-8').strip() if stdout else '',
                stderr.decode('utf-8').strip() if stderr else '',
                process.returncode
            )

# Getting current branch
def git_get_branch() -> tuple:
    process = subprocess.Popen('git branch --show-current', 
>>>>>>> 847b2044
                                cwd=None, 
                                shell=True,
                                stdout=subprocess.PIPE,
                                stderr=subprocess.PIPE)
    stdout, stderr = process.communicate()
    return (
                stdout.decode('utf-8').strip() if stdout else '',
                stderr.decode('utf-8').strip() if stderr else '',
                process.returncode
            )<|MERGE_RESOLUTION|>--- conflicted
+++ resolved
@@ -495,15 +495,9 @@
            print(f"Unexpected {errs}")
     return commit
 
-<<<<<<< HEAD
-# Pulling code from mlmd branch
-def git_get_pull() -> str:
-    process = subprocess.Popen('git pull cmf_origin mlmd', 
-=======
 # Pulling code from branch
 def git_get_pull(branch_name: str) -> str:
     process = subprocess.Popen(f'git pull cmf_origin {branch_name}', 
->>>>>>> 847b2044
                                 cwd=None, 
                                 shell=True,
                                 stdout=subprocess.PIPE,
@@ -515,11 +509,6 @@
                 process.returncode
             )
 
-<<<<<<< HEAD
-# Pusing code inside mlmd branch
-def git_get_push() -> str:
-    process = subprocess.Popen('git push -u cmf_origin mlmd', 
-=======
 # Pusing code inside branch
 def git_get_push(branch_name: str) -> str:
     process = subprocess.Popen(f'git push -u cmf_origin {branch_name}', 
@@ -537,7 +526,6 @@
 # Getting current branch
 def git_get_branch() -> tuple:
     process = subprocess.Popen('git branch --show-current', 
->>>>>>> 847b2044
                                 cwd=None, 
                                 shell=True,
                                 stdout=subprocess.PIPE,
