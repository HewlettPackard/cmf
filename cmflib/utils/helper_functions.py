###
# Copyright (2023) Hewlett Packard Enterprise Development LP
#
# Licensed under the Apache License, Version 2.0 (the "License");
# You may not use this file except in compliance with the License.
# You may obtain a copy of the License at
#
# http://www.apache.org/licenses/LICENSE-2.0
#
# Unless required by applicable law or agreed to in writing, software
# distributed under the License is distributed on an "AS IS" BASIS,
# WITHOUT WARRANTIES OR CONDITIONS OF ANY KIND, either express or implied.
# See the License for the specific language governing permissions and
# limitations under the License.
###

import os
import json
import requests
import textwrap
import subprocess
import pandas as pd

from tabulate import tabulate
from cmflib.cli.utils import find_root
from cmflib.utils.dvc_config import DvcConfig
from cmflib.cmf_exception_handling import CmfNotConfigured

def is_url(url)-> bool:
    from urllib.parse import urlparse
    try:
        result = urlparse(url)
        return all([result.scheme, result.netloc])
    except ValueError:
        return False


def is_git_repo():
    git_dir = os.path.join(os.getcwd(), '.git')
    print("git_dir", git_dir)
    result = os.path.exists(git_dir) and os.path.isdir(git_dir)
    if result:
        return f"A Git repository already exists in {git_dir}."
    else:
        return


def get_python_env(env_name='cmf'):
    # what this is supposed to return 
    try:
        # Check if the environment is conda
        if is_conda_installed():  # If conda is installed and the command succeeds

            # Step 1: Get the list of conda packages
            conda_packages = subprocess.check_output(['conda', 'list', '--export']).decode('utf-8').splitlines()

            # Step 2: Get the list of pip packages
            pip_packages = subprocess.check_output(['pip', 'freeze']).decode('utf-8').splitlines()

            # Step 3: Get the list of channels from the current conda environment
            channels_raw = subprocess.check_output(['conda', 'config', '--show', 'channels']).decode('utf-8').splitlines()

            # Filter out lines that start with 'channels:' and any empty or commented lines
            channels = [line.strip().lstrip('- ').strip() for line in channels_raw if line and not line.startswith('channels:') and not line.startswith('#')]

            # Step 4: Create a YAML structure for the environment
            env_data = {
                'name': env_name,  # Name the environment -- don't provide the name 
                'channels': channels,  # Add the cleaned channels list
                'dependencies': [],
            }

            # Add conda packages to dependencies
            for package in conda_packages:
                if not package.startswith('#') and len(package.strip()) > 0:
                    env_data['dependencies'].append(package)

            # Add pip packages under a pip section in dependencies
            if pip_packages:
                pip_section = {'pip': pip_packages}
                env_data['dependencies'].append(pip_section)

            return env_data

        else:
            # If not conda, assume virtualenv/pip
            # Step 1: Get the list of pip packages
            pip_packages = subprocess.check_output(['pip', 'freeze']).decode('utf-8').splitlines()

            return pip_packages

    except Exception as e:
        print(f"An error occurred: {e}")

    return


def get_md5_hash(output):
    import hashlib

    # Convert the string to bytes (utf-8 encoding)
    byte_content = output.encode('utf-8')

    # Create an MD5 hash object
    md5_hash = hashlib.md5()

    # Update the hash with the byte content
    md5_hash.update(byte_content)

    # Return the hexadecimal digest
    hash_for_op = md5_hash.hexdigest()

    return hash_for_op
        

def change_dir(cmf_init_path):
    logging_dir = os.getcwd()
    if not logging_dir == cmf_init_path:
        os.chdir(cmf_init_path)
    return logging_dir


def is_conda_installed() -> bool:
    """Check if Conda is installed by running 'conda --version'."""
    try:
        # Run the 'conda --version' command and capture the output
        subprocess.run(['conda', '--version'], check=True, stdout=subprocess.PIPE, stderr=subprocess.PIPE)
        return True
    except (subprocess.CalledProcessError, FileNotFoundError):
        return False


def list_conda_packages_json() -> list:
    """Return a list of installed Conda packages and their versions."""
    try:
        result = subprocess.run(['conda', 'list', '--json'], check=True, stdout=subprocess.PIPE, stderr=subprocess.PIPE, text=True)
        return json.loads(result.stdout)
    except (subprocess.CalledProcessError, json.JSONDecodeError):
        return []


# Generate SciToken dynamically 
def generate_osdf_token(key_id, key_path, key_issuer) -> str:

    #for SciToken Generation & Validation
    import scitokens
    from cryptography.hazmat.primitives import serialization
    from cryptography.hazmat.backends import default_backend

    dynamic_pass="" #Initialize Blank dynamic Password

    #Read Private Key using load_pem_private_key() method 
    if not os.path.exists(key_path):
        print(f"File {key_path} does not exist.")
        return dynamic_pass

    try:
        with open(key_path, "r") as file_pointer:
            private_key_contents = file_pointer.read()

        loaded_private_key = serialization.load_pem_private_key(
            private_key_contents.encode(),
            password=None, # Assumes Private key. Update this if password is used for Private Key
            backend=default_backend()
        )

        if is_url(key_issuer):
            token = scitokens.SciToken(key=loaded_private_key, key_id=key_id) #Generate SciToken
            #token.update_claims({"iss": key_issuer, "scope": "write:/ read:/", "aud": "NRP", "sub": "NRP"})
            token.update_claims({"scope": "write:/ read:/", "aud": "NRP", "sub": "NRP"}) #TODO: Figure out how to supply these as input params

            # Serialize the token to a string
            token_ser = token.serialize(issuer=key_issuer) 
            #Key_issuer is something like ""https://t.nationalresearchplatform.org/fdp"

            #Stringify token_str
            token_str=token_ser.decode()
            dynamic_pass="Bearer "+ token_str
        else:
            print(f"{key_issuer} is not a valid URL.")

    except Exception as err:
        print(f"Unexpected {err}, {type(err)}")

    return dynamic_pass


def branch_exists(repo_owner: str, repo_name: str, branch_name: str) -> bool:
    """
    Check if a branch exists in a GitHub repository.

    Args:
        repo_owner: The owner of the GitHub repository.
        repo_name: The name of the GitHub repository.
        branch_name: The name of the branch to check.

    Returns:
        bool: True if the branch exists, otherwise False.
    """
    url = f"https://api.github.com/repos/{repo_owner}/{repo_name}/branches/{branch_name}"
    res = requests.get(url)

    if res.status_code == 200:
        return True
    return False

<<<<<<< HEAD

def display_table(df: pd.DataFrame, columns: list) -> None:
    """
    Display the DataFrame in a paginated table format with text wrapping for better readability.
    Parameters:
    - df: The DataFrame to display.
    - columns: The columns to display in the table.
    """
    # Rearranging columns
    df = df[columns]
    df = df.copy()
    
    # Wrap text in object-type columns to a width of 14 characters.
    # This ensures that long strings are displayed neatly within the table.
    for col in df.select_dtypes(include=["object"]).columns:
        df[col] = df[col].apply(lambda x: textwrap.fill(x, width=14) if isinstance(x, str) else x)

    total_records = len(df)
    start_index = 0  

    # Display up to 20 records per page for better readability. 
    # This avoids overwhelming the user with too much data at once, especially for larger mlmd files.
    while True:
        end_index = start_index + 20
        records_per_page = df.iloc[start_index:end_index]
        
        # Display the table.
        table = tabulate(
            records_per_page,
            headers=df.columns,
            tablefmt="grid",
            showindex=False,
        )
        print(table)

        # Check if we've reached the end of the records.
        if end_index >= total_records:
            print("\nEnd of records.")
            break

        # Ask the user for input to navigate pages.
        user_input = input("Press Enter to see more or 'q' to quit: ").strip().lower()
        if user_input == 'q':
            break
        
        # Update start index for the next page.
        start_index = end_index 


def fetch_cmf_config_path() -> tuple[dict, str]: 
    """ Fetches the CMF configuration and its file path.
    Returns: 
        tuple[dict, str]: A tuple containing the DVC configuration (dict) and the CMF config file path (str).
    Raises: 
        CmfNotConfigured: If the CMF configuration is missing or not properly set up.
    """
    # User can provide different name for cmf configuration file using CONFIG_FILE environment variable.
    # If CONFIG_FILE is not provided, default file name is .cmfconfig
    cmf_config = os.environ.get("CONFIG_FILE", ".cmfconfig") 
    error_message = "'cmf' is not configured.\nExecute 'cmf init' command."
    
    # Fetch DVC configuration 
    dvc_output = DvcConfig.get_dvc_config() 
    if not isinstance(dvc_output, dict): 
        raise CmfNotConfigured(error_message)
    
    # Find the root directory containing the CMF config file 
    cmf_config_root = find_root(cmf_config) 
    if "'cmf' is not configured" in cmf_config_root: 
        raise CmfNotConfigured(error_message)
    
    # Construct the full path to the configuration file 
    config_file_path = os.path.join(cmf_config_root, cmf_config)
    return dvc_output, config_file_path
=======
def get_postgres_config() -> dict:
    """
    Get PostgreSQL configuration from environment variables.

    Returns:
        dict: A dictionary containing PostgreSQL configuration.
    """
    IP = os.getenv('MYIP')
    HOSTNAME = os.getenv('HOSTNAME')
    HOST = ""
    if(HOSTNAME!="localhost"):
        HOST = HOSTNAME
    else:
        HOST = IP
    POSTGRES_DB = os.getenv('POSTGRES_DB')
    POSTGRES_USER = os.getenv('POSTGRES_USER')
    POSTGRES_PASSWORD = os.getenv('POSTGRES_PASSWORD')
    config_dict = {"host":HOST, "port":"5432", "user": POSTGRES_USER, "password": POSTGRES_PASSWORD, "dbname": POSTGRES_DB}
    #print("config_dict = ", config_dict)
    return config_dict
>>>>>>> 83605e57
<|MERGE_RESOLUTION|>--- conflicted
+++ resolved
@@ -204,7 +204,6 @@
         return True
     return False
 
-<<<<<<< HEAD
 
 def display_table(df: pd.DataFrame, columns: list) -> None:
     """
@@ -279,7 +278,8 @@
     # Construct the full path to the configuration file 
     config_file_path = os.path.join(cmf_config_root, cmf_config)
     return dvc_output, config_file_path
-=======
+
+
 def get_postgres_config() -> dict:
     """
     Get PostgreSQL configuration from environment variables.
@@ -299,5 +299,4 @@
     POSTGRES_PASSWORD = os.getenv('POSTGRES_PASSWORD')
     config_dict = {"host":HOST, "port":"5432", "user": POSTGRES_USER, "password": POSTGRES_PASSWORD, "dbname": POSTGRES_DB}
     #print("config_dict = ", config_dict)
-    return config_dict
->>>>>>> 83605e57
+    return config_dict