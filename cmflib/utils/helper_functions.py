--- conflicted
+++ resolved
@@ -43,32 +43,6 @@
         # Check if the environment is conda
         if is_conda_installed():  # If conda is installed and the command succeeds
 
-<<<<<<< HEAD
-def get_python_env()-> str:
-    installed_packages = ""
-    python_version = sys.version
-    packages = ""
-    # check if conda is installed
-    if is_conda_installed():
-        import conda
-        # List all installed packages and their versions
-        data = list_conda_packages_json()
-        transformed_result = [f"{entry['name']}=={entry['version']}" for entry in data]
-        installed_packages =  transformed_result
-        packages = f"Conda: Python {python_version}: {installed_packages}"
-    else:
-        # pip
-        try:
-            from pip._internal.operations import freeze
-
-            # List all installed packages and their versions
-            installed_packages_generator = freeze.freeze()
-            installed_packages = list(installed_packages_generator)
-            packages = f"Python {python_version}: {installed_packages}"
-        except ImportError:
-            print("Pip is not installed.")
-    return packages
-=======
             # Step 1: Get the list of conda packages
             conda_packages = subprocess.check_output(['conda', 'list', '--export']).decode('utf-8').splitlines()
 
@@ -129,7 +103,6 @@
 
     return hash_for_op
         
->>>>>>> 671eb979
 def change_dir(cmf_init_path):
     logging_dir = os.getcwd()
     if not logging_dir == cmf_init_path:
