--- conflicted
+++ resolved
@@ -120,19 +120,7 @@
         context_type.id = store.put_context_type(context_type)  # Returns ID
         return context_type
 
-<<<<<<< HEAD
-
-def update_context_custom_properties(store, context_id, context_name: str, properties: dict, custom_properties: dict) -> metadata_store_pb2.Context:
-    context = metadata_store_pb2.Context(
-        id = context_id,
-        name=context_name,
-        properties=properties,
-        custom_properties=custom_properties,
-    )
-    store.put_contexts([context])
-    return context
-
-=======
+
 def update_context_custom_properties(store, context_id, context_name: str, properties: dict, custom_properties: dict) -> metadata_store_pb2.Context:    # type: ignore  # Context type not recognized by mypy, using ignore to bypass
         context = metadata_store_pb2.Context(   # type: ignore  # Context type not recognized by mypy, using ignore to bypass
             id = context_id,
@@ -142,7 +130,6 @@
         )
         store.put_contexts([context])
         return context
->>>>>>> 8fb724c1
 
 def create_artifact_with_type(
         store,
@@ -266,11 +253,7 @@
             type_properties=type_properties,
             custom_properties=custom_properties,
         )
-<<<<<<< HEAD
-        return context
-=======
         return context  # Return newly created context
->>>>>>> 8fb724c1
 
     # Verifying that the context has the expected type name
     context_types = store.get_context_types_by_id([context.type_id])
