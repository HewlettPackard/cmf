###
# Copyright (2022) Hewlett Packard Enterprise Development LP
#
# Licensed under the Apache License, Version 2.0 (the "License");
# You may not use this file except in compliance with the License.
# You may obtain a copy of the License at
#
# http://www.apache.org/licenses/LICENSE-2.0
#
# Unless required by applicable law or agreed to in writing, software
# distributed under the License is distributed on an "AS IS" BASIS,
# WITHOUT WARRANTIES OR CONDITIONS OF ANY KIND, either express or implied.
# See the License for the specific language governing permissions and
# limitations under the License.
###
import abc
import json
import logging
import typing as t
from enum import Enum
from google.protobuf.json_format import MessageToDict
from itertools import chain
import pandas as pd
from ml_metadata.metadata_store import metadata_store
from ml_metadata.proto import metadata_store_pb2 as mlpb
from cmflib.mlmd_objects import CONTEXT_LIST

__all__ = ["CmfQuery"]

logger = logging.getLogger(__name__)


class _KeyMapper(abc.ABC):
    """Map one key (string) to another key (string) using a predefined strategy.
    Args:
        on_collision: What to do if the mapped key already exists in the target dictionary.
    """

    class OnCollision(Enum):
        """What to do when a mapped key exists in the target dictionary."""

        DO_NOTHING = 0
        """Ignore the collision and overwrite the value associated with this key."""
        RESOLVE = 1
        """Resolve it by appending `_INDEX` where INDEX as the smallest positive integer that avoids this collision."""
        RAISE_ERROR = 2
        """Raise an exception."""

    def __init__(self, on_collision: OnCollision = OnCollision.DO_NOTHING) -> None:
        self.on_collision = on_collision

    def get(self, d: t.Mapping, key: t.Any) -> t.Any:
        """Return new (mapped) key.
        Args:
            d: Dictionary to update with the mapped key.
            key: Source key name.
         Returns:
            A mapped (target) key to be used with the `d` dictionary.
        """
        new_key = self._get(key)
        if new_key in d:
            if self.on_collision == _KeyMapper.OnCollision.RAISE_ERROR:
                raise ValueError(f"Mapped key ({key} -> {new_key}) already exists.")
            elif self.on_collision == _KeyMapper.OnCollision.RESOLVE:
                _base_key, index = new_key, 0
                while new_key in d:
                    index += 1
                    new_key = f"{_base_key}_{index}"
        return new_key

    @abc.abstractmethod
    def _get(self, key: t.Any) -> t.Any:
        """Mapp a source key to a target key.
        Args:
            key: Source key.
        Returns:
            Target key.
        """
        raise NotImplementedError()


class _DictMapper(_KeyMapper):
    """Use dictionaries to specify key mappings (source -> target)."""

    def __init__(self, mappings: t.Mapping, **kwargs) -> None:
        super().__init__(**kwargs)
        self.mappings = mappings

    def _get(self, key: t.Any) -> t.Any:
        return self.mappings.get(key, key)


class _PrefixMapper(_KeyMapper):
    """Prepend a constant prefix to produce a mapped key."""

    def __init__(self, prefix: str, **kwargs) -> None:
        super().__init__(**kwargs)
        self.prefix = prefix

    def _get(self, key: t.Any) -> t.Any:
        return self.prefix + key


class CmfQuery(object):
    """CMF Query communicates with the MLMD database and implements basic search and retrieval functionality.

    This class has been designed to work with the CMF framework. CMF alters names of pipelines, stages and artifacts
    in various ways. This means that actual names in the MLMD database will be different from those originally provided
    by users via CMF API. When methods in this class accept `name` parameters, it is expected that values of these
    parameters are fully-qualified names of respective entities.


    Args:
        filepath: Path to the MLMD database file.
    """

    def __init__(self, filepath: str = "mlmd") -> None:
        config = getattr(mlpb, "ConnectionConfig")() # Use getattr to avoid mypy error due to dynamic attribute generation
        config.sqlite.filename_uri = filepath
        self.store = metadata_store.MetadataStore(config)

    @staticmethod
    def _copy(
        source: t.Mapping, target: t.Optional[t.Dict] = None, key_mapper: t.Optional[t.Union[t.Dict, _KeyMapper]] = None
    ) -> t.Dict:
        """Create copy of `source` and return it, reuse `target` if not None.

        Args:
            source: Input dict-like object to create copy.
            target: If not None, this will be reused and returned. If None, new dict will be created.
            key_mapper: Dictionary containing how to map keys in `source`, e.g., {"key_in": "key_out"} means the
                        key in `source` named "key_in" should be renamed to "key_out" in output dictionary object, or
                        instance of _KeyMapper.
        Returns:
            If `target` is not None, it is returned containing data from `source`. Else, new object is returned.
        """
        if target is None:
            target = {}
        if key_mapper is None:
            key_mapper = _DictMapper({})
        elif isinstance(key_mapper, dict):
            key_mapper = _DictMapper(key_mapper)
        assert isinstance(key_mapper, _KeyMapper), f"Invalid key_mapper type (type={type(key_mapper)})."

        for key, value in source.items():
            if value.HasField("string_value"):
                value = value.string_value
            elif value.HasField("int_value"):
                value = value.int_value
            else:
                value = value.double_value

            target[key_mapper.get(target, key)] = value

        return target

    @staticmethod
    def _transform_to_dataframe(
        node: t.Union[mlpb.Execution, mlpb.Artifact], d: t.Optional[t.Dict] = None  # type: ignore  # Execution, Artifact type not recognized by mypy, using ignore to bypass
    ) -> pd.DataFrame:
        """Transform MLMD entity `node` to pandas data frame.

        Args:
            node: MLMD entity to transform.
            d: Pre-populated dictionary of KV-pairs to associate  with `node` (will become columns in output table).
        Returns:
            Pandas data frame with one row containing data from `node`.
        """
        if d is None:
            d = {}

        d = CmfQuery._copy(
            source=node.properties,
            target=d#, # renaming properties with prefix properties has impact in server GUI 
            #key_mapper=_PrefixMapper("properties_", on_collision=_KeyMapper.OnCollision.RESOLVE),
        )
        d = CmfQuery._copy(
            source=node.custom_properties,
            target=d, # renaming custom_properties with prefix custom_properties has impact in server GUI 
            key_mapper=_PrefixMapper("custom_properties_", on_collision=_KeyMapper.OnCollision.RESOLVE),
        )

        return pd.DataFrame(
            d,
            index=[
                0,
            ],
        )

    @staticmethod
    def _as_pandas_df(elements: t.Iterable, transform_fn: t.Callable[[t.Any], pd.DataFrame]) -> pd.DataFrame:
        """Convert elements in `elements` to rows in pandas data frame using `transform_fn` function.

        Args:
            elements: Collection with items to be converted to tabular representation, each item becomes one row.
            transform_fn: A callable object that takes one element in `elements` and returns its tabular representation
                (pandas data frame with one row).
        Returns:
            Pandas data frame containing representation of elements in `elements` with one row being one element.
        """
        df = pd.DataFrame()
        for element in elements:
            df = pd.concat([df, transform_fn(element)], sort=True, ignore_index=True)
        return df

    def _get_pipelines(self, name: t.Optional[str] = None) -> t.List[mlpb.Context]: # type: ignore  # Context type not recognized by mypy, using ignore to bypass
        pipelines: t.List[mlpb.Context] = self.store.get_contexts_by_type("Parent_Context") # type: ignore  # Context type not recognized by mypy, using ignore to bypass
        """Return list of pipelines with the given name.

        Args:
            name: Piepline name or None to return all pipelines.
        Returns:
            List of objects associated with pipelines.
        """
        if name is not None:
            pipelines = [pipeline for pipeline in pipelines if pipeline.name == name]
        return pipelines

    def _get_pipeline(self, name: str) -> t.Optional[mlpb.Context]: # type: ignore  # Context type not recognized by mypy, using ignore to bypass
        """Return a pipeline with the given name or None if one does not exist.
        Args:
            name: Pipeline name.
        Returns:
            A pipeline object if found, else None.
        """
        pipelines: t.List = self._get_pipelines(name)
        if pipelines:
            if len(pipelines) >= 2:
                logger.debug("Found %d pipelines with '%s' name.", len(pipelines), name)
            return pipelines[0]
        return None

    def _get_stages(self, pipeline_id: int) -> t.List[mlpb.Context]:    # type: ignore  # Context type not recognized by mypy, using ignore to bypass
        """Return stages for the given pipeline.

        Args:
            pipeline_id: Pipeline ID.
        Returns:
            List of associated pipeline stages.
        """
        return self.store.get_children_contexts_by_context(pipeline_id)

    def _get_executions(self, stage_id: int, execution_id: t.Optional[int] = None) -> t.List[mlpb.Execution]:   # type: ignore  # Execution type not recognized by mypy, using ignore to bypass
        """Return executions of the given stage.

        Args:
            stage_id: Stage identifier.
            execution_id: If not None, return execution with this ID.
        Returns:
            List of executions matching input parameters.
        """
        executions: t.List[mlpb.Execution] = self.store.get_executions_by_context(stage_id) # type: ignore  # Execution type not recognized by mypy, using ignore to bypass
        if execution_id is not None:
            executions = [execution for execution in executions if execution.id == execution_id]
        return executions

    def _get_executions_by_input_artifact_id(self, artifact_id: int,pipeline_id: t.Optional[str] = None) -> t.List[int]:
        """Return stage executions that consumed given input artifact.

        Args:
            artifact_id: Identifier of the input artifact.
        Returns:
            List of stage executions that consumed the given artifact.
        """
        execution_ids = list(set(
            event.execution_id
            for event in self.store.get_events_by_artifact_ids([artifact_id])
            if event.type == mlpb.Event.INPUT   # type: ignore  # Event type not recognized by mypy, using ignore to bypass
        ))
        
        if pipeline_id != None:
            list_exec=self.store.get_executions_by_id(execution_ids)
            execution_ids=[]
            for exe in list_exec:
                if (self._transform_to_dataframe(exe).Pipeline_id.to_string(index=False)) == str(pipeline_id):
                    execution_ids.append(exe.id)
        return execution_ids

    def _get_executions_by_output_artifact_id(self, artifact_id: int, pipeline_id: t.Optional[str] = None) -> t.List[int]:
        """Return stage execution that produced given output artifact.

        Args:
            artifact_id: Identifier of the output artifact.
        Return:
            List of stage executions, should probably be size of 1 or zero.
        """
        execution_ids: t.List[int] = [
            event.execution_id
            for event in self.store.get_events_by_artifact_ids([artifact_id])
            if event.type == mlpb.Event.OUTPUT  # type: ignore  # Event type not recognized by mypy, using ignore to bypass
        ]
        # According to CMF, it's OK to have multiple executions that produce the same exact artifact.
        # if len(execution_ids) >= 2:
        #     logger.warning("%d executions claim artifact (id=%d) as output.", len(execution_ids), artifact_id)
        if pipeline_id != None:
            list_exec = self.store.get_executions_by_id(execution_ids)
            execution_ids = []
            for exe in list_exec:
                if (self._transform_to_dataframe(exe).Pipeline_id.to_string(index=False)) == str(pipeline_id):
                    execution_ids.append(exe.id)
        return execution_ids

    def _get_artifact(self, name: str) -> t.Optional[mlpb.Artifact]:    # type: ignore  # Artifact type not recognized by mypy, using ignore to bypass
        """Return artifact with the given name or None.
        Args:
            name: Fully-qualified name (e.g., artifact hash is added to the name), so name collisions across different
                  artifact types are not issues here.
        Returns:
            Artifact or None (if not found).
        """
        name = name.strip()
        for artifact in self.store.get_artifacts():
            if artifact.name == name:
                return artifact
        return None

    def _get_output_artifacts(self, execution_ids: t.List[int]) -> t.List[int]:
        """Return output artifacts for the given executions.

        Artifacts are uniquely identified by their hashes in CMF, and so, when executions produce the same exact file,
        they will claim this artifact as an output artifact, and so same artifact can have multiple producer
        executions.

        Args:
            execution_ids: List of execution identifiers to return output artifacts for.
        Returns:
            List of output artifact identifiers.
        """
        artifact_ids: t.List[int] = [
            event.artifact_id
            for event in self.store.get_events_by_execution_ids(set(execution_ids))
            if event.type == mlpb.Event.OUTPUT  # type: ignore  # Event type not recognized by mypy, using ignore to bypass
        ]
        unique_artifact_ids = set(artifact_ids)
        if len(unique_artifact_ids) != len(artifact_ids):
            logger.warning("Multiple executions claim the same output artifacts")
#        artifacts=self.get_all_artifacts_by_ids_list(list(unique_artifact_ids))
#        for key,val in artifacts.iterrows():
#                print(val["name"])
        return list(unique_artifact_ids)

    def _get_input_artifacts(self, execution_ids: t.List[int]) -> t.List[int]:
        """Return input artifacts for the given executions.

        Args:
            execution_ids: List of execution identifiers to return input artifacts for.
        Returns:
            List of input artifact identifiers.
        """
        artifact_ids = set(
            event.artifact_id
            for event in self.store.get_events_by_execution_ids(set(execution_ids))
            if event.type == mlpb.Event.INPUT   # type: ignore  # Event type not recognized by mypy, using ignore to bypass
        )
        return list(artifact_ids)

    def get_pipeline_names(self) -> t.List[str]:
        """Return names of all pipelines.

        Returns:
            List of all pipeline names.
        """
        return [ctx.name for ctx in self._get_pipelines()]

    def get_pipeline_id(self, pipeline_name: str) -> int:
        """Return pipeline identifier for the pipeline names `pipeline_name`.
        Args:
            pipeline_name: Name of the pipeline.
        Returns:
            Pipeline identifier or -1 if one does not exist.
        """
        pipeline: t.Optional[mlpb.Context] = self._get_pipeline(pipeline_name)  # type: ignore  # Context type not recognized by mypy, using ignore to bypass
        return -1 if not pipeline else pipeline.id

    def get_pipeline_stages(self, pipeline_name: str) -> t.List[str]:
        """Return list of pipeline stages for the pipeline with the given name.

        Args:
            pipeline_name: Name of the pipeline for which stages need to be returned. In CMF, there are no different
                pipelines with the same name.
        Returns:
            List of stage names associated with the given pipeline.
        """
        stages:t.List[str] = []
        for pipeline in self._get_pipelines(pipeline_name):
            stages.extend(stage.name for stage in self._get_stages(pipeline.id))
        return stages

    def get_all_exe_in_stage(self, stage_name: str) -> t.List[mlpb.Execution]:  # type: ignore  # Execution type not recognized by mypy, using ignore to bypass
        """Return list of all executions for the stage with the given name.

        Args:
            stage_name: Name of the stage. Before stages are recorded in MLMD, they are modified (e.g., pipeline name
                        will become part of the stage name). So stage names from different pipelines will not collide.
        Returns:
            List of executions for the given stage.
        """
        for pipeline in self._get_pipelines():
            for stage in self._get_stages(pipeline.id):
                if stage.name == stage_name:
                    return self.store.get_executions_by_context(stage.id)
        return []

    def get_all_executions_by_ids_list(self, exe_ids: t.List[int]) -> pd.DataFrame:
        """Return executions for given execution ids list as a pandas data frame.

        Args:
            exe_ids: List of execution identifiers.

        Returns:
            Data frame with all executions for the list of given execution identifiers.
        """

        df = pd.DataFrame()
        executions = self.store.get_executions_by_id(exe_ids)
        for exe in executions:
            d1 = self._transform_to_dataframe(exe)
            df = pd.concat([df, d1], sort=True, ignore_index=True)
        return df

    def get_all_artifacts_by_context(self, pipeline_name: str) -> pd.DataFrame:
        """Return artifacts for given pipeline name as a pandas data frame.

        Args:
            pipeline_name: Name of the pipeline.

        Returns:
            Data frame with all artifacts associated with given pipeline name.
        """
        df = pd.DataFrame()
        contexts = self.store.get_contexts_by_type("Parent_Context")
        context_id = self.get_pipeline_id(pipeline_name)
        for ctx in contexts:
            if ctx.id == context_id:
                child_contexts = self.store.get_children_contexts_by_context(ctx.id)
                for cc in child_contexts:
                    artifacts = self.store.get_artifacts_by_context(cc.id)
                    for art in artifacts:
                        d1 = self.get_artifact_df(art)
                        df = pd.concat([df, d1], sort=True, ignore_index=True)
        return df

    def get_all_artifacts_by_ids_list(self, artifact_ids: t.List[int]) -> pd.DataFrame:
        """Return all artifacts for the given artifact ids list.

        Args:
            artifact_ids: List of artifact identifiers

        Returns:
            Data frame with all artifacts for the given artifact ids list.
        """
        df = pd.DataFrame()
        artifacts = self.store.get_artifacts_by_id(artifact_ids)
        for art in artifacts:
            d1 = self.get_artifact_df(art)
            df = pd.concat([df, d1], sort=True, ignore_index=True)
        return df

    def get_all_executions_in_stage(self, stage_name: str) -> pd.DataFrame:
        """Return executions of the given stage as pandas data frame.
        Args:
            stage_name: Stage name. See doc strings for the prev method.
        Returns:
            Data frame with all executions associated with the given stage.
        """
        df = pd.DataFrame()
        for pipeline in self._get_pipelines():
            for stage in self._get_stages(pipeline.id):
                if stage.name == stage_name:
                    for execution in self._get_executions(stage.id):
                        ex_as_df: pd.DataFrame = self._transform_to_dataframe(
                            execution, {"id": execution.id, "name": execution.name}
                        )
                        df = pd.concat([df, ex_as_df], sort=True, ignore_index=True)
        return df

    def get_artifact_df(self, artifact: mlpb.Artifact, d: t.Optional[t.Dict] = None) -> pd.DataFrame:   # type: ignore  # Artifact type not recognized by mypy, using ignore to bypass
        """Return artifact's data frame representation.

        Args:
            artifact: MLMD entity representing artifact.
            d: Optional initial content for data frame.
        Returns:
            A data frame with the single row containing attributes of this artifact.
        """
        if d is None:
            d = {}
        d.update(
            {
                "id": artifact.id,
                "type": self.store.get_artifact_types_by_id([artifact.type_id])[0].name,
                "uri": artifact.uri,
                "name": artifact.name,
                "create_time_since_epoch": artifact.create_time_since_epoch,
                "last_update_time_since_epoch": artifact.last_update_time_since_epoch,
            }
        )
        return self._transform_to_dataframe(artifact, d)

    def get_all_artifacts(self) -> t.List[str]:
        """Return names of all artifacts.

        Returns:
            List of all artifact names.
        """
        return [artifact.name for artifact in self.store.get_artifacts()]

    get_artifact_names = get_all_artifacts

    def get_artifact(self, name: str) -> t.Optional[pd.DataFrame]:
        """Return artifact's data frame representation using artifact name.

        Args:
            name: Artifact name.
        Returns:
            Pandas data frame with one row containing attributes of this artifact.
        """
        artifact: t.Optional[mlpb.Artifact] = self._get_artifact(name)  # type: ignore  # Artifact type not recognized by mypy, using ignore to bypass
        if artifact:
            return self.get_artifact_df(artifact)
        return None

    def get_all_artifacts_for_execution(self, execution_id: int) -> pd.DataFrame:
        """Return input and output artifacts for the given execution.

        Args:
            execution_id: Execution identifier.
        Return:
            Data frame containing input and output artifacts for the given execution, one artifact per row.
        """
        df = pd.DataFrame()
        for event in self.store.get_events_by_execution_ids([execution_id]):
            event_type = "INPUT" if event.type == mlpb.Event.Type.INPUT else "OUTPUT"   # type: ignore  # Event type not recognized by mypy, using ignore to bypass
            for artifact in self.store.get_artifacts_by_id([event.artifact_id]):
                df = pd.concat(
                    [df, self.get_artifact_df(artifact, {"event": event_type})], sort=True, ignore_index=True
                )
        return df

    def get_all_artifact_types(self) -> t.List[str]:
        """Return names of all artifact types.

        Returns:
            List of all artifact types.
        """
        artifact_list = self.store.get_artifact_types()
        types=[i.name for i in artifact_list]
        return types

    def get_all_executions_for_artifact(self, artifact_name: str) -> pd.DataFrame:
        """Return executions that consumed and produced given artifact.

        Args:
            artifact_name: Artifact name.
        Returns:
            Pandas data frame containing stage executions, one execution per row.
        """
        df = pd.DataFrame()

        artifact: t.Optional[mlpb.Artifact] = self._get_artifact(artifact_name) # type: ignore  # Artifact type not recognized by mypy, using ignore to bypass
        if not artifact:
            return df

        for event in self.store.get_events_by_artifact_ids([artifact.id]):
            stage_ctx = self.store.get_contexts_by_execution(event.execution_id)[0]
            linked_execution = {
                "Type": "INPUT" if event.type == mlpb.Event.Type.INPUT else "OUTPUT",   # type: ignore  # Event type not recognized by mypy, using ignore to bypass
                "execution_id": event.execution_id,
                "execution_name": self.store.get_executions_by_id([event.execution_id])[0].name,
                "execution_type_name":self.store.get_executions_by_id([event.execution_id])[0].properties['Execution_type_name'],
                "stage": stage_ctx.name,
                "pipeline": self.store.get_parent_contexts_by_context(stage_ctx.id)[0].name,
            }
            d1 = pd.DataFrame(
                linked_execution,
                index=[
                    0,
                ],
            )
            df = pd.concat([df, d1], sort=True, ignore_index=True)
        return df

    def get_one_hop_child_artifacts(self, artifact_name: str, pipeline_id: t.Optional[str] = None) -> pd.DataFrame:
        """Get artifacts produced by executions that consume given artifact.

        Args:
            artifact name: Name of an artifact.
        Return:
            Output artifacts of all executions that consumed given artifact.
        """
        artifact: t.Optional[mlpb.Artifact] = self._get_artifact(artifact_name)    # type: ignore  # Artifact type not recognized by mypy, using ignore to bypass
        if not artifact:
            return pd.DataFrame()

        # Get output artifacts of executions consumed the above artifact.
        artifacts_ids = self._get_output_artifacts(self._get_executions_by_input_artifact_id(artifact.id,pipeline_id))
        return self._as_pandas_df(
            self.store.get_artifacts_by_id(artifacts_ids), lambda _artifact: self.get_artifact_df(_artifact)
        )

    def get_one_hop_parent_executions(self, execution_id: t.List[int], pipeline_id: t.Optional[str] = None) -> t.List[int]:
        """Get artifacts produced by executions that consume given artifact.

        Args:
            artifact name: Name of an artifact.
        Return:
            Output artifacts of all executions that consumed given artifact.
        """
        artifacts_input=self._get_input_artifacts(execution_id)
        arti = self.store.get_artifacts_by_id(artifacts_input)
        list_exec = []
        exec_ids_added = []
        for i in artifacts_input:
            exec = self._get_executions_by_output_artifact_id(i, pipeline_id)
            if exec not in exec_ids_added:
                exec_ids_added.append(exec)
                list_exec.append(self.store.get_executions_by_id(exec))
        # Flatten list_exec and return as a list of integers
        return list(chain.from_iterable(list_exec))

    def get_one_hop_parent_executions_ids(self, execution_ids: t.List[int], pipeline_id: t.Optional[str] = None) -> t.List[int]:
        """Get parent execution ids for given execution id
        Args: 
           execution_id : Execution id for which parent execution are required
                          It is passed in list, for example execution_id: [1]  
           pipeline_id : Pipeline id
        Return:
           Returns parent executions for given id
        """
        artifact_ids: t.List[int] = self._get_input_artifacts(execution_ids)
        if not artifact_ids:
            return []

        exe_ids = []

        for id in artifact_ids:
            ids = self._get_executions_by_output_artifact_id(id, pipeline_id)
            exe_ids.extend(ids)
        return exe_ids

    def get_executions_with_execution_ids(self, exe_ids: t.List[int]) -> pd.DataFrame:
        """For list of execution ids it returns df with "id,Execution_type_name, Execution_uuid"
        Args:
            execution ids: List of execution ids.
        Return:
            df["id","Execution_type_name","Execution_uuid"]
        """
        df = pd.DataFrame()
        executions = self.store.get_executions_by_id(exe_ids)
        execution_id = {}
        for exe in executions:
            temp_dict = {}
            # To get execution_id, exe list[mlmd.proto.execution] is converted to dict using MessageToDict
            execution_id = MessageToDict(exe, preserving_proto_field_name=True)
            temp_dict['id'] = int(execution_id['id'])
            d1 = self._transform_to_dataframe(exe, temp_dict)       # df {id:,executions}
            df = pd.concat([df, d1], sort=True, ignore_index=True)
        df.drop_duplicates()
        df = df[["id", "Execution_type_name","Execution_uuid"]]
        return df

    def get_one_hop_child_executions(self, execution_id: t.List[int]) -> t.List[int]:
        """Get artifacts produced by executions that consume given artifact.

        Args:
            artifact name: Name of an artifact.
        Return:
            Output artifacts of all executions that consumed given artifact.
        """
        artifacts_output=self._get_output_artifacts(execution_id)
        arti=self.store.get_artifacts_by_id(artifacts_output)
        list_exec_id:t.List[int] = []
        for i in artifacts_output:
            exec=self._get_executions_by_input_artifact_id(i)
            list_exec=self.store.get_executions_by_id(exec)
            for exec_id in list_exec:
                self._transform_to_dataframe(exec_id).Execution_type_name
                list_exec_id.append(exec_id.id)
        return list_exec_id

    def get_all_child_artifacts(self, artifact_name: str) -> pd.DataFrame:
        """Return all downstream artifacts starting from the given artifact.

        Args:
            artifact_name: Artifact name.
        Returns:
            Data frame containing all child artifacts.
        """
        df = pd.DataFrame()
        d1 = self.get_one_hop_child_artifacts(artifact_name)
        # df = df.append(d1, sort=True, ignore_index=True)
        df = pd.concat([df, d1], sort=True, ignore_index=True)
        for row in d1.itertuples():
            d1 = self.get_all_child_artifacts(str(row.name))
            # df = df.append(d1, sort=True, ignore_index=True)
            df = pd.concat([df, d1], sort=True, ignore_index=True)
        df = df.drop_duplicates(subset=None, keep="first", inplace=False)
        return df

    def get_one_hop_parent_artifacts(self, artifact_name: str) -> pd.DataFrame:
        """Return input artifacts for the execution that produced the given artifact.
        Args:
            artifact_name: Artifact name.
        Returns:
            Data frame containing immediate parent artifactog of given artifact.
        """
        artifact: t.Optional[mlpb.Artifact] = self._get_artifact(artifact_name) # type: ignore  # Artifact type not recognized by mypy, using ignore to bypass
        if not artifact:
            return pd.DataFrame()

        artifact_ids: t.List[int] = self._get_input_artifacts(self._get_executions_by_output_artifact_id(artifact.id))

        return self._as_pandas_df(
            self.store.get_artifacts_by_id(artifact_ids), lambda _artifact: self.get_artifact_df(_artifact)
        )

    def get_all_parent_artifacts(self, artifact_name: str) -> pd.DataFrame:
        """Return all upstream artifacts.
        Args:
            artifact_name: Artifact name.
        Returns:
            Data frame containing all parent artifacts.
        """
        df = pd.DataFrame()
        d1 = self.get_one_hop_parent_artifacts(artifact_name)
        # df = df.append(d1, sort=True, ignore_index=True)
        df = pd.concat([df, d1], sort=True, ignore_index=True)
        for row in d1.itertuples():
            d1 = self.get_all_parent_artifacts(str(row.name))
            # df = df.append(d1, sort=True, ignore_index=True)
            df = pd.concat([df, d1], sort=True, ignore_index=True)
        df = df.drop_duplicates(subset=None, keep="first", inplace=False)
        return df

    def get_all_parent_executions_by_id(self, execution_id: t.List[int], pipeline_id: t.Optional[str] = None) -> t.List[t.List[t.Any]]:
        parent_executions: t.List[t.List[t.Any]] = [[],[]]
        current_execution_id: t.List[int] = execution_id
        list_of_parent_execution_id: t.List[t.List[t.Any]] = []
        link_src_trgt_list: t.List[t.Dict[str, int]] = []
        while current_execution_id:
            parent_execution_ids = self.get_one_hop_parent_executions(current_execution_id, pipeline_id)
            if isinstance(parent_execution_ids, list):  # Ensure 'parent_execution_ids' is a iterable
                for data in parent_execution_ids:
                    if isinstance(data, list):  # Ensure 'data' is iterable
                        for j in data:
                            temp=[j.id, j.properties["Execution_type_name"].string_value, j.properties["Execution_uuid"].string_value]
                            if temp not in parent_executions[0]:
                                link_src_trgt_list.append({"source":j.id, "target":current_execution_id[0]})
                                list_of_parent_execution_id.append(temp)
            if list_of_parent_execution_id:
                parent_executions[0].extend(list_of_parent_execution_id)
                parent_executions[1].extend(link_src_trgt_list)
                for id_name_uuid in list_of_parent_execution_id:
                    current_execution_id = [id_name_uuid[0]]
                    recursive_parents = self.get_all_parent_executions_by_id(current_execution_id, pipeline_id)
                    parent_executions[0].extend(recursive_parents[0])
                    parent_executions[1].extend(recursive_parents[1])
            else:
                break
        return parent_executions

    def get_all_parent_executions(self, artifact_name: str) -> pd.DataFrame:
        """Return all executions that produced upstream artifacts for the given artifact.
        Args:
            artifact_name: Artifact name.
        Returns:
            Data frame containing all parent executions.
        """
        parent_artifacts: pd.DataFrame = self.get_all_parent_artifacts(artifact_name)
        if parent_artifacts.shape[0] == 0:
            # If it's empty, there's no `id` column and the code below raises an exception.
            return pd.DataFrame()

        execution_ids = set(
            event.execution_id
            for event in self.store.get_events_by_artifact_ids([int(id) for id in parent_artifacts.id.values.tolist()])
            if event.type == mlpb.Event.OUTPUT  # type: ignore  # Event type not recognized by mypy, using ignore to bypass
        )

        return self._as_pandas_df(
            self.store.get_executions_by_id(execution_ids),
            lambda _exec: self._transform_to_dataframe(_exec, {"id": _exec.id, "name": _exec.name}),
        )

    def find_producer_execution(self, artifact_name: str) -> t.Optional[mlpb.Execution]:    # type: ignore  # Execution type not recognized by mypy, using ignore to bypass
        """Return execution that produced the given artifact.

        One artifact can have multiple producer executions (names of artifacts are fully-qualified with hashes). So,
        if two executions produced the same exact artifact, this one artifact will have multiple parent executions.
        """
        artifact: t.Optional[mlpb.Artifact] = self._get_artifact(artifact_name) # type: ignore  # Artifact type not recognized by mypy, using ignore to bypass
        if not artifact:
            logger.debug("Artifact does not exist (name=%s).", artifact_name)
            return None

        executions_ids = set(
            event.execution_id
            for event in self.store.get_events_by_artifact_ids([artifact.id])

            if event.type == mlpb.Event.OUTPUT  # type: ignore  # Event type not recognized by mypy, using ignore to bypass
        )
        if not executions_ids:
            logger.debug("No producer execution exists for artifact (name=%s, id=%s).", artifact.name, artifact.id)
            return None

        executions: t.List[mlpb.Execution] = self.store.get_executions_by_id(executions_ids)    # type: ignore  # Execution type not recognized by mypy, using ignore to bypass
        if not executions:
            logger.debug("No executions exist for given IDs (ids=%s)", str(executions_ids))
            return None

        if len(executions) >= 2:
            logger.debug(
                "Multiple executions (ids=%s) claim artifact (name=%s) as output.",
                [e.id for e in executions],
                artifact.name,
            )

        return executions[0]

    get_producer_execution = find_producer_execution

    def get_metrics(self, metrics_name: str) -> t.Optional[pd.DataFrame]:
        """Return metric data frame.
        Args:
            metrics_name: Metrics name.
        Returns:
            Data frame containing all metrics.
        """
        for metric in self.store.get_artifacts_by_type("Step_Metrics"):
            if metric.name == metrics_name:
                name: t.Optional[str] = metric.custom_properties.get("Name", None)
                if name:
                    return pd.read_parquet(name)
                break
        return None

    @staticmethod
    def read_dataslice(name: str) -> pd.DataFrame:
        """Reads the data slice."""
        # To do checkout if not there
        df = pd.read_parquet(name)
        return df


    # writing new functions to remove multiple calls to cmfquery functions or ml-metadata functions
    def get_all_executions_in_pipeline(self, pipeline_name: str) -> pd.DataFrame:
        """Return all executions of the given pipeline as pandas data frame.
        Args:
            pipeline_name:- pipeline name
        Returns:
            Data frame with all executions associated with the given pipeline.
        """
        df = pd.DataFrame()
        pipeline_id = self.get_pipeline_id(pipeline_name)
        for stage in self._get_stages(pipeline_id):
            for execution in self._get_executions(stage.id):
               ex_as_df: pd.DataFrame = self._transform_to_dataframe(
                   execution, {"id": execution.id, "name": execution.name}
               )
               df = pd.concat([df, ex_as_df], sort=True, ignore_index=True)
        return df

    def get_all_artifacts_for_executions(self, execution_ids: t.List[int]) -> pd.DataFrame:
        """Return all artifacts for the list of given executions.

        Args:
            execution_ids: List of Execution identifiers.
        Return:
            Data frame containing artifacts for the list of given executions.
        """
        df = pd.DataFrame()
        # set of artifact ids for list of given execution ids
        artifact_ids = set(
            event.artifact_id
            for event in self.store.get_events_by_execution_ids(set(execution_ids))
            )
        artifacts = self.store.get_artifacts_by_id(list(artifact_ids))
        for artifact in artifacts:
             df = pd.concat(
                    [df, self.get_artifact_df(artifact)], sort=True, ignore_index=True
             )
        return df
    
    def get_one_hop_parent_artifacts_with_id(self, artifact_id: int) -> pd.DataFrame:
        """Return input artifacts for the execution that produced the given artifact.
        Args:
            artifact_id: Artifact id.
        Returns:
            Data frame containing immediate parent artifacts of given artifact/artifacts.
        """
        df = pd.DataFrame()
        input_artifact_ids: t.List[int] = self._get_input_artifacts(self._get_executions_by_output_artifact_id(artifact_id))
        df = self._as_pandas_df(self.store.get_artifacts_by_id(input_artifact_ids), 
                lambda _artifact: self.get_artifact_df(_artifact)
                )
        return df

    def dumptojson(self, pipeline_name: str, exec_uuid: t.Optional[str] = None) -> t.Optional[str]:
        """Return JSON-parsable string containing details about the given pipeline.
        Args:
            pipeline_name: Name of an AI pipelines.
            exec_uuid: Optional stage execution_uuid - filter stages by this execution_uuid.
        Returns:
            Pipeline in JSON format.
        """
<<<<<<< HEAD
        if exec_id is not None:
            exec_id = int(exec_id)

        def _get_node_attributes(_node: t.Union[mlpb.Context, mlpb.Execution, mlpb.Event], _attrs: t.Dict) -> t.Dict:   # type: ignore  # Context type not recognized by mypy, using ignore to bypass
=======
        def _get_node_attributes(_node: t.Union[mlpb.Context, mlpb.Execution, mlpb.Event], _attrs: t.Dict) -> t.Dict:
>>>>>>> 847b2044
            for attr in CONTEXT_LIST:
                #Artifacts getattr call on Type was giving empty string, which was overwriting 
                # the defined types such as Dataset, Metrics, Models
                if getattr(_node, attr, None) is not None and not getattr(_node, attr, None) == "":
                    _attrs[attr] = getattr(_node, attr)

            if "properties" in _attrs:
                _attrs["properties"] = CmfQuery._copy(_attrs["properties"])
            if "custom_properties" in _attrs:
                # TODO: (sergey) why do we need to rename "type" to "user_type" if we just copy into a new dictionary?
                _attrs["custom_properties"] = CmfQuery._copy(
                    _attrs["custom_properties"], key_mapper={"type": "user_type"}
                )
            return _attrs

        pipelines: t.List[t.Dict] = []
        for pipeline in self._get_pipelines(pipeline_name):
            pipeline_attrs = _get_node_attributes(pipeline, {"stages": []})
            for stage in self._get_stages(pipeline.id):
                stage_attrs = _get_node_attributes(stage, {"executions": []})
                for execution in self.get_all_executions_by_stage(stage.id, execution_uuid=exec_uuid):
                    # name will be an empty string for executions that are created with
                    # create new execution as true(default)
                    # In other words name property will there only for execution
                    # that are created with create new execution flag set to false(special case)
                    exec_attrs = _get_node_attributes(
                        execution,
                        {
                            "type": self.store.get_execution_types_by_id([execution.type_id])[0].name,
                            "name": execution.name if execution.name != "" else "",
                            "events": [],
                        },
                    )
                    for event in self.store.get_events_by_execution_ids([execution.id]):
                        event_attrs = _get_node_attributes(event, {})
                        # An event has only a single Artifact associated with it. 
                        # For every artifact we create an event to link it to the execution.

                        artifacts =  self.store.get_artifacts_by_id([event.artifact_id])
                        artifact_attrs = _get_node_attributes(
                                artifacts[0], {"type": self.store.get_artifact_types_by_id([artifacts[0].type_id])[0].name}
                            )
                        event_attrs["artifact"] = artifact_attrs
                        exec_attrs["events"].append(event_attrs)
                    stage_attrs["executions"].append(exec_attrs)
                pipeline_attrs["stages"].append(stage_attrs)
            pipelines.append(pipeline_attrs)

        return json.dumps({"Pipeline": pipelines})
    
    def get_all_executions_for_artifact_id(self, artifact_id: int) -> pd.DataFrame:
        """Return executions that consumed and produced given artifact.

        Args:
            artifact_name: Artifact id.
        Returns:
            Pandas data frame containing stage executions, one execution per row.
        """
        df = pd.DataFrame()

        try:
            for event in self.store.get_events_by_artifact_ids([artifact_id]):
                stage_ctx = self.store.get_contexts_by_execution(event.execution_id)[0]
                linked_execution = {
                    "Type": "INPUT" if event.type == mlpb.Event.Type.INPUT else "OUTPUT",   # type: ignore  # Event type not recognized by mypy, using ignore to bypass
                    "execution_id": event.execution_id,
                    "execution_name": self.store.get_executions_by_id([event.execution_id])[0].name,
                    "execution_type_name":self.store.get_executions_by_id([event.execution_id])[0].properties['Execution_type_name'],
                    "stage": stage_ctx.name,
                    "pipeline": self.store.get_parent_contexts_by_context(stage_ctx.id)[0].name,
                }
                d1 = pd.DataFrame(
                    linked_execution,
                    index=[
                        0,
                    ],
                )
                df = pd.concat([df, d1], sort=True, ignore_index=True)
        except:
            return df
        return df
    
    def get_all_executions_by_stage(self, stage_id: int, execution_uuid: t.Optional[str] = None) -> t.List[mlpb.Execution]:
        """
        Return executions of the given stage.

        This function retrieves all executions associated with a specific stage.
        If an execution UUID is provided, it filters the executions to include only those
        that match the given UUID.
        Args:
            stage_id (int): Stage identifier.
            execution_uuid (Optional[str]): If not None, return execution with this UUID.
        Returns:
            List[mlpb.Execution]: List of executions matching input parameters.
        """
        executions: t.List[mlpb.Execution] = self.store.get_executions_by_context(stage_id)
        if execution_uuid is None:
            return executions
        executions_with_uuid: t.List[mlpb.Execution] = []
        for execution in executions:
            exec_uuid_list = execution.properties['Execution_uuid'].string_value.split(",")
            if execution_uuid in exec_uuid_list:
                executions_with_uuid.append(execution)
        return executions_with_uuid


def test_on_collision() -> None:
    from unittest import TestCase

    tc = TestCase()

    tc.assertEqual(3, len(_KeyMapper.OnCollision))
    tc.assertEqual(0, _KeyMapper.OnCollision.DO_NOTHING.value)
    tc.assertEqual(1, _KeyMapper.OnCollision.RESOLVE.value)
    tc.assertEqual(2, _KeyMapper.OnCollision.RAISE_ERROR.value)


def test_dict_mapper() -> None:
    from unittest import TestCase

    tc = TestCase()

    dm = _DictMapper({"src_key": "tgt_key"}, on_collision=_KeyMapper.OnCollision.RESOLVE)
    tc.assertEqual("tgt_key", dm.get({}, "src_key"))
    tc.assertEqual("other_key", dm.get({}, "other_key"))
    tc.assertEqual("existing_key_1", dm.get({"existing_key": "value"}, "existing_key"))
    tc.assertEqual("existing_key_2", dm.get({"existing_key": "value", "existing_key_1": "value_1"}, "existing_key"))

    dm = _DictMapper({"src_key": "tgt_key"}, on_collision=_KeyMapper.OnCollision.DO_NOTHING)
    tc.assertEqual("existing_key", dm.get({"existing_key": "value"}, "existing_key"))


def test_prefix_mapper() -> None:
    from unittest import TestCase

    tc = TestCase()

    pm = _PrefixMapper("nested_", on_collision=_KeyMapper.OnCollision.RESOLVE)
    tc.assertEqual("nested_src_key", pm.get({}, "src_key"))

    tc.assertEqual("nested_existing_key_1", pm.get({"nested_existing_key": "value"}, "existing_key"))
    tc.assertEqual(
        "nested_existing_key_2",
        pm.get({"nested_existing_key": "value", "nested_existing_key_1": "value_1"}, "existing_key"),
    )

    dm = _PrefixMapper("nested_", on_collision=_KeyMapper.OnCollision.DO_NOTHING)
    tc.assertEqual("nested_existing_key", dm.get({"nested_existing_key": "value"}, "existing_key"))


if __name__ == "__main__":
    test_on_collision()
    test_dict_mapper()
    test_prefix_mapper()<|MERGE_RESOLUTION|>--- conflicted
+++ resolved
@@ -903,14 +903,7 @@
         Returns:
             Pipeline in JSON format.
         """
-<<<<<<< HEAD
-        if exec_id is not None:
-            exec_id = int(exec_id)
-
         def _get_node_attributes(_node: t.Union[mlpb.Context, mlpb.Execution, mlpb.Event], _attrs: t.Dict) -> t.Dict:   # type: ignore  # Context type not recognized by mypy, using ignore to bypass
-=======
-        def _get_node_attributes(_node: t.Union[mlpb.Context, mlpb.Execution, mlpb.Event], _attrs: t.Dict) -> t.Dict:
->>>>>>> 847b2044
             for attr in CONTEXT_LIST:
                 #Artifacts getattr call on Type was giving empty string, which was overwriting 
                 # the defined types such as Dataset, Metrics, Models
@@ -993,7 +986,7 @@
             return df
         return df
     
-    def get_all_executions_by_stage(self, stage_id: int, execution_uuid: t.Optional[str] = None) -> t.List[mlpb.Execution]:
+    def get_all_executions_by_stage(self, stage_id: int, execution_uuid: t.Optional[str] = None) -> t.List[mlpb.Execution]: # type: ignore  # Execution type not recognized by mypy, using ignore to bypass
         """
         Return executions of the given stage.
 
@@ -1006,10 +999,10 @@
         Returns:
             List[mlpb.Execution]: List of executions matching input parameters.
         """
-        executions: t.List[mlpb.Execution] = self.store.get_executions_by_context(stage_id)
+        executions: t.List[mlpb.Execution] = self.store.get_executions_by_context(stage_id) # type: ignore  # Execution type not recognized by mypy, using ignore to bypass
         if execution_uuid is None:
             return executions
-        executions_with_uuid: t.List[mlpb.Execution] = []
+        executions_with_uuid: t.List[mlpb.Execution] = []   # type: ignore  # Execution type not recognized by mypy, using ignore to bypass
         for execution in executions:
             exec_uuid_list = execution.properties['Execution_uuid'].string_value.split(",")
             if execution_uuid in exec_uuid_list:
