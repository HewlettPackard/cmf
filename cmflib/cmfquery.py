###
# Copyright (2022) Hewlett Packard Enterprise Development LP
#
# Licensed under the Apache License, Version 2.0 (the "License");
# You may not use this file except in compliance with the License.
# You may obtain a copy of the License at
#
# http://www.apache.org/licenses/LICENSE-2.0
#
# Unless required by applicable law or agreed to in writing, software
# distributed under the License is distributed on an "AS IS" BASIS,
# WITHOUT WARRANTIES OR CONDITIONS OF ANY KIND, either express or implied.
# See the License for the specific language governing permissions and
# limitations under the License.
###
import abc
import json
import logging
import typing as t
from enum import Enum

import pandas as pd
from ml_metadata.metadata_store import metadata_store
from ml_metadata.proto import metadata_store_pb2 as mlpb

from cmflib.mlmd_objects import CONTEXT_LIST

__all__ = ["CmfQuery"]

logger = logging.getLogger(__name__)


class _KeyMapper(abc.ABC):
    """Map one key (string) to another key (string) using a predefined strategy.
    Args:
        on_collision: What to do if the mapped key already exists in the target dictionary.
    """

    class OnCollision(Enum):
        """What to do when a mapped key exists in the target dictionary."""

        DO_NOTHING = 0
        """Ignore the collision and overwrite the value associated with this key."""
        RESOLVE = 1
        """Resolve it by appending `_INDEX` where INDEX as the smallest positive integer that avoids this collision."""
        RAISE_ERROR = 2
        """Raise an exception."""

    def __init__(self, on_collision: OnCollision = OnCollision.DO_NOTHING) -> None:
        self.on_collision = on_collision

    def get(self, d: t.Mapping, key: t.Any) -> t.Any:
        """Return new (mapped) key.
        Args:
            d: Dictionary to update with the mapped key.
            key: Source key name.
         Returns:
            A mapped (target) key to be used with the `d` dictionary.
        """
        new_key = self._get(key)
        if new_key in d:
            if self.on_collision == _KeyMapper.OnCollision.RAISE_ERROR:
                raise ValueError(f"Mapped key ({key} -> {new_key}) already exists.")
            elif self.on_collision == _KeyMapper.OnCollision.RESOLVE:
                _base_key, index = new_key, 0
                while new_key in d:
                    index += 1
                    new_key = f"{_base_key}_{index}"
        return new_key

    @abc.abstractmethod
    def _get(self, key: t.Any) -> t.Any:
        """Mapp a source key to a target key.
        Args:
            key: Source key.
        Returns:
            Target key.
        """
        raise NotImplementedError()


class _DictMapper(_KeyMapper):
    """Use dictionaries to specify key mappings (source -> target)."""

    def __init__(self, mappings: t.Mapping, **kwargs) -> None:
        super().__init__(**kwargs)
        self.mappings = mappings

    def _get(self, key: t.Any) -> t.Any:
        return self.mappings.get(key, key)


class _PrefixMapper(_KeyMapper):
    """Prepend a constant prefix to produce a mapped key."""

    def __init__(self, prefix: str, **kwargs) -> None:
        super().__init__(**kwargs)
        self.prefix = prefix

    def _get(self, key: t.Any) -> t.Any:
        return self.prefix + key


class CmfQuery(object):
    """CMF Query communicates with the MLMD database and implements basic search and retrieval functionality.

    This class has been designed to work with the CMF framework. CMF alters names of pipelines, stages and artifacts
    in various ways. This means that actual names in the MLMD database will be different from those originally provided
    by users via CMF API. When methods in this class accept `name` parameters, it is expected that values of these
    parameters are fully-qualified names of respective entities.

    TODO: (sergey) need to provide concrete examples and detailed description on how to actually use methods of this
          class correctly, e.g., how to determine these fully-qualified names.

    Args:
        filepath: Path to the MLMD database file.
    """

    def __init__(self, filepath: str = "mlmd") -> None:
        config = mlpb.ConnectionConfig()
        config.sqlite.filename_uri = filepath
        self.store = metadata_store.MetadataStore(config)

    @staticmethod
    def _copy(
        source: t.Mapping, target: t.Optional[t.Dict] = None, key_mapper: t.Optional[t.Union[t.Dict, _KeyMapper]] = None
    ) -> t.Dict:
        """Create copy of `source` and return it, reuse `target` if not None.

        Args:
            source: Input dict-like object to create copy.
            target: If not None, this will be reused and returned. If None, new dict will be created.
            key_mapper: Dictionary containing how to map keys in `source`, e.g., {"key_in": "key_out"} means the
                        key in `source` named "key_in" should be renamed to "key_out" in output dictionary object, or
                        instance of _KeyMapper.
        Returns:
            If `target` is not None, it is returned containing data from `source`. Else, new object is returned.
        """
        if target is None:
            target = {}
        if key_mapper is None:
            key_mapper = _DictMapper({})
        elif isinstance(key_mapper, dict):
            key_mapper = _DictMapper(key_mapper)
        assert isinstance(key_mapper, _KeyMapper), f"Invalid key_mapper type (type={type(key_mapper)})."

        for key, value in source.items():
            if value.HasField("string_value"):
                value = value.string_value
            elif value.HasField("int_value"):
                value = value.int_value
            else:
                value = value.double_value

            target[key_mapper.get(target, key)] = value

        return target

    @staticmethod
    def _transform_to_dataframe(
        node: t.Union[mlpb.Execution, mlpb.Artifact], d: t.Optional[t.Dict] = None
    ) -> pd.DataFrame:
        """Transform MLMD entity `node` to pandas data frame.

        Args:
            node: MLMD entity to transform.
            d: Pre-populated dictionary of KV-pairs to associate  with `node` (will become columns in output table).
        Returns:
            Pandas data frame with one row containing data from `node`.
        """
        if d is None:
            d = {}

        d = CmfQuery._copy(
            source=node.properties,
<<<<<<< HEAD
            target=d,
            key_mapper=_PrefixMapper("properties_", on_collision=_KeyMapper.OnCollision.RESOLVE),
        )
        d = CmfQuery._copy(
            source=node.custom_properties,
            target=d,
            key_mapper=_PrefixMapper("custom_properties_", on_collision=_KeyMapper.OnCollision.RESOLVE),
=======
            target=d#, # renaming properties with prefix properties has impact in server GUI 
            #key_mapper=_PrefixMapper("properties_", on_collision=_KeyMapper.OnCollision.RESOLVE),
        )
        d = CmfQuery._copy(
            source=node.custom_properties,
            target=d#, # renaming custom_properties with prefix custom_properties has impact in server GUI 
            #key_mapper=_PrefixMapper("custom_properties_", on_collision=_KeyMapper.OnCollision.RESOLVE),
>>>>>>> 246140fc
        )

        return pd.DataFrame(
            d,
            index=[
                0,
            ],
        )

    @staticmethod
    def _as_pandas_df(elements: t.Iterable, transform_fn: t.Callable[[t.Any], pd.DataFrame]) -> pd.DataFrame:
        """Convert elements in `elements` to rows in pandas data frame using `transform_fn` function.

        Args:
            elements: Collection with items to be converted to tabular representation, each item becomes one row.
            transform_fn: A callable object that takes one element in `elements` and returns its tabular representation
                (pandas data frame with one row).
        Returns:
            Pandas data frame containing representation of elements in `elements` with one row being one element.
        """
        df = pd.DataFrame()
        for element in elements:
            df = pd.concat([df, transform_fn(element)], sort=True, ignore_index=True)
        return df

    def _get_pipelines(self, name: t.Optional[str] = None) -> t.List[mlpb.Context]:
        pipelines: t.List[mlpb.Context] = self.store.get_contexts_by_type("Parent_Context")
        """Return list of pipelines with the given name.

        Args:
            name: Piepline name or None to return all pipelines.
        Returns:
            List of objects associated with pipelines.
        """
        if name is not None:
            pipelines = [pipeline for pipeline in pipelines if pipeline.name == name]
        return pipelines

    def _get_pipeline(self, name: str) -> t.Optional[mlpb.Context]:
        """Return a pipeline with the given name or None if one does not exist.
        Args:
            name: Pipeline name.
        Returns:
            A pipeline object if found, else None.
        """
        pipelines: t.List = self._get_pipelines(name)
        if pipelines:
            if len(pipelines) >= 2:
                logger.debug("Found %d pipelines with '%s' name.", len(pipelines), name)
            return pipelines[0]
        return None

    def _get_stages(self, pipeline_id: int) -> t.List[mlpb.Context]:
        """Return stages for the given pipeline.

        Args:
            pipeline_id: Pipeline ID.
        Returns:
            List of associated pipeline stages.
        """
        return self.store.get_children_contexts_by_context(pipeline_id)

    def _get_executions(self, stage_id: int, execution_id: t.Optional[int] = None) -> t.List[mlpb.Execution]:
        """Return executions of the given stage.

        Args:
            stage_id: Stage identifier.
            execution_id: If not None, return only execution with this ID.
        Returns:
            List of executions matching input parameters.
        """
        executions: t.List[mlpb.Execution] = self.store.get_executions_by_context(stage_id)
        if execution_id is not None:
            executions = [execution for execution in executions if execution.id == execution_id]
        return executions

    def _get_executions_by_input_artifact_id(self, artifact_id: int) -> t.List[int]:
        """Return stage executions that consumed given input artifact.

        Args:
            artifact_id: Identifier of the input artifact.
        Returns:
            List of stage executions that consumed the given artifact.
        """
        execution_ids = set(
            event.execution_id
            for event in self.store.get_events_by_artifact_ids([artifact_id])
            if event.type == mlpb.Event.INPUT
        )
        return list(execution_ids)

    def _get_executions_by_output_artifact_id(self, artifact_id: int) -> t.List[int]:
        """Return stage execution that produced given output artifact.

        Args:
            artifact_id: Identifier of the output artifact.
        Return:
            List of stage executions, should probably be size of 1 or zero.
        """
        execution_ids: t.List[int] = [
            event.execution_id
            for event in self.store.get_events_by_artifact_ids([artifact_id])
            if event.type == mlpb.Event.OUTPUT
        ]
        # According to CMF, it's OK to have multiple executions that produce the same exact artifact.
        # if len(execution_ids) >= 2:
        #     logger.warning("%d executions claim artifact (id=%d) as output.", len(execution_ids), artifact_id)

        return list(set(execution_ids))

    def _get_artifact(self, name: str) -> t.Optional[mlpb.Artifact]:
        """Return artifact with the given name or None.
        Args:
            name: Fully-qualified name (e.g., artifact hash is added to the name), so name collisions across different
                  artifact types are not issues here.
        Returns:
            Artifact or None (if not found).
        """
        name = name.strip()
        for artifact in self.store.get_artifacts():
            if artifact.name == name:
                return artifact
        return None

    def _get_output_artifacts(self, execution_ids: t.List[int]) -> t.List[int]:
        """Return output artifacts for the given executions.

        Artifacts are uniquely identified by their hashes in CMF, and so, when executions produce the same exact file,
        they will claim this artifact as an output artifact, and so same artifact can have multiple producer
        executions.

        Args:
            execution_ids: List of execution identifiers to return output artifacts for.
        Returns:
            List of output artifact identifiers.
        """
        artifact_ids: t.List[int] = [
            event.artifact_id
            for event in self.store.get_events_by_execution_ids(set(execution_ids))
            if event.type == mlpb.Event.OUTPUT
        ]
        unique_artifact_ids = set(artifact_ids)
        if len(unique_artifact_ids) != len(artifact_ids):
            logger.warning("Multiple executions claim the same output artifacts")

        return list(unique_artifact_ids)

    def _get_input_artifacts(self, execution_ids: t.List[int]) -> t.List[int]:
        """Return input artifacts for the given executions.

        Args:
            execution_ids: List of execution identifiers to return input artifacts for.
        Returns:
            List of input artifact identifiers.
        """
        artifact_ids = set(
            event.artifact_id
            for event in self.store.get_events_by_execution_ids(set(execution_ids))
            if event.type == mlpb.Event.INPUT
        )
        return list(artifact_ids)

    def get_pipeline_names(self) -> t.List[str]:
        """Return names of all pipelines.

        Returns:
            List of all pipeline names.
        """
        return [ctx.name for ctx in self._get_pipelines()]

    def get_pipeline_id(self, pipeline_name: str) -> int:
        """Return pipeline identifier for the pipeline names `pipeline_name`.
        Args:
            pipeline_name: Name of the pipeline.
        Returns:
            Pipeline identifier or -1 if one does not exist.
        """
        pipeline: t.Optional[mlpb.Context] = self._get_pipeline(pipeline_name)
        return -1 if not pipeline else pipeline.id

    def get_pipeline_stages(self, pipeline_name: str) -> t.List[str]:
        """Return list of pipeline stages for the pipeline with the given name.

        Args:
            pipeline_name: Name of the pipeline for which stages need to be returned. In CMF, there are no different
                pipelines with the same name.
        Returns:
            List of stage names associated with the given pipeline.
        """
        stages = []
        for pipeline in self._get_pipelines(pipeline_name):
            stages.extend(stage.name for stage in self._get_stages(pipeline.id))
        return stages

    def get_all_exe_in_stage(self, stage_name: str) -> t.List[mlpb.Execution]:
        """Return list of all executions for the stage with the given name.

        Args:
            stage_name: Name of the stage. Before stages are recorded in MLMD, they are modified (e.g., pipeline name
                        will become part of the stage name). So stage names from different pipelines will not collide.
        Returns:
            List of executions for the given stage.
        """
        for pipeline in self._get_pipelines():
            for stage in self._get_stages(pipeline.id):
                if stage.name == stage_name:
                    return self.store.get_executions_by_context(stage.id)
        return []

    def get_all_executions_in_stage(self, stage_name: str) -> pd.DataFrame:
        """Return executions of the given stage as pandas data frame.

        Args:
            stage_name: Stage name. See doc strings for the prev method.
        Returns:
            Data frame with all executions associated with the given stage.
        """
        df = pd.DataFrame()
        for pipeline in self._get_pipelines():
            for stage in self._get_stages(pipeline.id):
                if stage.name == stage_name:
                    for execution in self._get_executions(stage.id):
                        ex_as_df: pd.DataFrame = self._transform_to_dataframe(
                            execution, {"id": execution.id, "name": execution.name}
                        )
                        df = pd.concat([df, ex_as_df], sort=True, ignore_index=True)
        return df

    def get_artifact_df(self, artifact: mlpb.Artifact, d: t.Optional[t.Dict] = None) -> pd.DataFrame:
        """Return artifact's data frame representation.

        Args:
            artifact: MLMD entity representing artifact.
            d: Optional initial content for data frame.
        Returns:
            A data frame with the single row containing attributes of this artifact.
        """
        if d is None:
            d = {}
        d.update(
            {
                "id": artifact.id,
                "type": self.store.get_artifact_types_by_id([artifact.type_id])[0].name,
                "uri": artifact.uri,
                "name": artifact.name,
                "create_time_since_epoch": artifact.create_time_since_epoch,
                "last_update_time_since_epoch": artifact.last_update_time_since_epoch,
            }
        )
        return self._transform_to_dataframe(artifact, d)

    def get_all_artifacts(self) -> t.List[str]:
        """Return names of all artifacts.

        Returns:
            List of all artifact names.
        """
        return [artifact.name for artifact in self.store.get_artifacts()]

    get_artifact_names = get_all_artifacts

    def get_artifact(self, name: str) -> t.Optional[pd.DataFrame]:
        """Return artifact's data frame representation using artifact name.

        Args:
            name: Artifact name.
        Returns:
            Pandas data frame with one row containing attributes of this artifact.
        """
        artifact: t.Optional[mlpb.Artifact] = self._get_artifact(name)
        if artifact:
            return self.get_artifact_df(artifact)
        return None

    def get_all_artifacts_for_execution(self, execution_id: int) -> pd.DataFrame:
        """Return input and output artifacts for the given execution.

        Args:
            execution_id: Execution identifier.
        Return:
            Data frame containing input and output artifacts for the given execution, one artifact per row.
        """
        df = pd.DataFrame()
        for event in self.store.get_events_by_execution_ids([execution_id]):
            event_type = "INPUT" if event.type == mlpb.Event.Type.INPUT else "OUTPUT"
            for artifact in self.store.get_artifacts_by_id([event.artifact_id]):
                df = pd.concat(
                    [df, self.get_artifact_df(artifact, {"event": event_type})], sort=True, ignore_index=True
                )
        return df

    def get_all_executions_for_artifact(self, artifact_name: str) -> pd.DataFrame:
        """Return executions that consumed and produced given artifact.

        Args:
            artifact_name: Artifact name.
        Returns:
            Pandas data frame containing stage executions, one execution per row.
        """
        df = pd.DataFrame()

        artifact: t.Optional = self._get_artifact(artifact_name)
        if not artifact:
            return df

        for event in self.store.get_events_by_artifact_ids([artifact.id]):
            stage_ctx = self.store.get_contexts_by_execution(event.execution_id)[0]
            linked_execution = {
                "Type": "INPUT" if event.type == mlpb.Event.Type.INPUT else "OUTPUT",
                "execution_id": event.execution_id,
                "execution_name": self.store.get_executions_by_id([event.execution_id])[0].name,
                "stage": stage_ctx.name,
                "pipeline": self.store.get_parent_contexts_by_context(stage_ctx.id)[0].name,
            }
            d1 = pd.DataFrame(
                linked_execution,
                index=[
                    0,
                ],
            )
            df = pd.concat([df, d1], sort=True, ignore_index=True)
        return df

    def get_one_hop_child_artifacts(self, artifact_name: str) -> pd.DataFrame:
        """Get artifacts produced by executions that consume given artifact.

        Args:
            artifact name: Name of an artifact.
        Return:
            Output artifacts of all executions that consumed given artifact.
        """
        artifact: t.Optional = self._get_artifact(artifact_name)
        if not artifact:
            return pd.DataFrame()

        # Get output artifacts of executions consumed the above artifact.
        artifacts_ids = self._get_output_artifacts(self._get_executions_by_input_artifact_id(artifact.id))

        return self._as_pandas_df(
            self.store.get_artifacts_by_id(artifacts_ids), lambda _artifact: self.get_artifact_df(_artifact)
        )

    def get_all_child_artifacts(self, artifact_name: str) -> pd.DataFrame:
        """Return all downstream artifacts starting from the given artifact.

        Args:
            artifact_name: Artifact name.
        Returns:
            Data frame containing all child artifacts.
        """
        df = pd.DataFrame()
        d1 = self.get_one_hop_child_artifacts(artifact_name)
        # df = df.append(d1, sort=True, ignore_index=True)
        df = pd.concat([df, d1], sort=True, ignore_index=True)
        for row in d1.itertuples():
            d1 = self.get_all_child_artifacts(row.name)
            # df = df.append(d1, sort=True, ignore_index=True)
            df = pd.concat([df, d1], sort=True, ignore_index=True)
        df = df.drop_duplicates(subset=None, keep="first", inplace=False)
        return df

    def get_one_hop_parent_artifacts(self, artifact_name: str) -> pd.DataFrame:
        """Return input artifacts for the execution that produced the given artifact."""
        artifact: t.Optional = self._get_artifact(artifact_name)
        if not artifact:
            return pd.DataFrame()

        artifact_ids: t.List[int] = self._get_input_artifacts(self._get_executions_by_output_artifact_id(artifact.id))

        return self._as_pandas_df(
            self.store.get_artifacts_by_id(artifact_ids), lambda _artifact: self.get_artifact_df(_artifact)
        )

    def get_all_parent_artifacts(self, artifact_name: str) -> pd.DataFrame:
        """Return all upstream artifacts."""
        df = pd.DataFrame()
        d1 = self.get_one_hop_parent_artifacts(artifact_name)
        # df = df.append(d1, sort=True, ignore_index=True)
        df = pd.concat([df, d1], sort=True, ignore_index=True)
        for row in d1.itertuples():
            d1 = self.get_all_parent_artifacts(row.name)
            # df = df.append(d1, sort=True, ignore_index=True)
            df = pd.concat([df, d1], sort=True, ignore_index=True)
        df = df.drop_duplicates(subset=None, keep="first", inplace=False)
        return df

    def get_all_parent_executions(self, artifact_name: str) -> pd.DataFrame:
        """Return all executions that produced upstream artifacts for the given artifact."""
        parent_artifacts: pd.DataFrame = self.get_all_parent_artifacts(artifact_name)
        if parent_artifacts.shape[0] == 0:
            # If it's empty, there's no `id` column and the code below raises an exception.
            return pd.DataFrame()

        execution_ids = set(
            event.execution_id
            for event in self.store.get_events_by_artifact_ids(parent_artifacts.id.values.tolist())
            if event.type == mlpb.Event.OUTPUT
        )

        return self._as_pandas_df(
            self.store.get_executions_by_id(execution_ids),
            lambda _exec: self._transform_to_dataframe(_exec, {"id": _exec.id, "name": _exec.name}),
        )

    def find_producer_execution(self, artifact_name: str) -> t.Optional[mlpb.Execution]:
        """Return execution that produced the given artifact.

        One artifact can have multiple producer executions (names of artifacts are fully-qualified with hashes). So,
        if two executions produced the same exact artifact, this one artifact will have multiple parent executions.
        """
        artifact: t.Optional[mlpb.Artifact] = self._get_artifact(artifact_name)
        if not artifact:
            logger.debug("Artifact does not exist (name=%s).", artifact_name)
            return None

        executions_ids = set(
            event.execution_id
            for event in self.store.get_events_by_artifact_ids([artifact.id])
            if event.type == mlpb.Event.OUTPUT
        )
        if not executions_ids:
            logger.debug("No producer execution exists for artifact (name=%s, id=%s).", artifact.name, artifact.id)
            return None

        executions: t.List[mlpb.Execution] = self.store.get_executions_by_id(executions_ids)
        if not executions:
            logger.debug("No executions exist for given IDs (ids=%s)", str(executions_ids))
            return None

        if len(executions) >= 2:
            logger.debug(
                "Multiple executions (ids=%s) claim artifact (name=%s) as output.",
                [e.id for e in executions],
                artifact.name,
            )

        return executions[0]

    get_producer_execution = find_producer_execution

    def get_metrics(self, metrics_name: str) -> t.Optional[pd.DataFrame]:
        """Return metric data frame."""
        for metric in self.store.get_artifacts_by_type("Step_Metrics"):
            if metric.name == metrics_name:
                name: t.Optional[str] = metric.custom_properties.get("Name", None)
                if name:
                    return pd.read_parquet(name)
                break
        return None

    @staticmethod
    def read_dataslice(name: str) -> pd.DataFrame:
        """Reads the data slice."""
        # To do checkout if not there
        df = pd.read_parquet(name)
        return df

    def dumptojson(self, pipeline_name: str, exec_id: t.Optional[int] = None) -> t.Optional[str]:
        """Return JSON-parsable string containing details about the given pipeline.
        Args:
            pipeline_name: Name of an AI pipelines.
            exec_id: Optional stage execution ID - filter stages by this execution ID.
        """
        if exec_id is not None:
            exec_id = int(exec_id)

        def _get_node_attributes(_node: t.Union[mlpb.Context, mlpb.Execution, mlpb.Event], _attrs: t.Dict) -> t.Dict:
            for attr in CONTEXT_LIST:
<<<<<<< HEAD
                if getattr(_node, attr, None) is not None:
=======
                #Artifacts getattr call on Type was giving empty string, which was overwriting 
                # the defined types such as Dataset, Metrics, Models
                if getattr(_node, attr, None) is not None and not getattr(_node, attr, None) == "":
>>>>>>> 246140fc
                    _attrs[attr] = getattr(_node, attr)

            if "properties" in _attrs:
                _attrs["properties"] = CmfQuery._copy(_attrs["properties"])
            if "custom_properties" in _attrs:
                # TODO: (sergey) why do we need to rename "type" to "user_type" if we just copy into a new dictionary?
                _attrs["custom_properties"] = CmfQuery._copy(
                    _attrs["custom_properties"], key_mapper={"type": "user_type"}
                )
            return _attrs

        pipelines: t.List[t.Dict] = []
        for pipeline in self._get_pipelines(pipeline_name):
            pipeline_attrs = _get_node_attributes(pipeline, {"stages": []})
            for stage in self._get_stages(pipeline.id):
                stage_attrs = _get_node_attributes(stage, {"executions": []})
                for execution in self._get_executions(stage.id, execution_id=exec_id):
                    # name will be an empty string for executions that are created with
                    # create new execution as true(default)
                    # In other words name property will there only for execution
                    # that are created with create new execution flag set to false(special case)
                    exec_attrs = _get_node_attributes(
                        execution,
                        {
                            "type": self.store.get_execution_types_by_id([execution.type_id])[0].name,
                            "name": execution.name if execution.name != "" else "",
                            "events": [],
                        },
                    )
                    for event in self.store.get_events_by_execution_ids([execution.id]):
<<<<<<< HEAD
                        event_attrs = _get_node_attributes(event, {"artifacts": []})
                        for artifact in self.store.get_artifacts_by_id([event.artifact_id]):
                            artifact_attrs = _get_node_attributes(
                                artifact, {"type": self.store.get_artifact_types_by_id([artifact.type_id])[0].name}
                            )
                            event_attrs["artifacts"].append(artifact_attrs)
=======
                        event_attrs = _get_node_attributes(event, {})
                        # An event has only a single Artifact associated with it. 
                        # For every artifact we create an event to link it to the execution.

                        artifacts =  self.store.get_artifacts_by_id([event.artifact_id])
                        artifact_attrs = _get_node_attributes(
                                artifacts[0], {"type": self.store.get_artifact_types_by_id([artifacts[0].type_id])[0].name}
                            )
                        event_attrs["artifact"] = artifact_attrs
>>>>>>> 246140fc
                        exec_attrs["events"].append(event_attrs)
                    stage_attrs["executions"].append(exec_attrs)
                pipeline_attrs["stages"].append(stage_attrs)
            pipelines.append(pipeline_attrs)

        return json.dumps({"Pipeline": pipelines})

    """def materialize(self, artifact_name:str):
       artifacts = self.store.get_artifacts()
       for art in artifacts:
           if art.name == artifact_name:
               selected_artifact = art
               break
       for k, v in selected_artifact.custom_properties.items():
           if (k == "Path"):
               path = v
           elif (k == "git_repo"):
               git_repo = v
           elif (k == "Revision"):
               rev = v
           elif (remote == "Remote"):
               remote = v
       
       Cmf.materialize(path, git_repo, rev, remote)"""


def test_on_collision() -> None:
    from unittest import TestCase

    tc = TestCase()

    tc.assertEqual(3, len(_KeyMapper.OnCollision))
    tc.assertEqual(0, _KeyMapper.OnCollision.DO_NOTHING.value)
    tc.assertEqual(1, _KeyMapper.OnCollision.RESOLVE.value)
    tc.assertEqual(2, _KeyMapper.OnCollision.RAISE_ERROR.value)


def test_dict_mapper() -> None:
    from unittest import TestCase

    tc = TestCase()

    dm = _DictMapper({"src_key": "tgt_key"}, on_collision=_KeyMapper.OnCollision.RESOLVE)
    tc.assertEqual("tgt_key", dm.get({}, "src_key"))
    tc.assertEqual("other_key", dm.get({}, "other_key"))
    tc.assertEqual("existing_key_1", dm.get({"existing_key": "value"}, "existing_key"))
    tc.assertEqual("existing_key_2", dm.get({"existing_key": "value", "existing_key_1": "value_1"}, "existing_key"))

    dm = _DictMapper({"src_key": "tgt_key"}, on_collision=_KeyMapper.OnCollision.DO_NOTHING)
    tc.assertEqual("existing_key", dm.get({"existing_key": "value"}, "existing_key"))


def test_prefix_mapper() -> None:
    from unittest import TestCase

    tc = TestCase()

    pm = _PrefixMapper("nested_", on_collision=_KeyMapper.OnCollision.RESOLVE)
    tc.assertEqual("nested_src_key", pm.get({}, "src_key"))

    tc.assertEqual("nested_existing_key_1", pm.get({"nested_existing_key": "value"}, "existing_key"))
    tc.assertEqual(
        "nested_existing_key_2",
        pm.get({"nested_existing_key": "value", "nested_existing_key_1": "value_1"}, "existing_key"),
    )

    dm = _PrefixMapper("nested_", on_collision=_KeyMapper.OnCollision.DO_NOTHING)
    tc.assertEqual("nested_existing_key", dm.get({"nested_existing_key": "value"}, "existing_key"))


if __name__ == "__main__":
    test_on_collision()
    test_dict_mapper()
    test_prefix_mapper()<|MERGE_RESOLUTION|>--- conflicted
+++ resolved
@@ -173,15 +173,6 @@
 
         d = CmfQuery._copy(
             source=node.properties,
-<<<<<<< HEAD
-            target=d,
-            key_mapper=_PrefixMapper("properties_", on_collision=_KeyMapper.OnCollision.RESOLVE),
-        )
-        d = CmfQuery._copy(
-            source=node.custom_properties,
-            target=d,
-            key_mapper=_PrefixMapper("custom_properties_", on_collision=_KeyMapper.OnCollision.RESOLVE),
-=======
             target=d#, # renaming properties with prefix properties has impact in server GUI 
             #key_mapper=_PrefixMapper("properties_", on_collision=_KeyMapper.OnCollision.RESOLVE),
         )
@@ -189,7 +180,6 @@
             source=node.custom_properties,
             target=d#, # renaming custom_properties with prefix custom_properties has impact in server GUI 
             #key_mapper=_PrefixMapper("custom_properties_", on_collision=_KeyMapper.OnCollision.RESOLVE),
->>>>>>> 246140fc
         )
 
         return pd.DataFrame(
@@ -658,13 +648,9 @@
 
         def _get_node_attributes(_node: t.Union[mlpb.Context, mlpb.Execution, mlpb.Event], _attrs: t.Dict) -> t.Dict:
             for attr in CONTEXT_LIST:
-<<<<<<< HEAD
-                if getattr(_node, attr, None) is not None:
-=======
                 #Artifacts getattr call on Type was giving empty string, which was overwriting 
                 # the defined types such as Dataset, Metrics, Models
                 if getattr(_node, attr, None) is not None and not getattr(_node, attr, None) == "":
->>>>>>> 246140fc
                     _attrs[attr] = getattr(_node, attr)
 
             if "properties" in _attrs:
@@ -695,14 +681,6 @@
                         },
                     )
                     for event in self.store.get_events_by_execution_ids([execution.id]):
-<<<<<<< HEAD
-                        event_attrs = _get_node_attributes(event, {"artifacts": []})
-                        for artifact in self.store.get_artifacts_by_id([event.artifact_id]):
-                            artifact_attrs = _get_node_attributes(
-                                artifact, {"type": self.store.get_artifact_types_by_id([artifact.type_id])[0].name}
-                            )
-                            event_attrs["artifacts"].append(artifact_attrs)
-=======
                         event_attrs = _get_node_attributes(event, {})
                         # An event has only a single Artifact associated with it. 
                         # For every artifact we create an event to link it to the execution.
@@ -712,7 +690,6 @@
                                 artifacts[0], {"type": self.store.get_artifact_types_by_id([artifacts[0].type_id])[0].name}
                             )
                         event_attrs["artifact"] = artifact_attrs
->>>>>>> 246140fc
                         exec_attrs["events"].append(event_attrs)
                     stage_attrs["executions"].append(exec_attrs)
                 pipeline_attrs["stages"].append(stage_attrs)
