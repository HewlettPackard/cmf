###
# Copyright (2022) Hewlett Packard Enterprise Development LP
#
# Licensed under the Apache License, Version 2.0 (the "License");
# You may not use this file except in compliance with the License.
# You may obtain a copy of the License at
#
# http://www.apache.org/licenses/LICENSE-2.0
#
# Unless required by applicable law or agreed to in writing, software
# distributed under the License is distributed on an "AS IS" BASIS,
# WITHOUT WARRANTIES OR CONDITIONS OF ANY KIND, either express or implied.
# See the License for the specific language governing permissions and
# limitations under the License.
###
import abc
import os
import json
import logging
import typing as t
import pandas as pd

from enum import Enum
from google.protobuf.json_format import MessageToDict
<<<<<<< HEAD
from ml_metadata.metadata_store import metadata_store
=======
import pandas as pd
from cmflib.store.sqllite_store import SqlliteStore
from cmflib.store.postgres import PostgresStore
>>>>>>> 83605e57
from ml_metadata.proto import metadata_store_pb2 as mlpb
from cmflib.mlmd_objects import CONTEXT_LIST
from cmflib.utils.helper_functions import get_postgres_config

__all__ = ["CmfQuery"]

logger = logging.getLogger(__name__)


class _KeyMapper(abc.ABC):
    """Map one key (string) to another key (string) using a predefined strategy.
    Args:
        on_collision: What to do if the mapped key already exists in the target dictionary.
    """

    class OnCollision(Enum):
        """What to do when a mapped key exists in the target dictionary."""

        DO_NOTHING = 0
        """Ignore the collision and overwrite the value associated with this key."""
        RESOLVE = 1
        """Resolve it by appending `_INDEX` where INDEX as the smallest positive integer that avoids this collision."""
        RAISE_ERROR = 2
        """Raise an exception."""

    def __init__(self, on_collision: OnCollision = OnCollision.DO_NOTHING) -> None:
        self.on_collision = on_collision

    def get(self, d: t.Mapping, key: t.Any) -> t.Any:
        """Return new (mapped) key.
        Args:
            d: Dictionary to update with the mapped key.
            key: Source key name.
         Returns:
            A mapped (target) key to be used with the `d` dictionary.
        """
        new_key = self._get(key)
        if new_key in d:
            if self.on_collision == _KeyMapper.OnCollision.RAISE_ERROR:
                raise ValueError(f"Mapped key ({key} -> {new_key}) already exists.")
            elif self.on_collision == _KeyMapper.OnCollision.RESOLVE:
                _base_key, index = new_key, 0
                while new_key in d:
                    index += 1
                    new_key = f"{_base_key}_{index}"
        return new_key

    @abc.abstractmethod
    def _get(self, key: t.Any) -> t.Any:
        """Mapp a source key to a target key.
        Args:
            key: Source key.
        Returns:
            Target key.
        """
        raise NotImplementedError()


class _DictMapper(_KeyMapper):
    """Use dictionaries to specify key mappings (source -> target)."""

    def __init__(self, mappings: t.Mapping, **kwargs) -> None:
        super().__init__(**kwargs)
        self.mappings = mappings

    def _get(self, key: t.Any) -> t.Any:
        return self.mappings.get(key, key)


class _PrefixMapper(_KeyMapper):
    """Prepend a constant prefix to produce a mapped key."""

    def __init__(self, prefix: str, **kwargs) -> None:
        super().__init__(**kwargs)
        self.prefix = prefix

    def _get(self, key: t.Any) -> t.Any:
        return self.prefix + key


class CmfQuery(object):
    """CMF Query communicates with the MLMD database and implements basic search and retrieval functionality.

    This class has been designed to work with the CMF framework. CMF alters names of pipelines, stages and artifacts
    in various ways. This means that actual names in the MLMD database will be different from those originally provided
    by users via CMF API. When methods in this class accept `name` parameters, it is expected that values of these
    parameters are fully-qualified names of respective entities.


    Args:
        filepath: Path to the MLMD database file.
    """

    def __init__(self, filepath: str = "mlmd", is_server=False) -> None:
        temp_store = ""
        if is_server:
            config_dict = get_postgres_config()
            temp_store = PostgresStore(config_dict)
        else:
            temp_store = SqlliteStore({"filename":filepath})
        self.store = temp_store.connect()

    @staticmethod
    def _copy(
        source: t.Mapping, target: t.Optional[t.Dict] = None, key_mapper: t.Optional[t.Union[t.Dict, _KeyMapper]] = None
    ) -> t.Dict:
        """Create copy of `source` and return it, reuse `target` if not None.

        Args:
            source: Input dict-like object to create copy.
            target: If not None, this will be reused and returned. If None, new dict will be created.
            key_mapper: Dictionary containing how to map keys in `source`, e.g., {"key_in": "key_out"} means the
                        key in `source` named "key_in" should be renamed to "key_out" in output dictionary object, or
                        instance of _KeyMapper.
        Returns:
            If `target` is not None, it is returned containing data from `source`. Else, new object is returned.
        """
        if target is None:
            target = {}
        if key_mapper is None:
            key_mapper = _DictMapper({})
        elif isinstance(key_mapper, dict):
            key_mapper = _DictMapper(key_mapper)
        assert isinstance(key_mapper, _KeyMapper), f"Invalid key_mapper type (type={type(key_mapper)})."

        for key, value in source.items():
            if value.HasField("string_value"):
                value = value.string_value
            elif value.HasField("int_value"):
                value = value.int_value
            else:
                value = value.double_value

            target[key_mapper.get(target, key)] = value

        return target

    @staticmethod
    def _transform_to_dataframe(
        node: t.Union[mlpb.Execution, mlpb.Artifact], d: t.Optional[t.Dict] = None
    ) -> pd.DataFrame:
        """Transform MLMD entity `node` to pandas data frame.

        Args:
            node: MLMD entity to transform.
            d: Pre-populated dictionary of KV-pairs to associate  with `node` (will become columns in output table).
        Returns:
            Pandas data frame with one row containing data from `node`.
        """
        if d is None:
            d = {}

        d = CmfQuery._copy(
            source=node.properties,
            target=d#, # renaming properties with prefix properties has impact in server GUI 
            #key_mapper=_PrefixMapper("properties_", on_collision=_KeyMapper.OnCollision.RESOLVE),
        )
        d = CmfQuery._copy(
            source=node.custom_properties,
            target=d, # renaming custom_properties with prefix custom_properties has impact in server GUI 
            key_mapper=_PrefixMapper("custom_properties_", on_collision=_KeyMapper.OnCollision.RESOLVE),
        )

        return pd.DataFrame(
            d,
            index=[
                0,
            ],
        )

    @staticmethod
    def _as_pandas_df(elements: t.Iterable, transform_fn: t.Callable[[t.Any], pd.DataFrame]) -> pd.DataFrame:
        """Convert elements in `elements` to rows in pandas data frame using `transform_fn` function.

        Args:
            elements: Collection with items to be converted to tabular representation, each item becomes one row.
            transform_fn: A callable object that takes one element in `elements` and returns its tabular representation
                (pandas data frame with one row).
        Returns:
            Pandas data frame containing representation of elements in `elements` with one row being one element.
        """
        df = pd.DataFrame()
        for element in elements:
            df = pd.concat([df, transform_fn(element)], sort=True, ignore_index=True)
        return df

    def _get_pipelines(self, name: t.Optional[str] = None) -> t.List[mlpb.Context]:
        """Return list of pipelines with the given name.

        Args:
            name: Piepline name or None to return all pipelines.
        Returns:
            List of objects associated with pipelines.
        """
        pipelines: t.List[mlpb.Context] = self.store.get_contexts_by_type("Parent_Context")
        if name is not None:
            pipelines = [pipeline for pipeline in pipelines if pipeline.name == name]
        return pipelines

    def _get_pipeline(self, name: str) -> t.Optional[mlpb.Context]:
        """Return a pipeline with the given name or None if one does not exist.

        Args:
            name: Pipeline name.
        Returns:
            A pipeline object if found, else None.
        """
        pipelines: t.List = self._get_pipelines(name)
        if pipelines:
            if len(pipelines) >= 2:
                logger.debug("Found %d pipelines with '%s' name.", len(pipelines), name)
            return pipelines[0]
        return None

    def _get_stages(self, pipeline_id: int) -> t.List[mlpb.Context]:
        """Return stages for the given pipeline.

        Args:
            pipeline_id: Pipeline ID.
        Returns:
            List of associated pipeline stages.
        """
        return self.store.get_children_contexts_by_context(pipeline_id)

    def _get_executions(self, stage_id: int, execution_id: t.Optional[int] = None) -> t.List[mlpb.Execution]:
        """Return executions of the given stage.

        Args:
            stage_id: Stage identifier.
            execution_id: If not None, return execution with this ID.
        Returns:
            List of executions matching input parameters.
        """
        executions: t.List[mlpb.Execution] = self.store.get_executions_by_context(stage_id)
        if execution_id is not None:
            executions = [execution for execution in executions if execution.id == execution_id]
        return executions

    def _get_executions_by_input_artifact_id(self, artifact_id: int, pipeline_id: str = None) -> t.List[int]:
        """Return stage executions that consumed given input artifact.

        Args:
            artifact_id: Identifier of the input artifact.
        Returns:
            List of stage executions that consumed the given artifact.
        """
        execution_ids = list(set(
            event.execution_id
            for event in self.store.get_events_by_artifact_ids([artifact_id])
            if event.type == mlpb.Event.INPUT
        ))
        
        if pipeline_id != None:
            list_exec=self.store.get_executions_by_id(execution_ids)
            execution_ids=[]
            for exe in list_exec:
                if (self._transform_to_dataframe(exe).Pipeline_id.to_string(index=False)) == str(pipeline_id):
                    execution_ids.append(exe.id)
        return execution_ids

    def _get_executions_by_output_artifact_id(self, artifact_id: int, pipeline_id: str = None) -> t.List[int]:
        """Return stage execution that produced given output artifact.

        Args:
            artifact_id: Identifier of the output artifact.
        Return:
            List of stage executions, should probably be size of 1 or zero.
        """
        execution_ids: t.List[int] = [
            event.execution_id
            for event in self.store.get_events_by_artifact_ids([artifact_id])
            if event.type == mlpb.Event.OUTPUT
        ]
        # According to CMF, it's OK to have multiple executions that produce the same exact artifact.
        # if len(execution_ids) >= 2:
        #     logger.warning("%d executions claim artifact (id=%d) as output.", len(execution_ids), artifact_id)
        if pipeline_id != None:
            list_exec = self.store.get_executions_by_id(execution_ids)
            execution_ids = []
            for exe in list_exec:
                if (self._transform_to_dataframe(exe).Pipeline_id.to_string(index=False)) == str(pipeline_id):
                    execution_ids.append(exe.id)
        return execution_ids

    def _get_artifact(self, name: str) -> t.Optional[mlpb.Artifact]:
        """Return artifact with the given name or None.

        Args:
            name: Fully-qualified name (e.g., artifact hash is added to the name), so name collisions across different
                  artifact types are not issues here.
        Returns:
            Artifact or None (if not found).
        """
        name = name.strip()
        for artifact in self.store.get_artifacts():
            if artifact.name == name:
                return artifact
        return None

    def _get_output_artifacts(self, execution_ids: t.List[int]) -> t.List[int]:
        """Return output artifacts for the given executions.

        Artifacts are uniquely identified by their hashes in CMF, and so, when executions produce the same exact file,
        they will claim this artifact as an output artifact, and so same artifact can have multiple producer
        executions.

        Args:
            execution_ids: List of execution identifiers to return output artifacts for.
        Returns:
            List of output artifact identifiers.
        """
        artifact_ids: t.List[int] = [
            event.artifact_id
            for event in self.store.get_events_by_execution_ids(set(execution_ids))
            if event.type == mlpb.Event.OUTPUT
        ]
        unique_artifact_ids = set(artifact_ids)
        if len(unique_artifact_ids) != len(artifact_ids):
            logger.warning("Multiple executions claim the same output artifacts")
#        artifacts=self.get_all_artifacts_by_ids_list(list(unique_artifact_ids))
#        for key,val in artifacts.iterrows():
#                print(val["name"])
        return list(unique_artifact_ids)

    def _get_input_artifacts(self, execution_ids: t.List[int]) -> t.List[int]:
        """Return input artifacts for the given executions.

        Args:
            execution_ids: List of execution identifiers to return input artifacts for.
        Returns:
            List of input artifact identifiers.
        """
        artifact_ids = set(
            event.artifact_id
            for event in self.store.get_events_by_execution_ids(set(execution_ids))
            if event.type == mlpb.Event.INPUT
        )
        return list(artifact_ids)

    def get_pipeline_names(self) -> t.List[str]:
        """Return names of all pipelines.

        Returns:
            List of all pipeline names.
        """
        return [ctx.name for ctx in self._get_pipelines()]

    def get_pipeline_id(self, pipeline_name: str) -> int:
        """Return pipeline identifier for the pipeline names `pipeline_name`.

        Args:
            pipeline_name: Name of the pipeline.
        Returns:
            Pipeline identifier or -1 if one does not exist.
        """
        pipeline: t.Optional[mlpb.Context] = self._get_pipeline(pipeline_name)
        return -1 if not pipeline else pipeline.id

    def get_pipeline_stages(self, pipeline_name: str) -> t.List[str]:
        """Return list of pipeline stages for the pipeline with the given name.

        Args:
            pipeline_name: Name of the pipeline for which stages need to be returned. In CMF, there are no different
                pipelines with the same name.
        Returns:
            List of stage names associated with the given pipeline.
        """
        stages = []
        for pipeline in self._get_pipelines(pipeline_name):
            stages.extend(stage.name for stage in self._get_stages(pipeline.id))
        return stages

    def get_all_exe_in_stage(self, stage_name: str) -> t.List[mlpb.Execution]:
        """Return list of all executions for the stage with the given name.

        Args:
            stage_name: Name of the stage. Before stages are recorded in MLMD, they are modified (e.g., pipeline name
                        will become part of the stage name). So stage names from different pipelines will not collide.
        Returns:
            List of executions for the given stage.
        """
        for pipeline in self._get_pipelines():
            for stage in self._get_stages(pipeline.id):
                if stage.name == stage_name:
                    return self.store.get_executions_by_context(stage.id)
        return []

    def get_all_executions_by_ids_list(self, exe_ids: t.List[int]) -> pd.DataFrame:
        """Return executions for given execution ids list as a pandas data frame.

        Args:
            exe_ids: List of execution identifiers.

        Returns:
            Data frame with all executions for the list of given execution identifiers.
        """

        df = pd.DataFrame()
        executions = self.store.get_executions_by_id(exe_ids)
        for exe in executions:
            d1 = self._transform_to_dataframe(exe)
            df = pd.concat([df, d1], sort=True, ignore_index=True)
        return df

    def get_all_artifacts_by_context(self, pipeline_name: str) -> pd.DataFrame:
        """Return artifacts for given pipeline name as a pandas data frame.

        Args:
            pipeline_name: Name of the pipeline.

        Returns:
            Data frame with all artifacts associated with given pipeline name.
        """
        df = pd.DataFrame()
        contexts = self.store.get_contexts_by_type("Parent_Context")
        context_id = self.get_pipeline_id(pipeline_name)
        for ctx in contexts:
            if ctx.id == context_id:
                child_contexts = self.store.get_children_contexts_by_context(ctx.id)
                for cc in child_contexts:
                    artifacts = self.store.get_artifacts_by_context(cc.id)
                    for art in artifacts:
                        d1 = self.get_artifact_df(art)
                        df = pd.concat([df, d1], sort=True, ignore_index=True)
        return df

    def get_all_artifacts_by_ids_list(self, artifact_ids: t.List[int]) -> pd.DataFrame:
        """Return all artifacts for the given artifact ids list.

        Args:
            artifact_ids: List of artifact identifiers

        Returns:
            Data frame with all artifacts for the given artifact ids list.
        """
        df = pd.DataFrame()
        artifacts = self.store.get_artifacts_by_id(artifact_ids)
        for art in artifacts:
            d1 = self.get_artifact_df(art)
            df = pd.concat([df, d1], sort=True, ignore_index=True)
        return df

    def get_all_executions_in_stage(self, stage_name: str) -> pd.DataFrame:
        """Return executions of the given stage as pandas data frame.
        Args:
            stage_name: Stage name. See doc strings for the prev method.
        Returns:
            Data frame with all executions associated with the given stage.
        """
        df = pd.DataFrame()
        for pipeline in self._get_pipelines():
            for stage in self._get_stages(pipeline.id):
                if stage.name == stage_name:
                    for execution in self._get_executions(stage.id):
                        ex_as_df: pd.DataFrame = self._transform_to_dataframe(
                            execution, {"id": execution.id, "name": execution.name}
                        )
                        df = pd.concat([df, ex_as_df], sort=True, ignore_index=True)
        return df

    def get_artifact_df(self, artifact: mlpb.Artifact, d: t.Optional[t.Dict] = None) -> pd.DataFrame:
        """Return artifact's data frame representation.

        Args:
            artifact: MLMD entity representing artifact.
            d: Optional initial content for data frame.
        Returns:
            A data frame with the single row containing attributes of this artifact.
        """
        if d is None:
            d = {}
        d.update(
            {
                "id": artifact.id,
                "type": self.store.get_artifact_types_by_id([artifact.type_id])[0].name,
                "uri": artifact.uri,
                "name": artifact.name,
                "create_time_since_epoch": artifact.create_time_since_epoch,
                "last_update_time_since_epoch": artifact.last_update_time_since_epoch,
            }
        )
        return self._transform_to_dataframe(artifact, d)

    def get_all_artifacts(self) -> t.List[str]:
        """Return names of all artifacts.

        Returns:
            List of all artifact names.
        """
        return [artifact.name for artifact in self.store.get_artifacts()]

    def get_artifact(self, name: str) -> t.Optional[pd.DataFrame]:
        """Return artifact's data frame representation using artifact name.

        Args:
            name: Artifact name.
        Returns:
            Pandas data frame with one row containing attributes of this artifact.
        """
        artifact: t.Optional[mlpb.Artifact] = self._get_artifact(name)
        if artifact:
            return self.get_artifact_df(artifact)
        return None

    def get_all_artifacts_for_execution(self, execution_id: int) -> pd.DataFrame:
        """Return input and output artifacts for the given execution.

        Args:
            execution_id: Execution identifier.
        Return:
            Data frame containing input and output artifacts for the given execution, one artifact per row.
        """
        df = pd.DataFrame()
        for event in self.store.get_events_by_execution_ids([execution_id]):
            event_type = "INPUT" if event.type == mlpb.Event.Type.INPUT else "OUTPUT"
            for artifact in self.store.get_artifacts_by_id([event.artifact_id]):
                df = pd.concat(
                    [df, self.get_artifact_df(artifact, {"event": event_type})], sort=True, ignore_index=True
                )
        return df

    def get_all_artifact_types(self) -> t.List[str]:
        """Return names of all artifact types.

        Returns:
            List of all artifact types.
        """
        artifact_list = self.store.get_artifact_types()
        types=[i.name for i in artifact_list]
        return types

    def get_all_executions_for_artifact(self, artifact_name: str) -> pd.DataFrame:
        """Return executions that consumed and produced given artifact.

        Args:
            artifact_name: Artifact name.
        Returns:
            Pandas data frame containing stage executions, one execution per row.
        """
        df = pd.DataFrame()

        artifact: t.Optional = self._get_artifact(artifact_name)
        if not artifact:
            return df

        for event in self.store.get_events_by_artifact_ids([artifact.id]):
            stage_ctx = self.store.get_contexts_by_execution(event.execution_id)[0]
            linked_execution = {
                "Type": "INPUT" if event.type == mlpb.Event.Type.INPUT else "OUTPUT",
                "execution_id": event.execution_id,
                "execution_name": self.store.get_executions_by_id([event.execution_id])[0].name,
                "execution_type_name":self.store.get_executions_by_id([event.execution_id])[0].properties['Execution_type_name'],
                "stage": stage_ctx.name,
                "pipeline": self.store.get_parent_contexts_by_context(stage_ctx.id)[0].name,
            }
            d1 = pd.DataFrame(
                linked_execution,
                index=[
                    0,
                ],
            )
            df = pd.concat([df, d1], sort=True, ignore_index=True)
        return df

    def get_one_hop_child_artifacts(self, artifact_name: str, pipeline_id: str = None) -> pd.DataFrame:
        """Get artifacts produced by executions that consume given artifact.

        Args:
            artifact name: Name of an artifact.
        Return:
            Output artifacts of all executions that consumed given artifact.
        """
        artifact: t.Optional = self._get_artifact(artifact_name)
        if not artifact:
            return pd.DataFrame()

        # Get output artifacts of executions consumed the above artifact.
        artifacts_ids = self._get_output_artifacts(self._get_executions_by_input_artifact_id(artifact.id, pipeline_id))
        return self._as_pandas_df(
            self.store.get_artifacts_by_id(artifacts_ids), lambda _artifact: self.get_artifact_df(_artifact)
        )

    def get_one_hop_parent_executions(self, execution_id: t.List[int], pipeline_id: str = None) -> t.List[int]:
        """Get artifacts produced by executions that consume given artifact.

        Args:
            artifact name: Name of an artifact.
        Return:
            Output artifacts of all executions that consumed given artifact.
        """
        artifacts_input = self._get_input_artifacts(execution_id)
        list_exec = []
        exec_ids_added = []
        for i in artifacts_input:
            exec = self._get_executions_by_output_artifact_id(i, pipeline_id)
            if exec not in exec_ids_added:
                exec_ids_added.append(exec)
                list_exec.append(self.store.get_executions_by_id(exec))
        return list_exec

    def get_one_hop_parent_executions_ids(self, execution_ids: t.List[int], pipeline_id: str = None) -> t.List[int]:
        """Get parent execution ids for given execution id

        Args: 
           execution_id : Execution id for which parent execution are required
                          It is passed in list, for example execution_id: [1]  
           pipeline_id : Pipeline id
        Return:
           Returns parent executions for given id
        """
        artifact_ids: t.Optional = self._get_input_artifacts(execution_ids)
        if not artifact_ids:
            return None

        exe_ids = []

        for id in artifact_ids:
            ids = self._get_executions_by_output_artifact_id(id, pipeline_id)
            exe_ids.extend(ids)
        return exe_ids

    def get_executions_with_execution_ids(self, exe_ids: t.List[int]) -> pd.DataFrame:
        """For list of execution ids it returns df with "id, Execution_type_name, Execution_uuid"

        Args:
            execution ids: List of execution ids.
        Return:
            df["id", "Execution_type_name", "Execution_uuid"]
        """
        df = pd.DataFrame()
        executions = self.store.get_executions_by_id(exe_ids)
        execution_id = {}
        for exe in executions:
            temp_dict = {}
            # To get execution_id, exe list[mlmd.proto.execution] is converted to dict using MessageToDict
            execution_id = MessageToDict(exe, including_default_value_fields=False, preserving_proto_field_name=True)
            temp_dict['id'] = int(execution_id['id'])
            d1 = self._transform_to_dataframe(exe, temp_dict)       # df {id:,executions}
            df = pd.concat([df, d1], sort=True, ignore_index=True)
        df.drop_duplicates()
        df = df[["id", "Execution_type_name","Execution_uuid"]]
        return df

    def get_all_child_artifacts(self, artifact_name: str) -> pd.DataFrame:
        """Return all downstream artifacts starting from the given artifact.

        Args:
            artifact_name: Artifact name.
        Returns:
            Data frame containing all child artifacts.
        """
        df = pd.DataFrame()
        d1 = self.get_one_hop_child_artifacts(artifact_name)
        df = pd.concat([df, d1], sort=True, ignore_index=True)
        for row in d1.itertuples():
            d1 = self.get_all_child_artifacts(row.name)
            df = pd.concat([df, d1], sort=True, ignore_index=True)
        df = df.drop_duplicates(subset=None, keep="first", inplace=False)
        return df

    def get_one_hop_parent_artifacts(self, artifact_name: str) -> pd.DataFrame:
        """Return input artifacts for the execution that produced the given artifact.

        Args:
            artifact_name: Artifact name.
        Returns:
            Data frame containing immediate parent artifact of given artifact.
        """
        artifact: t.Optional = self._get_artifact(artifact_name)
        if not artifact:
            return pd.DataFrame()

        artifact_ids: t.List[int] = self._get_input_artifacts(self._get_executions_by_output_artifact_id(artifact.id))

        return self._as_pandas_df(
            self.store.get_artifacts_by_id(artifact_ids), lambda _artifact: self.get_artifact_df(_artifact)
        )

    def get_all_parent_artifacts(self, artifact_name: str) -> pd.DataFrame:
        """Return all upstream artifacts.

        Args:
            artifact_name: Artifact name.
        Returns:
            Data frame containing all parent artifacts.
        """
        df = pd.DataFrame()
        d1 = self.get_one_hop_parent_artifacts(artifact_name)
        df = pd.concat([df, d1], sort=True, ignore_index=True)
        for row in d1.itertuples():
            d1 = self.get_all_parent_artifacts(row.name)
            df = pd.concat([df, d1], sort=True, ignore_index=True)
        df = df.drop_duplicates(subset=None, keep="first", inplace=False)
        return df

    def get_all_parent_executions_by_id(self, execution_id: t.List[int], pipeline_id: str = None) -> t.List[int]:
        """
        Retrieve all parent executions for a given execution ID.

        This method recursively finds all parent executions for the provided execution ID(s) within an optional pipeline context.
        It returns a list containing two lists: one with parent execution details and another with source-target links.

        Args:
            execution_id: A list of execution IDs for which to find parent executions.
            pipeline_id: An optional pipeline ID to filter the parent executions. Defaults to None.

        Returns:
            List[int]: A list containing two lists:
            - The first list contains details of parent executions, where each entry is a list with the execution ID, execution type name, and execution UUID.
            - The second list contains dictionaries representing source-target links between executions.
        """
        parent_executions = [[],[]]
        current_execution_id = execution_id
        list_of_parent_execution_id = []
        link_src_trgt_list = []
        while current_execution_id:
            parent_execution_ids = self.get_one_hop_parent_executions(current_execution_id, pipeline_id)
            list_of_parent_execution_id = []
            for data in parent_execution_ids:
                for j in data:
                    temp=[j.id, j.properties["Execution_type_name"].string_value, j.properties["Execution_uuid"].string_value]
                    if temp not in parent_executions[0]:
                        link_src_trgt_list.append({"source":j.id, "target":current_execution_id[0]})
                        list_of_parent_execution_id.append(temp)
            if list_of_parent_execution_id:
                parent_executions[0].extend(list_of_parent_execution_id)
                parent_executions[1].extend(link_src_trgt_list)
                for id_name_uuid in list_of_parent_execution_id:
                    current_execution_id = [id_name_uuid[0]]
                    recursive_parents = self.get_all_parent_executions_by_id(current_execution_id, pipeline_id)
                    parent_executions[0].extend(recursive_parents[0])
                    parent_executions[1].extend(recursive_parents[1])
            else:
                break
        return parent_executions

    def get_all_parent_executions(self, artifact_name: str) -> pd.DataFrame:
        """Return all executions that produced upstream artifacts for the given artifact.

        Args:
            artifact_name: Artifact name.
        Returns:
            Data frame containing all parent executions.
        """
        parent_artifacts: pd.DataFrame = self.get_all_parent_artifacts(artifact_name)
        if parent_artifacts.shape[0] == 0:
            # If it's empty, there's no `id` column and the code below raises an exception.
            return pd.DataFrame()

        execution_ids = set(
            event.execution_id
            for event in self.store.get_events_by_artifact_ids(parent_artifacts.id.values.tolist())
            if event.type == mlpb.Event.OUTPUT
        )

        return self._as_pandas_df(
            self.store.get_executions_by_id(execution_ids),
            lambda _exec: self._transform_to_dataframe(_exec, {"id": _exec.id, "name": _exec.name}),
        )

    def find_producer_execution(self, artifact_name: str) -> t.Optional[mlpb.Execution]:
        """Return execution that produced the given artifact.

        One artifact can have multiple producer executions (names of artifacts are fully-qualified with hashes). So,
        if two executions produced the same exact artifact, this one artifact will have multiple parent executions.
        """
        artifact: t.Optional[mlpb.Artifact] = self._get_artifact(artifact_name)
        if not artifact:
            logger.debug("Artifact does not exist (name=%s).", artifact_name)
            return None

        executions_ids = set(
            event.execution_id
            for event in self.store.get_events_by_artifact_ids([artifact.id])

            if event.type == mlpb.Event.OUTPUT
        )
        if not executions_ids:
            logger.debug("No producer execution exists for artifact (name=%s, id=%s).", artifact.name, artifact.id)
            return None

        executions: t.List[mlpb.Execution] = self.store.get_executions_by_id(executions_ids)
        if not executions:
            logger.debug("No executions exist for given IDs (ids=%s)", str(executions_ids))
            return None

        if len(executions) >= 2:
            logger.debug(
                "Multiple executions (ids=%s) claim artifact (name=%s) as output.",
                [e.id for e in executions],
                artifact.name,
            )

        return executions[0]


    def get_metrics(self, metrics_name: str) -> t.Optional[pd.DataFrame]:
        """Return metric data frame.
        Args:
            metrics_name: Metrics name.
        Returns:
            Data frame containing all metrics.
        """
        for metric in self.store.get_artifacts_by_type("Step_Metrics"):
            if metric.name == metrics_name:
                name: t.Optional[str] = metric.custom_properties.get("Name", None)
                if name:
                    return pd.read_parquet(name)
                break
        return None

    @staticmethod
    def read_dataslice(name: str) -> pd.DataFrame:
        """Reads the data slice."""
        # To do checkout if not there
        df = pd.read_parquet(name)
        return df


    # writing new functions to remove multiple calls to cmfquery functions or ml-metadata functions
    def get_all_executions_in_pipeline(self, pipeline_name: str) -> pd.DataFrame:
        """Return all executions of the given pipeline as pandas data frame.
        Args:
            pipeline_name:- pipeline name
        Returns:
            Data frame with all executions associated with the given pipeline.
        """
        df = pd.DataFrame()
        pipeline_id = self.get_pipeline_id(pipeline_name)
        for stage in self._get_stages(pipeline_id):
            for execution in self._get_executions(stage.id):
               ex_as_df: pd.DataFrame = self._transform_to_dataframe(
                   execution, {"id": execution.id, "name": execution.name}
               )
               df = pd.concat([df, ex_as_df], sort=True, ignore_index=True)
        return df

    def get_all_artifacts_for_executions(self, execution_ids: t.List[int]) -> pd.DataFrame:
        """Return all artifacts for the list of given executions.

        Args:
            execution_ids: List of Execution identifiers.
        Return:
            Data frame containing artifacts for the list of given executions.
        """
        df = pd.DataFrame()
        # set of artifact ids for list of given execution ids
        artifact_ids = set(
            event.artifact_id
            for event in self.store.get_events_by_execution_ids(set(execution_ids))
            )
        artifacts = self.store.get_artifacts_by_id(list(artifact_ids))
        for artifact in artifacts:
             df = pd.concat(
                    [df, self.get_artifact_df(artifact)], sort=True, ignore_index=True
             )
        return df
    
    def get_one_hop_parent_artifacts_with_id(self, artifact_id: int) -> pd.DataFrame:
        """Return input artifacts for the execution that produced the given artifact.
        Args:
            artifact_id: Artifact id.
        Returns:
            Data frame containing immediate parent artifacts of given artifact/artifacts.
        """
        df = pd.DataFrame()
        input_artifact_ids: t.List[int] = self._get_input_artifacts(self._get_executions_by_output_artifact_id(artifact_id))
        df = self._as_pandas_df(self.store.get_artifacts_by_id(input_artifact_ids), 
                lambda _artifact: self.get_artifact_df(_artifact)
                )
        return df

    def dumptojson(self, pipeline_name: str, exec_uuid: t.Optional[str] = None) -> t.Optional[str]:
        """Return JSON-parsable string containing details about the given pipeline.
        Args:
            pipeline_name: Name of an AI pipelines.
            exec_uuid: Optional stage execution_uuid - filter stages by this execution_uuid.
        Returns:
            Pipeline in JSON format.
        """
        def _get_node_attributes(_node: t.Union[mlpb.Context, mlpb.Execution, mlpb.Event], _attrs: t.Dict) -> t.Dict:
            for attr in CONTEXT_LIST:
                #Artifacts getattr call on Type was giving empty string, which was overwriting 
                # the defined types such as Dataset, Metrics, Models
                if getattr(_node, attr, None) is not None and not getattr(_node, attr, None) == "":
                    _attrs[attr] = getattr(_node, attr)

            if "properties" in _attrs:
                _attrs["properties"] = CmfQuery._copy(_attrs["properties"])
            if "custom_properties" in _attrs:
                # TODO: (sergey) why do we need to rename "type" to "user_type" if we just copy into a new dictionary?
                _attrs["custom_properties"] = CmfQuery._copy(
                    _attrs["custom_properties"], key_mapper={"type": "user_type"}
                )
            return _attrs

        pipelines: t.List[t.Dict] = []
        for pipeline in self._get_pipelines(pipeline_name):
            pipeline_attrs = _get_node_attributes(pipeline, {"stages": []})
            for stage in self._get_stages(pipeline.id):
                stage_attrs = _get_node_attributes(stage, {"executions": []})
                for execution in self.get_all_executions_by_stage(stage.id, execution_uuid=exec_uuid):
                    # name will be an empty string for executions that are created with
                    # create new execution as true(default)
                    # In other words name property will there only for execution
                    # that are created with create new execution flag set to false(special case)
                    exec_attrs = _get_node_attributes(
                        execution,
                        {
                            "type": self.store.get_execution_types_by_id([execution.type_id])[0].name,
                            "name": execution.name if execution.name != "" else "",
                            "events": [],
                        },
                    )
                    for event in self.store.get_events_by_execution_ids([execution.id]):
                        event_attrs = _get_node_attributes(event, {})
                        # An event has only a single Artifact associated with it. 
                        # For every artifact we create an event to link it to the execution.

                        artifacts =  self.store.get_artifacts_by_id([event.artifact_id])
                        artifact_attrs = _get_node_attributes(
                                artifacts[0], {"type": self.store.get_artifact_types_by_id([artifacts[0].type_id])[0].name}
                            )
                        event_attrs["artifact"] = artifact_attrs
                        exec_attrs["events"].append(event_attrs)
                    stage_attrs["executions"].append(exec_attrs)
                pipeline_attrs["stages"].append(stage_attrs)
            pipelines.append(pipeline_attrs)

        return json.dumps({"Pipeline": pipelines})
    
    def get_all_executions_for_artifact_id(self, artifact_id: int) -> pd.DataFrame:
        """Return executions that consumed and produced given artifact.

        Args:
            artifact_name: Artifact id.
        Returns:
            Pandas data frame containing stage executions, one execution per row.
        """
        df = pd.DataFrame()

        try:
            for event in self.store.get_events_by_artifact_ids([artifact_id]):
                stage_ctx = self.store.get_contexts_by_execution(event.execution_id)[0]
                linked_execution = {
                    "Type": "INPUT" if event.type == mlpb.Event.Type.INPUT else "OUTPUT",
                    "execution_id": event.execution_id,
                    "execution_name": self.store.get_executions_by_id([event.execution_id])[0].name,
                    "execution_type_name":self.store.get_executions_by_id([event.execution_id])[0].properties['Execution_type_name'],
                    "stage": stage_ctx.name,
                    "pipeline": self.store.get_parent_contexts_by_context(stage_ctx.id)[0].name,
                }
                d1 = pd.DataFrame(
                    linked_execution,
                    index=[
                        0,
                    ],
                )
                df = pd.concat([df, d1], sort=True, ignore_index=True)
        except:
            return df
        return df
    
    def get_all_executions_by_stage(self, stage_id: int, execution_uuid: t.Optional[str] = None) -> t.List[mlpb.Execution]:
        """
        Return executions of the given stage.

        This function retrieves all executions associated with a specific stage.
        If an execution UUID is provided, it filters the executions to include only those
        that match the given UUID.
        Args:
            stage_id (int): Stage identifier.
            execution_uuid (Optional[str]): If not None, return execution with this UUID.
        Returns:
            List[mlpb.Execution]: List of executions matching input parameters.
        """
        executions: t.List[mlpb.Execution] = self.store.get_executions_by_context(stage_id)
        if execution_uuid is None:
            return executions
        executions_with_uuid: t.List[mlpb.Execution] = []
        for execution in executions:
            exec_uuid_list = execution.properties['Execution_uuid'].string_value.split(",")
            if execution_uuid in exec_uuid_list:
                executions_with_uuid.append(execution)
        return executions_with_uuid


def test_on_collision() -> None:
    from unittest import TestCase

    tc = TestCase()

    tc.assertEqual(3, len(_KeyMapper.OnCollision))
    tc.assertEqual(0, _KeyMapper.OnCollision.DO_NOTHING.value)
    tc.assertEqual(1, _KeyMapper.OnCollision.RESOLVE.value)
    tc.assertEqual(2, _KeyMapper.OnCollision.RAISE_ERROR.value)


def test_dict_mapper() -> None:
    from unittest import TestCase

    tc = TestCase()

    dm = _DictMapper({"src_key": "tgt_key"}, on_collision=_KeyMapper.OnCollision.RESOLVE)
    tc.assertEqual("tgt_key", dm.get({}, "src_key"))
    tc.assertEqual("other_key", dm.get({}, "other_key"))
    tc.assertEqual("existing_key_1", dm.get({"existing_key": "value"}, "existing_key"))
    tc.assertEqual("existing_key_2", dm.get({"existing_key": "value", "existing_key_1": "value_1"}, "existing_key"))

    dm = _DictMapper({"src_key": "tgt_key"}, on_collision=_KeyMapper.OnCollision.DO_NOTHING)
    tc.assertEqual("existing_key", dm.get({"existing_key": "value"}, "existing_key"))


def test_prefix_mapper() -> None:
    from unittest import TestCase

    tc = TestCase()

    pm = _PrefixMapper("nested_", on_collision=_KeyMapper.OnCollision.RESOLVE)
    tc.assertEqual("nested_src_key", pm.get({}, "src_key"))

    tc.assertEqual("nested_existing_key_1", pm.get({"nested_existing_key": "value"}, "existing_key"))
    tc.assertEqual(
        "nested_existing_key_2",
        pm.get({"nested_existing_key": "value", "nested_existing_key_1": "value_1"}, "existing_key"),
    )

    dm = _PrefixMapper("nested_", on_collision=_KeyMapper.OnCollision.DO_NOTHING)
    tc.assertEqual("nested_existing_key", dm.get({"nested_existing_key": "value"}, "existing_key"))


if __name__ == "__main__":
    test_on_collision()
    test_dict_mapper()
    test_prefix_mapper()<|MERGE_RESOLUTION|>--- conflicted
+++ resolved
@@ -14,7 +14,6 @@
 # limitations under the License.
 ###
 import abc
-import os
 import json
 import logging
 import typing as t
@@ -22,13 +21,8 @@
 
 from enum import Enum
 from google.protobuf.json_format import MessageToDict
-<<<<<<< HEAD
-from ml_metadata.metadata_store import metadata_store
-=======
-import pandas as pd
 from cmflib.store.sqllite_store import SqlliteStore
 from cmflib.store.postgres import PostgresStore
->>>>>>> 83605e57
 from ml_metadata.proto import metadata_store_pb2 as mlpb
 from cmflib.mlmd_objects import CONTEXT_LIST
 from cmflib.utils.helper_functions import get_postgres_config
