--- conflicted
+++ resolved
@@ -997,56 +997,4 @@
             if execution_uuid in exec_uuid_list:
                 executions_with_uuid.append(execution)
         return executions_with_uuid
-<<<<<<< HEAD
-    
-=======
-
-def test_on_collision() -> None:
-    from unittest import TestCase
-
-    tc = TestCase()
-
-    tc.assertEqual(3, len(_KeyMapper.OnCollision))
-    tc.assertEqual(0, _KeyMapper.OnCollision.DO_NOTHING.value)
-    tc.assertEqual(1, _KeyMapper.OnCollision.RESOLVE.value)
-    tc.assertEqual(2, _KeyMapper.OnCollision.RAISE_ERROR.value)
-
-
-def test_dict_mapper() -> None:
-    from unittest import TestCase
-
-    tc = TestCase()
-
-    dm = _DictMapper({"src_key": "tgt_key"}, on_collision=_KeyMapper.OnCollision.RESOLVE)
-    tc.assertEqual("tgt_key", dm.get({}, "src_key"))
-    tc.assertEqual("other_key", dm.get({}, "other_key"))
-    tc.assertEqual("existing_key_1", dm.get({"existing_key": "value"}, "existing_key"))
-    tc.assertEqual("existing_key_2", dm.get({"existing_key": "value", "existing_key_1": "value_1"}, "existing_key"))
-
-    dm = _DictMapper({"src_key": "tgt_key"}, on_collision=_KeyMapper.OnCollision.DO_NOTHING)
-    tc.assertEqual("existing_key", dm.get({"existing_key": "value"}, "existing_key"))
-
-
-def test_prefix_mapper() -> None:
-    from unittest import TestCase
-
-    tc = TestCase()
-
-    pm = _PrefixMapper("nested_", on_collision=_KeyMapper.OnCollision.RESOLVE)
-    tc.assertEqual("nested_src_key", pm.get({}, "src_key"))
-
-    tc.assertEqual("nested_existing_key_1", pm.get({"nested_existing_key": "value"}, "existing_key"))
-    tc.assertEqual(
-        "nested_existing_key_2",
-        pm.get({"nested_existing_key": "value", "nested_existing_key_1": "value_1"}, "existing_key"),
-    )
-
-    dm = _PrefixMapper("nested_", on_collision=_KeyMapper.OnCollision.DO_NOTHING)
-    tc.assertEqual("nested_existing_key", dm.get({"nested_existing_key": "value"}, "existing_key"))
-
-
-if __name__ == "__main__":
-    test_on_collision()
-    test_dict_mapper()
-    test_prefix_mapper()
->>>>>>> d0087b80
+    