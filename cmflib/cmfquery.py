###
# Copyright (2022) Hewlett Packard Enterprise Development LP
#
# Licensed under the Apache License, Version 2.0 (the "License");
# You may not use this file except in compliance with the License.
# You may obtain a copy of the License at
#
# http://www.apache.org/licenses/LICENSE-2.0
#
# Unless required by applicable law or agreed to in writing, software
# distributed under the License is distributed on an "AS IS" BASIS,
# WITHOUT WARRANTIES OR CONDITIONS OF ANY KIND, either express or implied.
# See the License for the specific language governing permissions and
# limitations under the License.
###
import abc
import json
import logging
import typing as t
import pandas as pd

from enum import Enum
from google.protobuf.json_format import MessageToDict
<<<<<<< HEAD
=======
from itertools import chain
import pandas as pd
>>>>>>> 8fb724c1
from cmflib.store.sqllite_store import SqlliteStore
from cmflib.store.postgres import PostgresStore
from ml_metadata.proto import metadata_store_pb2 as mlpb
from cmflib.mlmd_objects import CONTEXT_LIST
from cmflib.utils.helper_functions import get_postgres_config

__all__ = ["CmfQuery"]

logger = logging.getLogger(__name__)


class _KeyMapper(abc.ABC):
    """Map one key (string) to another key (string) using a predefined strategy.
    Args:
        on_collision: What to do if the mapped key already exists in the target dictionary.
    """

    class OnCollision(Enum):
        """What to do when a mapped key exists in the target dictionary."""

        DO_NOTHING = 0
        """Ignore the collision and overwrite the value associated with this key."""
        RESOLVE = 1
        """Resolve it by appending `_INDEX` where INDEX as the smallest positive integer that avoids this collision."""
        RAISE_ERROR = 2
        """Raise an exception."""

    def __init__(self, on_collision: OnCollision = OnCollision.DO_NOTHING) -> None:
        self.on_collision = on_collision

    def get(self, d: t.Mapping, key: t.Any) -> t.Any:
        """Return new (mapped) key.
        Args:
            d: Dictionary to update with the mapped key.
            key: Source key name.
         Returns:
            A mapped (target) key to be used with the `d` dictionary.
        """
        new_key = self._get(key)
        if new_key in d:
            if self.on_collision == _KeyMapper.OnCollision.RAISE_ERROR:
                raise ValueError(f"Mapped key ({key} -> {new_key}) already exists.")
            elif self.on_collision == _KeyMapper.OnCollision.RESOLVE:
                _base_key, index = new_key, 0
                while new_key in d:
                    index += 1
                    new_key = f"{_base_key}_{index}"
        return new_key

    @abc.abstractmethod
    def _get(self, key: t.Any) -> t.Any:
        """Mapp a source key to a target key.
        Args:
            key: Source key.
        Returns:
            Target key.
        """
        raise NotImplementedError()


class _DictMapper(_KeyMapper):
    """Use dictionaries to specify key mappings (source -> target)."""

    def __init__(self, mappings: t.Mapping, **kwargs) -> None:
        super().__init__(**kwargs)
        self.mappings = mappings

    def _get(self, key: t.Any) -> t.Any:
        return self.mappings.get(key, key)


class _PrefixMapper(_KeyMapper):
    """Prepend a constant prefix to produce a mapped key."""

    def __init__(self, prefix: str, **kwargs) -> None:
        super().__init__(**kwargs)
        self.prefix = prefix

    def _get(self, key: t.Any) -> t.Any:
        return self.prefix + key


class CmfQuery(object):
    """CMF Query communicates with the MLMD database and implements basic search and retrieval functionality.

    This class has been designed to work with the CMF framework. CMF alters names of pipelines, stages and artifacts
    in various ways. This means that actual names in the MLMD database will be different from those originally provided
    by users via CMF API. When methods in this class accept `name` parameters, it is expected that values of these
    parameters are fully-qualified names of respective entities.


    Args:
        filepath: Path to the MLMD database file.
    """

    def __init__(self, filepath: str = "mlmd", is_server=False) -> None:
        temp_store: t.Union[PostgresStore, SqlliteStore]
        if is_server:
            config_dict = get_postgres_config()
            temp_store = PostgresStore(config_dict)
        else:
            temp_store = SqlliteStore({"filename": filepath})
        self.store = temp_store.connect()

    @staticmethod
    def _copy(
        source: t.Mapping, target: t.Optional[t.Dict] = None, key_mapper: t.Optional[t.Union[t.Dict, _KeyMapper]] = None
    ) -> t.Dict:
        """Create copy of `source` and return it, reuse `target` if not None.

        Args:
            source: Input dict-like object to create copy.
            target: If not None, this will be reused and returned. If None, new dict will be created.
            key_mapper: Dictionary containing how to map keys in `source`, e.g., {"key_in": "key_out"} means the
                        key in `source` named "key_in" should be renamed to "key_out" in output dictionary object, or
                        instance of _KeyMapper.
        Returns:
            If `target` is not None, it is returned containing data from `source`. Else, new object is returned.
        """
        if target is None:
            target = {}
        if key_mapper is None:
            key_mapper = _DictMapper({})
        elif isinstance(key_mapper, dict):
            key_mapper = _DictMapper(key_mapper)
        assert isinstance(key_mapper, _KeyMapper), f"Invalid key_mapper type (type={type(key_mapper)})."

        for key, value in source.items():
            if value.HasField("string_value"):
                value = value.string_value
            elif value.HasField("int_value"):
                value = value.int_value
            else:
                value = value.double_value

            target[key_mapper.get(target, key)] = value

        return target

    @staticmethod
    def _transform_to_dataframe(
        node: t.Union[mlpb.Execution, mlpb.Artifact], d: t.Optional[t.Dict] = None  # type: ignore  # Execution, Artifact type not recognized by mypy, using ignore to bypass
    ) -> pd.DataFrame:
        """Transform MLMD entity `node` to pandas data frame.

        Args:
            node: MLMD entity to transform.
            d: Pre-populated dictionary of KV-pairs to associate  with `node` (will become columns in output table).
        Returns:
            Pandas data frame with one row containing data from `node`.
        """
        if d is None:
            d = {}

        d = CmfQuery._copy(
            source=node.properties,
            target=d#, # renaming properties with prefix properties has impact in server GUI 
            #key_mapper=_PrefixMapper("properties_", on_collision=_KeyMapper.OnCollision.RESOLVE),
        )
        d = CmfQuery._copy(
            source=node.custom_properties,
            target=d, # renaming custom_properties with prefix custom_properties has impact in server GUI 
            key_mapper=_PrefixMapper("custom_properties_", on_collision=_KeyMapper.OnCollision.RESOLVE),
        )

        return pd.DataFrame(
            d,
            index=[
                0,
            ],
        )

    @staticmethod
    def _as_pandas_df(elements: t.Iterable, transform_fn: t.Callable[[t.Any], pd.DataFrame]) -> pd.DataFrame:
        """Convert elements in `elements` to rows in pandas data frame using `transform_fn` function.

        Args:
            elements: Collection with items to be converted to tabular representation, each item becomes one row.
            transform_fn: A callable object that takes one element in `elements` and returns its tabular representation
                (pandas data frame with one row).
        Returns:
            Pandas data frame containing representation of elements in `elements` with one row being one element.
        """
        df = pd.DataFrame()
        for element in elements:
            df = pd.concat([df, transform_fn(element)], sort=True, ignore_index=True)
        return df

<<<<<<< HEAD
    def _get_pipelines(self, name: t.Optional[str] = None) -> t.List[mlpb.Context]:
=======
    def _get_pipelines(self, name: t.Optional[str] = None) -> t.List[mlpb.Context]: # type: ignore  # Context type not recognized by mypy, using ignore to bypass
        pipelines: t.List[mlpb.Context] = self.store.get_contexts_by_type("Parent_Context") # type: ignore  # Context type not recognized by mypy, using ignore to bypass
>>>>>>> 8fb724c1
        """Return list of pipelines with the given name.

        Args:
            name: Piepline name or None to return all pipelines.
        Returns:
            List of objects associated with pipelines.
        """
        pipelines: t.List[mlpb.Context] = self.store.get_contexts_by_type("Parent_Context")
        if name is not None:
            pipelines = [pipeline for pipeline in pipelines if pipeline.name == name]
        return pipelines

    def _get_pipeline(self, name: str) -> t.Optional[mlpb.Context]: # type: ignore  # Context type not recognized by mypy, using ignore to bypass
        """Return a pipeline with the given name or None if one does not exist.

        Args:
            name: Pipeline name.
        Returns:
            A pipeline object if found, else None.
        """
        pipelines: t.List = self._get_pipelines(name)
        if pipelines:
            if len(pipelines) >= 2:
                logger.debug("Found %d pipelines with '%s' name.", len(pipelines), name)
            return pipelines[0]
        return None

    def _get_stages(self, pipeline_id: int) -> t.List[mlpb.Context]:    # type: ignore  # Context type not recognized by mypy, using ignore to bypass
        """Return stages for the given pipeline.

        Args:
            pipeline_id: Pipeline ID.
        Returns:
            List of associated pipeline stages.
        """
        return self.store.get_children_contexts_by_context(pipeline_id)

    def _get_executions(self, stage_id: int, execution_id: t.Optional[int] = None) -> t.List[mlpb.Execution]:   # type: ignore  # Execution type not recognized by mypy, using ignore to bypass
        """Return executions of the given stage.

        Args:
            stage_id: Stage identifier.
            execution_id: If not None, return execution with this ID.
        Returns:
            List of executions matching input parameters.
        """
        executions: t.List[mlpb.Execution] = self.store.get_executions_by_context(stage_id) # type: ignore  # Execution type not recognized by mypy, using ignore to bypass
        if execution_id is not None:
            executions = [execution for execution in executions if execution.id == execution_id]
        return executions

<<<<<<< HEAD
    def _get_executions_by_input_artifact_id(self, artifact_id: int, pipeline_id: str = None) -> t.List[int]:
=======
    def _get_executions_by_input_artifact_id(self, artifact_id: int, pipeline_id: t.Optional[int] = None) -> t.List[int]:
>>>>>>> 8fb724c1
        """Return stage executions that consumed given input artifact.

        Args:
            artifact_id: Identifier of the input artifact.
        Returns:
            List of stage executions that consumed the given artifact.
        """
        execution_ids = list(set(
            event.execution_id
            for event in self.store.get_events_by_artifact_ids([artifact_id])
            if event.type == mlpb.Event.INPUT   # type: ignore  # Event type not recognized by mypy, using ignore to bypass
        ))
        
        if pipeline_id != None:
            list_exec=self.store.get_executions_by_id(execution_ids)
            execution_ids=[]
            for exe in list_exec:
                if (self._transform_to_dataframe(exe).Pipeline_id.to_string(index=False)) == str(pipeline_id):
                    execution_ids.append(exe.id)
        return execution_ids

    def _get_executions_by_output_artifact_id(self, artifact_id: int, pipeline_id: t.Optional[int] = None) -> t.List[int]:
        """Return stage execution that produced given output artifact.

        Args:
            artifact_id: Identifier of the output artifact.
        Return:
            List of stage executions, should probably be size of 1 or zero.
        """
        execution_ids: t.List[int] = [
            event.execution_id
            for event in self.store.get_events_by_artifact_ids([artifact_id])
            if event.type == mlpb.Event.OUTPUT  # type: ignore  # Event type not recognized by mypy, using ignore to bypass
        ]
        # According to CMF, it's OK to have multiple executions that produce the same exact artifact.
        # if len(execution_ids) >= 2:
        #     logger.warning("%d executions claim artifact (id=%d) as output.", len(execution_ids), artifact_id)
        if pipeline_id != None:
            list_exec = self.store.get_executions_by_id(execution_ids)
            execution_ids = []
            for exe in list_exec:
                if (self._transform_to_dataframe(exe).Pipeline_id.to_string(index=False)) == str(pipeline_id):
                    execution_ids.append(exe.id)
        return execution_ids

    def _get_artifact(self, name: str) -> t.Optional[mlpb.Artifact]:    # type: ignore  # Artifact type not recognized by mypy, using ignore to bypass
        """Return artifact with the given name or None.

        Args:
            name: Fully-qualified name (e.g., artifact hash is added to the name), so name collisions across different
                  artifact types are not issues here.
        Returns:
            Artifact or None (if not found).
        """
        name = name.strip()
        for artifact in self.store.get_artifacts():
            if artifact.name == name:
                return artifact
        return None

    def _get_output_artifacts(self, execution_ids: t.List[int]) -> t.List[int]:
        """Return output artifacts for the given executions.

        Artifacts are uniquely identified by their hashes in CMF, and so, when executions produce the same exact file,
        they will claim this artifact as an output artifact, and so same artifact can have multiple producer
        executions.

        Args:
            execution_ids: List of execution identifiers to return output artifacts for.
        Returns:
            List of output artifact identifiers.
        """
        artifact_ids: t.List[int] = [
            event.artifact_id
            for event in self.store.get_events_by_execution_ids(set(execution_ids))
            if event.type == mlpb.Event.OUTPUT  # type: ignore  # Event type not recognized by mypy, using ignore to bypass
        ]
        unique_artifact_ids = set(artifact_ids)
        if len(unique_artifact_ids) != len(artifact_ids):
            logger.warning("Multiple executions claim the same output artifacts")
#        artifacts=self.get_all_artifacts_by_ids_list(list(unique_artifact_ids))
#        for key,val in artifacts.iterrows():
#                print(val["name"])
        return list(unique_artifact_ids)

    def _get_input_artifacts(self, execution_ids: t.List[int]) -> t.List[int]:
        """Return input artifacts for the given executions.

        Args:
            execution_ids: List of execution identifiers to return input artifacts for.
        Returns:
            List of input artifact identifiers.
        """
        artifact_ids = set(
            event.artifact_id
            for event in self.store.get_events_by_execution_ids(set(execution_ids))
            if event.type == mlpb.Event.INPUT   # type: ignore  # Event type not recognized by mypy, using ignore to bypass
        )
        return list(artifact_ids)

    def get_pipeline_names(self) -> t.List[str]:
        """Return names of all pipelines.

        Returns:
            List of all pipeline names.
        """
        return [ctx.name for ctx in self._get_pipelines()]

    def get_pipeline_id(self, pipeline_name: str) -> int:
        """Return pipeline identifier for the pipeline names `pipeline_name`.

        Args:
            pipeline_name: Name of the pipeline.
        Returns:
            Pipeline identifier or -1 if one does not exist.
        """
        pipeline: t.Optional[mlpb.Context] = self._get_pipeline(pipeline_name)  # type: ignore  # Context type not recognized by mypy, using ignore to bypass
        return -1 if not pipeline else pipeline.id

    def get_pipeline_stages(self, pipeline_name: str) -> t.List[str]:
        """Return list of pipeline stages for the pipeline with the given name.

        Args:
            pipeline_name: Name of the pipeline for which stages need to be returned. In CMF, there are no different
                pipelines with the same name.
        Returns:
            List of stage names associated with the given pipeline.
        """
        stages:t.List[str] = []
        for pipeline in self._get_pipelines(pipeline_name):
            stages.extend(stage.name for stage in self._get_stages(pipeline.id))
        return stages

    def get_all_exe_in_stage(self, stage_name: str) -> t.List[mlpb.Execution]:  # type: ignore  # Execution type not recognized by mypy, using ignore to bypass
        """Return list of all executions for the stage with the given name.

        Args:
            stage_name: Name of the stage. Before stages are recorded in MLMD, they are modified (e.g., pipeline name
                        will become part of the stage name). So stage names from different pipelines will not collide.
        Returns:
            List of executions for the given stage.
        """
        for pipeline in self._get_pipelines():
            for stage in self._get_stages(pipeline.id):
                if stage.name == stage_name:
                    return self.store.get_executions_by_context(stage.id)
        return []

    def get_all_executions_by_ids_list(self, exe_ids: t.List[int]) -> pd.DataFrame:
        """Return executions for given execution ids list as a pandas data frame.

        Args:
            exe_ids: List of execution identifiers.

        Returns:
            Data frame with all executions for the list of given execution identifiers.
        """

        df = pd.DataFrame()
        executions = self.store.get_executions_by_id(exe_ids)
        for exe in executions:
            d1 = self._transform_to_dataframe(exe)
            df = pd.concat([df, d1], sort=True, ignore_index=True)
        return df

    def get_all_artifacts_by_context(self, pipeline_name: str) -> pd.DataFrame:
        """Return artifacts for given pipeline name as a pandas data frame.

        Args:
            pipeline_name: Name of the pipeline.

        Returns:
            Data frame with all artifacts associated with given pipeline name.
        """
        df = pd.DataFrame()
        contexts = self.store.get_contexts_by_type("Parent_Context")
        context_id = self.get_pipeline_id(pipeline_name)
        for ctx in contexts:
            if ctx.id == context_id:
                child_contexts = self.store.get_children_contexts_by_context(ctx.id)
                for cc in child_contexts:
                    artifacts = self.store.get_artifacts_by_context(cc.id)
                    for art in artifacts:
                        d1 = self.get_artifact_df(art)
                        df = pd.concat([df, d1], sort=True, ignore_index=True)
        return df

    def get_all_artifacts_by_ids_list(self, artifact_ids: t.List[int]) -> pd.DataFrame:
        """Return all artifacts for the given artifact ids list.

        Args:
            artifact_ids: List of artifact identifiers

        Returns:
            Data frame with all artifacts for the given artifact ids list.
        """
        df = pd.DataFrame()
        artifacts = self.store.get_artifacts_by_id(artifact_ids)
        for art in artifacts:
            d1 = self.get_artifact_df(art)
            df = pd.concat([df, d1], sort=True, ignore_index=True)
        return df

    def get_all_executions_in_stage(self, stage_name: str) -> pd.DataFrame:
        """Return executions of the given stage as pandas data frame.
        Args:
            stage_name: Stage name. See doc strings for the prev method.
        Returns:
            Data frame with all executions associated with the given stage.
        """
        df = pd.DataFrame()
        for pipeline in self._get_pipelines():
            for stage in self._get_stages(pipeline.id):
                if stage.name == stage_name:
                    for execution in self._get_executions(stage.id):
                        ex_as_df: pd.DataFrame = self._transform_to_dataframe(
                            execution, {"id": execution.id, "name": execution.name}
                        )
                        df = pd.concat([df, ex_as_df], sort=True, ignore_index=True)
        return df

    def get_artifact_df(self, artifact: mlpb.Artifact, d: t.Optional[t.Dict] = None) -> pd.DataFrame:   # type: ignore  # Artifact type not recognized by mypy, using ignore to bypass
        """Return artifact's data frame representation.

        Args:
            artifact: MLMD entity representing artifact.
            d: Optional initial content for data frame.
        Returns:
            A data frame with the single row containing attributes of this artifact.
        """
        if d is None:
            d = {}
        d.update(
            {
                "id": artifact.id,
                "type": self.store.get_artifact_types_by_id([artifact.type_id])[0].name,
                "uri": artifact.uri,
                "name": artifact.name,
                "create_time_since_epoch": artifact.create_time_since_epoch,
                "last_update_time_since_epoch": artifact.last_update_time_since_epoch,
            }
        )
        return self._transform_to_dataframe(artifact, d)

    def get_all_artifacts(self) -> t.List[str]:
        """Return names of all artifacts.

        Returns:
            List of all artifact names.
        """
        return [artifact.name for artifact in self.store.get_artifacts()]

    def get_artifact(self, name: str) -> t.Optional[pd.DataFrame]:
        """Return artifact's data frame representation using artifact name.

        Args:
            name: Artifact name.
        Returns:
            Pandas data frame with one row containing attributes of this artifact.
        """
        artifact: t.Optional[mlpb.Artifact] = self._get_artifact(name)  # type: ignore  # Artifact type not recognized by mypy, using ignore to bypass
        if artifact:
            return self.get_artifact_df(artifact)
        return None

    def get_all_artifacts_for_execution(self, execution_id: int) -> pd.DataFrame:
        """Return input and output artifacts for the given execution.

        Args:
            execution_id: Execution identifier.
        Return:
            Data frame containing input and output artifacts for the given execution, one artifact per row.
        """
        df = pd.DataFrame()
        for event in self.store.get_events_by_execution_ids([execution_id]):
            event_type = "INPUT" if event.type == mlpb.Event.Type.INPUT else "OUTPUT"   # type: ignore  # Event type not recognized by mypy, using ignore to bypass
            for artifact in self.store.get_artifacts_by_id([event.artifact_id]):
                df = pd.concat(
                    [df, self.get_artifact_df(artifact, {"event": event_type})], sort=True, ignore_index=True
                )
        return df

    def get_all_artifact_types(self) -> t.List[str]:
        """Return names of all artifact types.

        Returns:
            List of all artifact types.
        """
        artifact_list = self.store.get_artifact_types()
        types=[i.name for i in artifact_list]
        return types

    def get_all_executions_for_artifact(self, artifact_name: str) -> pd.DataFrame:
        """Return executions that consumed and produced given artifact.

        Args:
            artifact_name: Artifact name.
        Returns:
            Pandas data frame containing stage executions, one execution per row.
        """
        df = pd.DataFrame()

        artifact: t.Optional[mlpb.Artifact] = self._get_artifact(artifact_name) # type: ignore  # Artifact type not recognized by mypy, using ignore to bypass
        if not artifact:
            return df

        for event in self.store.get_events_by_artifact_ids([artifact.id]):
            stage_ctx = self.store.get_contexts_by_execution(event.execution_id)[0]
            linked_execution = {
                "Type": "INPUT" if event.type == mlpb.Event.Type.INPUT else "OUTPUT",   # type: ignore  # Event type not recognized by mypy, using ignore to bypass
                "execution_id": event.execution_id,
                "execution_name": self.store.get_executions_by_id([event.execution_id])[0].name,
                "execution_type_name":self.store.get_executions_by_id([event.execution_id])[0].properties['Execution_type_name'],
                "stage": stage_ctx.name,
                "pipeline": self.store.get_parent_contexts_by_context(stage_ctx.id)[0].name,
            }
            d1 = pd.DataFrame(
                linked_execution,
                index=[
                    0,
                ],
            )
            df = pd.concat([df, d1], sort=True, ignore_index=True)
        return df

    def get_one_hop_child_artifacts(self, artifact_name: str, pipeline_id: t.Optional[int] = None) -> pd.DataFrame:
        """Get artifacts produced by executions that consume given artifact.

        Args:
            artifact name: Name of an artifact.
        Return:
            Output artifacts of all executions that consumed given artifact.
        """
        artifact: t.Optional[mlpb.Artifact] = self._get_artifact(artifact_name)    # type: ignore  # Artifact type not recognized by mypy, using ignore to bypass
        if not artifact:
            return pd.DataFrame()

        # Get output artifacts of executions consumed the above artifact.
        artifacts_ids = self._get_output_artifacts(self._get_executions_by_input_artifact_id(artifact.id, pipeline_id))
        return self._as_pandas_df(
            self.store.get_artifacts_by_id(artifacts_ids), lambda _artifact: self.get_artifact_df(_artifact)
        )

    def get_one_hop_parent_executions(self, execution_id: t.List[int], pipeline_id: t.Optional[int] = None) -> t.List[int]:
        """Get artifacts produced by executions that consume given artifact.

        Args:
            artifact name: Name of an artifact.
        Return:
            Output artifacts of all executions that consumed given artifact.
        """
        artifacts_input = self._get_input_artifacts(execution_id)
        list_exec = []
        exec_ids_added = []
        for i in artifacts_input:
            exec = self._get_executions_by_output_artifact_id(i, pipeline_id)
            if exec not in exec_ids_added:
                exec_ids_added.append(exec)
                list_exec.append(self.store.get_executions_by_id(exec))
        # Flatten list_exec and return as a list of integers
        return list(chain.from_iterable(list_exec))

    def get_one_hop_parent_executions_ids(self, execution_ids: t.List[int], pipeline_id: t.Optional[int] = None) -> t.List[int]:
        """Get parent execution ids for given execution id

        Args: 
           execution_id : Execution id for which parent execution are required
                          It is passed in list, for example execution_id: [1]  
           pipeline_id : Pipeline id
        Return:
           Returns parent executions for given id
        """
        artifact_ids: t.List[int] = self._get_input_artifacts(execution_ids)
        if not artifact_ids:
            return []

        exe_ids = []

        for id in artifact_ids:
            ids = self._get_executions_by_output_artifact_id(id, pipeline_id)
            exe_ids.extend(ids)
        return exe_ids

    def get_executions_with_execution_ids(self, exe_ids: t.List[int]) -> pd.DataFrame:
        """For list of execution ids it returns df with "id, Execution_type_name, Execution_uuid"

        Args:
            execution ids: List of execution ids.
        Return:
            df["id", "Execution_type_name", "Execution_uuid"]
        """
        df = pd.DataFrame()
        executions = self.store.get_executions_by_id(exe_ids)
        execution_id = {}
        for exe in executions:
            temp_dict = {}
            # To get execution_id, exe list[mlmd.proto.execution] is converted to dict using MessageToDict
            execution_id = MessageToDict(exe, preserving_proto_field_name=True) # By default including_default_value_fields=False
            temp_dict['id'] = int(execution_id['id'])
            d1 = self._transform_to_dataframe(exe, temp_dict)       # df {id:,executions}
            df = pd.concat([df, d1], sort=True, ignore_index=True)
        df.drop_duplicates()
        df = df[["id", "Execution_type_name","Execution_uuid"]]
        return df

    def get_all_child_artifacts(self, artifact_name: str) -> pd.DataFrame:
        """Return all downstream artifacts starting from the given artifact.

        Args:
            artifact_name: Artifact name.
        Returns:
            Data frame containing all child artifacts.
        """
        df = pd.DataFrame()
        d1 = self.get_one_hop_child_artifacts(artifact_name)
        df = pd.concat([df, d1], sort=True, ignore_index=True)
        for row in d1.itertuples():
<<<<<<< HEAD
            d1 = self.get_all_child_artifacts(row.name)
=======
            d1 = self.get_all_child_artifacts(str(row.name))    # Convert row.name to string to ensure compatibility with get_all_child_artifacts method
            # df = df.append(d1, sort=True, ignore_index=True)
>>>>>>> 8fb724c1
            df = pd.concat([df, d1], sort=True, ignore_index=True)
        df = df.drop_duplicates(subset=None, keep="first", inplace=False)
        return df

    def get_one_hop_parent_artifacts(self, artifact_name: str) -> pd.DataFrame:
        """Return input artifacts for the execution that produced the given artifact.

        Args:
            artifact_name: Artifact name.
        Returns:
            Data frame containing immediate parent artifact of given artifact.
        """
        artifact: t.Optional[mlpb.Artifact] = self._get_artifact(artifact_name) # type: ignore  # Artifact type not recognized by mypy, using ignore to bypass
        if not artifact:
            return pd.DataFrame()

        artifact_ids: t.List[int] = self._get_input_artifacts(self._get_executions_by_output_artifact_id(artifact.id))

        return self._as_pandas_df(
            self.store.get_artifacts_by_id(artifact_ids), lambda _artifact: self.get_artifact_df(_artifact)
        )

    def get_all_parent_artifacts(self, artifact_name: str) -> pd.DataFrame:
        """Return all upstream artifacts.

        Args:
            artifact_name: Artifact name.
        Returns:
            Data frame containing all parent artifacts.
        """
        df = pd.DataFrame()
        d1 = self.get_one_hop_parent_artifacts(artifact_name)
        df = pd.concat([df, d1], sort=True, ignore_index=True)
        for row in d1.itertuples():
<<<<<<< HEAD
            d1 = self.get_all_parent_artifacts(row.name)
=======
            d1 = self.get_all_parent_artifacts(str(row.name))   # Convert row.name to string to ensure compatibility with get_all_parent_artifacts method
            # df = df.append(d1, sort=True, ignore_index=True)
>>>>>>> 8fb724c1
            df = pd.concat([df, d1], sort=True, ignore_index=True)
        df = df.drop_duplicates(subset=None, keep="first", inplace=False)
        return df

<<<<<<< HEAD
    def get_all_parent_executions_by_id(self, execution_id: t.List[int], pipeline_id: str = None) -> t.List[int]:
        """
        Retrieve all parent executions for a given execution ID.

        This method recursively finds all parent executions for the provided execution ID(s) within an optional pipeline context.
        It returns a list containing two lists: one with parent execution details and another with source-target links.

        Args:
            execution_id: A list of execution IDs for which to find parent executions.
            pipeline_id: An optional pipeline ID to filter the parent executions. Defaults to None.

        Returns:
            List[int]: A list containing two lists:
            - The first list contains details of parent executions, where each entry is a list with the execution ID, execution type name, and execution UUID.
            - The second list contains dictionaries representing source-target links between executions.
        """
        parent_executions = [[],[]]
        current_execution_id = execution_id
        list_of_parent_execution_id = []
        link_src_trgt_list = []
=======
    def get_all_parent_executions_by_id(self, execution_id: t.List[int], pipeline_id: t.Optional[int] = None) -> t.List[t.List[t.Any]]:
        parent_executions: t.List[t.List[t.Any]] = [[],[]]
        current_execution_id: t.List[int] = execution_id
        list_of_parent_execution_id: t.List[t.List[t.Any]] = []
        link_src_trgt_list: t.List[t.Dict[str, int]] = []
>>>>>>> 8fb724c1
        while current_execution_id:
            parent_execution_ids = self.get_one_hop_parent_executions(current_execution_id, pipeline_id)
            if isinstance(parent_execution_ids, list):  # Ensure 'parent_execution_ids' is a iterable
                for data in parent_execution_ids:
                    if isinstance(data, list):  # Ensure 'data' is iterable
                        for j in data:
                            temp=[j.id, j.properties["Execution_type_name"].string_value, j.properties["Execution_uuid"].string_value]
                            if temp not in parent_executions[0]:
                                link_src_trgt_list.append({"source":j.id, "target":current_execution_id[0]})
                                list_of_parent_execution_id.append(temp)
            if list_of_parent_execution_id:
                parent_executions[0].extend(list_of_parent_execution_id)
                parent_executions[1].extend(link_src_trgt_list)
                for id_name_uuid in list_of_parent_execution_id:
                    current_execution_id = [id_name_uuid[0]]
                    recursive_parents = self.get_all_parent_executions_by_id(current_execution_id, pipeline_id)
                    parent_executions[0].extend(recursive_parents[0])
                    parent_executions[1].extend(recursive_parents[1])
            else:
                break
        return parent_executions

    def get_all_parent_executions(self, artifact_name: str) -> pd.DataFrame:
        """Return all executions that produced upstream artifacts for the given artifact.

        Args:
            artifact_name: Artifact name.
        Returns:
            Data frame containing all parent executions.
        """
        parent_artifacts: pd.DataFrame = self.get_all_parent_artifacts(artifact_name)
        if parent_artifacts.shape[0] == 0:
            # If it's empty, there's no `id` column and the code below raises an exception.
            return pd.DataFrame()

        execution_ids = set(
            event.execution_id
            for event in self.store.get_events_by_artifact_ids([int(id) for id in parent_artifacts.id.values.tolist()])
            if event.type == mlpb.Event.OUTPUT  # type: ignore  # Event type not recognized by mypy, using ignore to bypass
        )

        return self._as_pandas_df(
            self.store.get_executions_by_id(execution_ids),
            lambda _exec: self._transform_to_dataframe(_exec, {"id": _exec.id, "name": _exec.name}),
        )

    def find_producer_execution(self, artifact_name: str) -> t.Optional[mlpb.Execution]:    # type: ignore  # Execution type not recognized by mypy, using ignore to bypass
        """Return execution that produced the given artifact.

        One artifact can have multiple producer executions (names of artifacts are fully-qualified with hashes). So,
        if two executions produced the same exact artifact, this one artifact will have multiple parent executions.
        """
        artifact: t.Optional[mlpb.Artifact] = self._get_artifact(artifact_name) # type: ignore  # Artifact type not recognized by mypy, using ignore to bypass
        if not artifact:
            logger.debug("Artifact does not exist (name=%s).", artifact_name)
            return None

        executions_ids = set(
            event.execution_id
            for event in self.store.get_events_by_artifact_ids([artifact.id])

            if event.type == mlpb.Event.OUTPUT  # type: ignore  # Event type not recognized by mypy, using ignore to bypass
        )
        if not executions_ids:
            logger.debug("No producer execution exists for artifact (name=%s, id=%s).", artifact.name, artifact.id)
            return None

        executions: t.List[mlpb.Execution] = self.store.get_executions_by_id(executions_ids)    # type: ignore  # Execution type not recognized by mypy, using ignore to bypass
        if not executions:
            logger.debug("No executions exist for given IDs (ids=%s)", str(executions_ids))
            return None

        if len(executions) >= 2:
            logger.debug(
                "Multiple executions (ids=%s) claim artifact (name=%s) as output.",
                [e.id for e in executions],
                artifact.name,
            )

        return executions[0]


    def get_metrics(self, metrics_name: str) -> t.Optional[pd.DataFrame]:
        """Return metric data frame.
        Args:
            metrics_name: Metrics name.
        Returns:
            Data frame containing all metrics.
        """
        for metric in self.store.get_artifacts_by_type("Step_Metrics"):
            if metric.name == metrics_name:
                name: t.Optional[str] = metric.custom_properties.get("Name", None)
                if name:
                    return pd.read_parquet(name)
                break
        return None

    @staticmethod
    def read_dataslice(name: str) -> pd.DataFrame:
        """Reads the data slice."""
        # To do checkout if not there
        df = pd.read_parquet(name)
        return df


    # writing new functions to remove multiple calls to cmfquery functions or ml-metadata functions
    def get_all_executions_in_pipeline(self, pipeline_name: str) -> pd.DataFrame:
        """Return all executions of the given pipeline as pandas data frame.
        Args:
            pipeline_name:- pipeline name
        Returns:
            Data frame with all executions associated with the given pipeline.
        """
        df = pd.DataFrame()
        pipeline_id = self.get_pipeline_id(pipeline_name)
        for stage in self._get_stages(pipeline_id):
            for execution in self._get_executions(stage.id):
               ex_as_df: pd.DataFrame = self._transform_to_dataframe(
                   execution, {"id": execution.id, "name": execution.name}
               )
               df = pd.concat([df, ex_as_df], sort=True, ignore_index=True)
        return df

    def get_all_artifacts_for_executions(self, execution_ids: t.List[int]) -> pd.DataFrame:
        """Return all artifacts for the list of given executions.

        Args:
            execution_ids: List of Execution identifiers.
        Return:
            Data frame containing artifacts for the list of given executions.
        """
        df = pd.DataFrame()
        # set of artifact ids for list of given execution ids
        artifact_ids = set(
            event.artifact_id
            for event in self.store.get_events_by_execution_ids(set(execution_ids))
            )
        artifacts = self.store.get_artifacts_by_id(list(artifact_ids))
        for artifact in artifacts:
             df = pd.concat(
                    [df, self.get_artifact_df(artifact)], sort=True, ignore_index=True
             )
        return df
    
    def get_one_hop_parent_artifacts_with_id(self, artifact_id: int) -> pd.DataFrame:
        """Return input artifacts for the execution that produced the given artifact.
        Args:
            artifact_id: Artifact id.
        Returns:
            Data frame containing immediate parent artifacts of given artifact/artifacts.
        """
        df = pd.DataFrame()
        input_artifact_ids: t.List[int] = self._get_input_artifacts(self._get_executions_by_output_artifact_id(artifact_id))
        df = self._as_pandas_df(self.store.get_artifacts_by_id(input_artifact_ids), 
                lambda _artifact: self.get_artifact_df(_artifact)
                )
        return df

    def dumptojson(self, pipeline_name: str, exec_uuid: t.Optional[str] = None) -> t.Optional[str]:
        """Return JSON-parsable string containing details about the given pipeline.
        Args:
            pipeline_name: Name of an AI pipelines.
            exec_uuid: Optional stage execution_uuid - filter stages by this execution_uuid.
        Returns:
            Pipeline in JSON format.
        """
        def _get_node_attributes(_node: t.Union[mlpb.Context, mlpb.Execution, mlpb.Event], _attrs: t.Dict) -> t.Dict:   # type: ignore  # Context type not recognized by mypy, using ignore to bypass
            for attr in CONTEXT_LIST:
                #Artifacts getattr call on Type was giving empty string, which was overwriting 
                # the defined types such as Dataset, Metrics, Models
                if getattr(_node, attr, None) is not None and not getattr(_node, attr, None) == "":
                    _attrs[attr] = getattr(_node, attr)

            if "properties" in _attrs:
                _attrs["properties"] = CmfQuery._copy(_attrs["properties"])
            if "custom_properties" in _attrs:
                # TODO: (sergey) why do we need to rename "type" to "user_type" if we just copy into a new dictionary?
                _attrs["custom_properties"] = CmfQuery._copy(
                    _attrs["custom_properties"], key_mapper={"type": "user_type"}
                )
            return _attrs

        pipelines: t.List[t.Dict] = []
        for pipeline in self._get_pipelines(pipeline_name):
            pipeline_attrs = _get_node_attributes(pipeline, {"stages": []})
            for stage in self._get_stages(pipeline.id):
                stage_attrs = _get_node_attributes(stage, {"executions": []})
                for execution in self.get_all_executions_by_stage(stage.id, execution_uuid=exec_uuid):
                    # name will be an empty string for executions that are created with
                    # create new execution as true(default)
                    # In other words name property will there only for execution
                    # that are created with create new execution flag set to false(special case)
                    exec_attrs = _get_node_attributes(
                        execution,
                        {
                            "type": self.store.get_execution_types_by_id([execution.type_id])[0].name,
                            "name": execution.name if execution.name != "" else "",
                            "events": [],
                        },
                    )
                    for event in self.store.get_events_by_execution_ids([execution.id]):
                        event_attrs = _get_node_attributes(event, {})
                        # An event has only a single Artifact associated with it. 
                        # For every artifact we create an event to link it to the execution.

                        artifacts =  self.store.get_artifacts_by_id([event.artifact_id])
                        artifact_attrs = _get_node_attributes(
                                artifacts[0], {"type": self.store.get_artifact_types_by_id([artifacts[0].type_id])[0].name}
                            )
                        event_attrs["artifact"] = artifact_attrs
                        exec_attrs["events"].append(event_attrs)
                    stage_attrs["executions"].append(exec_attrs)
                pipeline_attrs["stages"].append(stage_attrs)
            pipelines.append(pipeline_attrs)

        return json.dumps({"Pipeline": pipelines})
    
    def get_all_executions_for_artifact_id(self, artifact_id: int) -> pd.DataFrame:
        """Return executions that consumed and produced given artifact.

        Args:
            artifact_name: Artifact id.
        Returns:
            Pandas data frame containing stage executions, one execution per row.
        """
        df = pd.DataFrame()

        try:
            for event in self.store.get_events_by_artifact_ids([artifact_id]):
                stage_ctx = self.store.get_contexts_by_execution(event.execution_id)[0]
                linked_execution = {
                    "Type": "INPUT" if event.type == mlpb.Event.Type.INPUT else "OUTPUT",   # type: ignore  # Event type not recognized by mypy, using ignore to bypass
                    "execution_id": event.execution_id,
                    "execution_name": self.store.get_executions_by_id([event.execution_id])[0].name,
                    "execution_type_name":self.store.get_executions_by_id([event.execution_id])[0].properties['Execution_type_name'],
                    "stage": stage_ctx.name,
                    "pipeline": self.store.get_parent_contexts_by_context(stage_ctx.id)[0].name,
                }
                d1 = pd.DataFrame(
                    linked_execution,
                    index=[
                        0,
                    ],
                )
                df = pd.concat([df, d1], sort=True, ignore_index=True)
        except:
            return df
        return df
    
    def get_all_executions_by_stage(self, stage_id: int, execution_uuid: t.Optional[str] = None) -> t.List[mlpb.Execution]: # type: ignore  # Execution type not recognized by mypy, using ignore to bypass
        """
        Return executions of the given stage.

        This function retrieves all executions associated with a specific stage.
        If an execution UUID is provided, it filters the executions to include only those
        that match the given UUID.
        Args:
            stage_id (int): Stage identifier.
            execution_uuid (Optional[str]): If not None, return execution with this UUID.
        Returns:
            List[mlpb.Execution]: List of executions matching input parameters.
        """
        executions: t.List[mlpb.Execution] = self.store.get_executions_by_context(stage_id) # type: ignore  # Execution type not recognized by mypy, using ignore to bypass
        if execution_uuid is None:
            return executions
        executions_with_uuid: t.List[mlpb.Execution] = []   # type: ignore  # Execution type not recognized by mypy, using ignore to bypass
        for execution in executions:
            exec_uuid_list = execution.properties['Execution_uuid'].string_value.split(",")
            if execution_uuid in exec_uuid_list:
                executions_with_uuid.append(execution)
        return executions_with_uuid


def test_on_collision() -> None:
    from unittest import TestCase

    tc = TestCase()

    tc.assertEqual(3, len(_KeyMapper.OnCollision))
    tc.assertEqual(0, _KeyMapper.OnCollision.DO_NOTHING.value)
    tc.assertEqual(1, _KeyMapper.OnCollision.RESOLVE.value)
    tc.assertEqual(2, _KeyMapper.OnCollision.RAISE_ERROR.value)


def test_dict_mapper() -> None:
    from unittest import TestCase

    tc = TestCase()

    dm = _DictMapper({"src_key": "tgt_key"}, on_collision=_KeyMapper.OnCollision.RESOLVE)
    tc.assertEqual("tgt_key", dm.get({}, "src_key"))
    tc.assertEqual("other_key", dm.get({}, "other_key"))
    tc.assertEqual("existing_key_1", dm.get({"existing_key": "value"}, "existing_key"))
    tc.assertEqual("existing_key_2", dm.get({"existing_key": "value", "existing_key_1": "value_1"}, "existing_key"))

    dm = _DictMapper({"src_key": "tgt_key"}, on_collision=_KeyMapper.OnCollision.DO_NOTHING)
    tc.assertEqual("existing_key", dm.get({"existing_key": "value"}, "existing_key"))


def test_prefix_mapper() -> None:
    from unittest import TestCase

    tc = TestCase()

    pm = _PrefixMapper("nested_", on_collision=_KeyMapper.OnCollision.RESOLVE)
    tc.assertEqual("nested_src_key", pm.get({}, "src_key"))

    tc.assertEqual("nested_existing_key_1", pm.get({"nested_existing_key": "value"}, "existing_key"))
    tc.assertEqual(
        "nested_existing_key_2",
        pm.get({"nested_existing_key": "value", "nested_existing_key_1": "value_1"}, "existing_key"),
    )

    dm = _PrefixMapper("nested_", on_collision=_KeyMapper.OnCollision.DO_NOTHING)
    tc.assertEqual("nested_existing_key", dm.get({"nested_existing_key": "value"}, "existing_key"))


if __name__ == "__main__":
    test_on_collision()
    test_dict_mapper()
    test_prefix_mapper()<|MERGE_RESOLUTION|>--- conflicted
+++ resolved
@@ -21,11 +21,7 @@
 
 from enum import Enum
 from google.protobuf.json_format import MessageToDict
-<<<<<<< HEAD
-=======
 from itertools import chain
-import pandas as pd
->>>>>>> 8fb724c1
 from cmflib.store.sqllite_store import SqlliteStore
 from cmflib.store.postgres import PostgresStore
 from ml_metadata.proto import metadata_store_pb2 as mlpb
@@ -214,20 +210,15 @@
             df = pd.concat([df, transform_fn(element)], sort=True, ignore_index=True)
         return df
 
-<<<<<<< HEAD
-    def _get_pipelines(self, name: t.Optional[str] = None) -> t.List[mlpb.Context]:
-=======
     def _get_pipelines(self, name: t.Optional[str] = None) -> t.List[mlpb.Context]: # type: ignore  # Context type not recognized by mypy, using ignore to bypass
+        """Return list of pipelines with the given name.
+
+        Args:
+            name: Piepline name or None to return all pipelines.
+        Returns:
+            List of objects associated with pipelines.
+        """
         pipelines: t.List[mlpb.Context] = self.store.get_contexts_by_type("Parent_Context") # type: ignore  # Context type not recognized by mypy, using ignore to bypass
->>>>>>> 8fb724c1
-        """Return list of pipelines with the given name.
-
-        Args:
-            name: Piepline name or None to return all pipelines.
-        Returns:
-            List of objects associated with pipelines.
-        """
-        pipelines: t.List[mlpb.Context] = self.store.get_contexts_by_type("Parent_Context")
         if name is not None:
             pipelines = [pipeline for pipeline in pipelines if pipeline.name == name]
         return pipelines
@@ -271,11 +262,7 @@
             executions = [execution for execution in executions if execution.id == execution_id]
         return executions
 
-<<<<<<< HEAD
-    def _get_executions_by_input_artifact_id(self, artifact_id: int, pipeline_id: str = None) -> t.List[int]:
-=======
     def _get_executions_by_input_artifact_id(self, artifact_id: int, pipeline_id: t.Optional[int] = None) -> t.List[int]:
->>>>>>> 8fb724c1
         """Return stage executions that consumed given input artifact.
 
         Args:
@@ -693,12 +680,8 @@
         d1 = self.get_one_hop_child_artifacts(artifact_name)
         df = pd.concat([df, d1], sort=True, ignore_index=True)
         for row in d1.itertuples():
-<<<<<<< HEAD
-            d1 = self.get_all_child_artifacts(row.name)
-=======
             d1 = self.get_all_child_artifacts(str(row.name))    # Convert row.name to string to ensure compatibility with get_all_child_artifacts method
             # df = df.append(d1, sort=True, ignore_index=True)
->>>>>>> 8fb724c1
             df = pd.concat([df, d1], sort=True, ignore_index=True)
         df = df.drop_duplicates(subset=None, keep="first", inplace=False)
         return df
@@ -733,18 +716,13 @@
         d1 = self.get_one_hop_parent_artifacts(artifact_name)
         df = pd.concat([df, d1], sort=True, ignore_index=True)
         for row in d1.itertuples():
-<<<<<<< HEAD
-            d1 = self.get_all_parent_artifacts(row.name)
-=======
             d1 = self.get_all_parent_artifacts(str(row.name))   # Convert row.name to string to ensure compatibility with get_all_parent_artifacts method
             # df = df.append(d1, sort=True, ignore_index=True)
->>>>>>> 8fb724c1
             df = pd.concat([df, d1], sort=True, ignore_index=True)
         df = df.drop_duplicates(subset=None, keep="first", inplace=False)
         return df
 
-<<<<<<< HEAD
-    def get_all_parent_executions_by_id(self, execution_id: t.List[int], pipeline_id: str = None) -> t.List[int]:
+    def get_all_parent_executions_by_id(self, execution_id: t.List[int], pipeline_id: t.Optional[int] = None) -> t.List[t.List[t.Any]]:
         """
         Retrieve all parent executions for a given execution ID.
 
@@ -760,17 +738,10 @@
             - The first list contains details of parent executions, where each entry is a list with the execution ID, execution type name, and execution UUID.
             - The second list contains dictionaries representing source-target links between executions.
         """
-        parent_executions = [[],[]]
-        current_execution_id = execution_id
-        list_of_parent_execution_id = []
-        link_src_trgt_list = []
-=======
-    def get_all_parent_executions_by_id(self, execution_id: t.List[int], pipeline_id: t.Optional[int] = None) -> t.List[t.List[t.Any]]:
         parent_executions: t.List[t.List[t.Any]] = [[],[]]
         current_execution_id: t.List[int] = execution_id
         list_of_parent_execution_id: t.List[t.List[t.Any]] = []
         link_src_trgt_list: t.List[t.Dict[str, int]] = []
->>>>>>> 8fb724c1
         while current_execution_id:
             parent_execution_ids = self.get_one_hop_parent_executions(current_execution_id, pipeline_id)
             if isinstance(parent_execution_ids, list):  # Ensure 'parent_execution_ids' is a iterable
