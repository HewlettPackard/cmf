--- conflicted
+++ resolved
@@ -119,12 +119,8 @@
     """
 
     def __init__(self, filepath: str = "mlmd", is_server=False) -> None:
-<<<<<<< HEAD
-        temp_store = ""
         self.filepath = filepath
-=======
         temp_store: t.Union[PostgresStore, SqlliteStore]
->>>>>>> 8fb724c1
         if is_server:
             config_dict = get_postgres_config()
             temp_store = PostgresStore(config_dict)
