###
# Copyright (2023) Hewlett Packard Enterprise Development LP
#
# Licensed under the Apache License, Version 2.0 (the "License");
# You may not use this file except in compliance with the License.
# You may obtain a copy of the License at
#
# http://www.apache.org/licenses/LICENSE-2.0
#
# Unless required by applicable law or agreed to in writing, software
# distributed under the License is distributed on an "AS IS" BASIS,
# WITHOUT WARRANTIES OR CONDITIONS OF ANY KIND, either express or implied.
# See the License for the specific language governing permissions and
# limitations under the License.
###

from cmflib import cli


def _metadata_push(pipeline_name, file_name, execution_uuid, tensorboard):
    """ Pushes MLMD file to CMF-server.
    Args:
        pipeline_name: Name of the pipeline.
        filepath: Path to the MLMD file.
        execution_uuid: Optional execution UUID.
        tensorboard_path: Path to tensorboard logs.

    Returns:
        Output from the metadata push command.
    """
    cli_args = cli.parse_args(
            [
               "metadata",
               "push",
               "-p",
               pipeline_name,
               "-f",
               file_name,
               "-e",
               execution_uuid,
               "-t",
               tensorboard
            ]
           )
    cmd = cli_args.func(cli_args)
    msg = cmd.do_run()
    print(msg)
    return msg

def _metadata_pull(pipeline_name, file_name, execution_uuid):
    """ Pulls MLMD file from CMF-server. 
     Args: 
        pipeline_name: Name of the pipeline. 
        filepath: File path to store the MLMD file. 
        execution_uuid: Optional execution UUID. 
     Returns: 
        Output from the metadata pull command. 
     """
    cli_args = cli.parse_args(
            [
               "metadata",
               "pull",
               "-p",
               pipeline_name,
               "-f",
               file_name,
               "-e",
               execution_uuid,
            ]
           )
    cmd = cli_args.func(cli_args)
    msg = cmd.do_run()
    print(msg)

def _metadata_export(pipeline_name, json_file_name, file_name):
    """ Export local mlmd's metadata in json format to a json file. 
     Args: 
        pipeline_name: Name of the pipeline. 
        jsonfilepath: File path of json file. 
        filepath: File path to store the MLMD file. 
     Returns: 
        Output from the metadata export command. 
     """
    cli_args = cli.parse_args(
            [
               "metadata",
               "export",
               "-p",
               pipeline_name,
               "-j",
               json_file_name,
               "-f",
               file_name,
            ]
           )
    cmd = cli_args.func(cli_args)
    msg = cmd.do_run()
    print(msg)
    return msg

def _artifact_push(pipeline_name, file_name):
    """ Pushes artifacts to the initialized repository.
    Args: 
       pipeline_name: Name of the pipeline. 
       filepath: Path to store the artifact. 
    Returns:
        Output from the artifact push command.
    """
    cli_args = cli.parse_args(
            [
               "artifact",
               "push",
               "-p",
               pipeline_name,
               "-f",
               file_name,
            ]
           )
    cmd = cli_args.func(cli_args)
    msg = cmd.do_run()
    print(msg)
    return msg


def _artifact_pull(pipeline_name, file_name):
    """ Pulls artifacts from the initialized repository.
    Args:
        pipeline_name: Name of the pipeline.
        filepath: Path to store artifacts.
    Returns:
        Output from the artifact pull command.
    """
    cli_args = cli.parse_args(
            [
               "artifact",
               "pull",
               "-p",
               pipeline_name,
               "-f",
               file_name,
            ]
           )
    cmd = cli_args.func(cli_args)
    msg = cmd.do_run()
    print(msg)
    return msg

def _artifact_pull_single(pipeline_name, file_name, artifact_name):
    """ Pulls a single artifact from the initialized repository. 
    Args: 
       pipeline_name: Name of the pipeline. 
       filepath: Path to store the artifact. 
       artifact_name: Name of the artifact. 
    Returns:
       Output from the artifact pull command. 
    """
    cli_args = cli.parse_args(
            [
               "artifact",
               "pull",
               "-p",
               pipeline_name,
               "-f",
               file_name,
               "-a",
               artifact_name,
            ]
           )
    cmd = cli_args.func(cli_args)
    msg = cmd.do_run()
    print(msg)
    return msg


def _cmf_cmd_init():
    """ Initializes and shows details of the CMF command. 
    Returns: 
       Output from the init show command. 
    """ 
    cli_args = cli.parse_args(
            [
               "init",
               "show"
            ]
           )
    cmd = cli_args.func(cli_args)
    msg = cmd.do_run()
    print(msg)
    return msg

def _init_local(path, git_remote_url, cmf_server_url, neo4j_user, neo4j_password, neo4j_uri):
    """Initialize local repository"""
    cli_args = cli.parse_args(
            [
               "init",
               "local",
               "--path",
               path,
               "--git-remote-url",
               git_remote_url,
               "--cmf-server-url",
               cmf_server_url,
               "--neo4j-user",
               neo4j_user,
               "--neo4j-password",
               neo4j_password,
               "--neo4j-uri",
               neo4j_uri 
            ]
           )
    cmd = cli_args.func(cli_args)
    msg = cmd.do_run()
    print(msg)
    return msg


def _init_minioS3(url, endpoint_url, access_key_id, secret_key, git_remote_url, cmf_server_url, neo4j_user, neo4j_password, neo4j_uri):
    """Initialize minioS3 repository"""
    cli_args = cli.parse_args(
            [
               "init",
               "minioS3",
               "--url",
               url ,  
               "--endpoint-url",
               endpoint_url,        
               "--access-key-id",
               access_key_id,
               "--secret-key",
               secret_key,
               "--git-remote-url",
               git_remote_url,
               "--cmf-server-url",
               cmf_server_url,
               "--neo4j-user",
               neo4j_user,
               "--neo4j-password",
               neo4j_password,
               "--neo4j-uri",
               neo4j_uri 
            ]
           )
    cmd = cli_args.func(cli_args)
    msg = cmd.do_run()
    print(msg)
    return msg
    
def _init_amazonS3(url, access_key_id, secret_key, session_token, git_remote_url, cmf_server_url, neo4j_user, neo4j_password, neo4j_uri):
    """Initialize amazonS3 repository"""
    cli_args = cli.parse_args(
            [
               "init",
               "amazonS3",
               "--url",
               url,
               "--access-key-id",
               access_key_id,
               "--secret-key",
               secret_key,
               "--session-token",
               session_token,
               "--git-remote-url",
               git_remote_url,
               "--cmf-server-url",
               cmf_server_url,
               "--neo4j-user",
               neo4j_user,
               "--neo4j-password",
               neo4j_password,
               "--neo4j-uri",
               neo4j_uri 
            ]
           )
    cmd = cli_args.func(cli_args)
    msg = cmd.do_run()
    print(msg)
    return msg

def _init_sshremote(path,user, port, password, git_remote_url, cmf_server_url, neo4j_user, neo4j_password, neo4j_uri):
    """Initialize sshremote repository"""
    cli_args = cli.parse_args(
            [
               "init",
               "sshremote",
               "--path",
               path,
               "--user",
               user , 
               "--port",
               port,
               "--password",
               password,
               "--git-remote-url",
               git_remote_url,
               "--cmf-server-url",
               cmf_server_url,
               "--neo4j-user",
               neo4j_user,
               "--neo4j-password",
               neo4j_password,
               "--neo4j-uri",
               neo4j_uri 
            ]
           )
    cmd = cli_args.func(cli_args)
    msg = cmd.do_run()
    print(msg)
    return msg

def _init_osdfremote(path, cache, key_id, key_path, key_issuer, git_remote_url, cmf_server_url, neo4j_user, neo4j_password, neo4j_uri):
    """Initialize osdfremote repository"""
    cli_args = cli.parse_args(
            [
               "init",
               "osdf",
               "--path",
               path,
               "--cache",
               cache,
               "--key-id",
               key_id, 
               "--key-path",
               key_path,
               "--key-issuer",
               key_issuer,
               "--git-remote-url",
               git_remote_url,
               "--cmf-server-url",
               cmf_server_url,
               "--neo4j-user",
               neo4j_user,
               "--neo4j-password",
               neo4j_password,
               "--neo4j-uri",
               neo4j_uri 
            ]
           )
    cmd = cli_args.func(cli_args)
    msg = cmd.do_run()
    print(msg)
    return msg
    
def _artifact_list(pipeline_name, file_name, artifact_name):
    """ Displays artifacts from the MLMD file with a few properties in a 7-column table, limited to 20 records per page.
    Args: 
       pipeline_name: Name of the pipeline. 
       filepath: Path to store the mlmd file. 
       artifact_name: Artifacts for particular artifact name.
    Returns:
       Output from the artifact list command. 
    """
    cli_args = cli.parse_args(
            [
               "artifact",
               "list",
               "-p",
               pipeline_name,
               "-f",
               file_name,
               "-a",
               artifact_name
            ]
           )
    cmd = cli_args.func(cli_args)
    msg = cmd.do_run()
    print(msg)
    return msg

def _pipeline_list(file_name):
    """ Display a list of pipeline name(s) from the available mlmd file.
    Args:
        filepath: File path to store the MLMD file. 
    Returns:
        Output from the pipeline list command.
    """
    cli_args = cli.parse_args(
            [
               "pipeline",
               "list",
               "-f",
               file_name
            ]
           )
    cmd = cli_args.func(cli_args)
    msg = cmd.do_run()
    print(msg)
    return msg

def _execution_list(pipeline_name, file_name, execution_uuid):
    """Displays executions from the MLMD file with a few properties in a 7-column table, limited to 20 records per page.
    Args: 
       pipeline_name: Name of the pipeline. 
       filepath: Path to store the mlmd file. 
       execution_uuid: Executions for particular execution uuid.
    Returns:
       Output from the execution list command. 
    """
    cli_args = cli.parse_args(
            [
               "execution",
               "list",
               "-p",
               pipeline_name,
               "-f",
               file_name,
               "-e",
<<<<<<< HEAD
               execution_id
<<<<<<< HEAD
=======
=======
               execution_uuid
>>>>>>> 847b2044
            ]
           )
    cmd = cli_args.func(cli_args)
    msg = cmd.do_run()
    print(msg)
    return msg

<<<<<<< HEAD
def _repo_push(pipeline_name, file_name, tensorboard_path, execution_id):
=======
def _repo_push(pipeline_name, file_name, tensorboard_path, execution_uuid):
    """ Push artifacts, metadata files, and source code to the user's artifact repository, cmf-server, and git respectively.
    Args: 
       pipeline_name: Name of the pipeline. 
       filepath: Path to store the mlmd file.
       execution_uuid: Executions for particular execution uuid.
       tensorboard_path: Path to tensorboard logs.
    Returns:
       Output from the repo push command. 
    """
>>>>>>> 847b2044
    cli_args = cli.parse_args(
            [
               "repo",
               "push",
               "-p",
               pipeline_name,
               "-f",
               file_name,
               "-e",
<<<<<<< HEAD
               execution_id,
=======
               execution_uuid,
>>>>>>> 847b2044
               "-t",
               tensorboard_path
            ]
           )
    cmd = cli_args.func(cli_args)
    msg = cmd.do_run()
    print(msg)
    return msg

<<<<<<< HEAD
def _repo_pull(pipeline_name, file_name, artifact_name, execution_id):
    cli_args = cli.parse_args(
            [
               "execution",
               "list",
=======
def _repo_pull(pipeline_name, file_name, execution_uuid):
    """ Pull artifacts, metadata files, and source code from the user's artifact repository, cmf-server, and git respectively.
    Args: 
       pipeline_name: Name of the pipeline. 
       filepath: Path to store the mlmd file. 
       execution_uuid: Executions for particular execution uuid.
    Returns:
       Output from the repo pull command. 
    """
    cli_args = cli.parse_args(
            [
               "repo",
               "pull",
>>>>>>> 847b2044
               "-p",
               pipeline_name,
               "-f",
               file_name,
<<<<<<< HEAD
               "-a",
               artifact_name,
               "-e",
               execution_id
>>>>>>> 21df74e (pulled changes)
=======
               "-e",
               execution_uuid
>>>>>>> 847b2044
            ]
           )
    cmd = cli_args.func(cli_args)
    msg = cmd.do_run()
    print(msg)
    return msg
<|MERGE_RESOLUTION|>--- conflicted
+++ resolved
@@ -404,23 +404,14 @@
                "-f",
                file_name,
                "-e",
-<<<<<<< HEAD
-               execution_id
-<<<<<<< HEAD
-=======
-=======
                execution_uuid
->>>>>>> 847b2044
-            ]
-           )
-    cmd = cli_args.func(cli_args)
-    msg = cmd.do_run()
-    print(msg)
-    return msg
-
-<<<<<<< HEAD
-def _repo_push(pipeline_name, file_name, tensorboard_path, execution_id):
-=======
+            ]
+           )
+    cmd = cli_args.func(cli_args)
+    msg = cmd.do_run()
+    print(msg)
+    return msg
+
 def _repo_push(pipeline_name, file_name, tensorboard_path, execution_uuid):
     """ Push artifacts, metadata files, and source code to the user's artifact repository, cmf-server, and git respectively.
     Args: 
@@ -431,7 +422,6 @@
     Returns:
        Output from the repo push command. 
     """
->>>>>>> 847b2044
     cli_args = cli.parse_args(
             [
                "repo",
@@ -441,11 +431,7 @@
                "-f",
                file_name,
                "-e",
-<<<<<<< HEAD
-               execution_id,
-=======
                execution_uuid,
->>>>>>> 847b2044
                "-t",
                tensorboard_path
             ]
@@ -455,13 +441,6 @@
     print(msg)
     return msg
 
-<<<<<<< HEAD
-def _repo_pull(pipeline_name, file_name, artifact_name, execution_id):
-    cli_args = cli.parse_args(
-            [
-               "execution",
-               "list",
-=======
 def _repo_pull(pipeline_name, file_name, execution_uuid):
     """ Pull artifacts, metadata files, and source code from the user's artifact repository, cmf-server, and git respectively.
     Args: 
@@ -475,24 +454,15 @@
             [
                "repo",
                "pull",
->>>>>>> 847b2044
-               "-p",
-               pipeline_name,
-               "-f",
-               file_name,
-<<<<<<< HEAD
-               "-a",
-               artifact_name,
-               "-e",
-               execution_id
->>>>>>> 21df74e (pulled changes)
-=======
+               "-p",
+               pipeline_name,
+               "-f",
+               file_name,
                "-e",
                execution_uuid
->>>>>>> 847b2044
-            ]
-           )
-    cmd = cli_args.func(cli_args)
-    msg = cmd.do_run()
-    print(msg)
-    return msg
+            ]
+           )
+    cmd = cli_args.func(cli_args)
+    msg = cmd.do_run()
+    print(msg)
+    return msg
