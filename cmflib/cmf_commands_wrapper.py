###
# Copyright (2023) Hewlett Packard Enterprise Development LP
#
# Licensed under the Apache License, Version 2.0 (the "License");
# You may not use this file except in compliance with the License.
# You may obtain a copy of the License at
#
# http://www.apache.org/licenses/LICENSE-2.0
#
# Unless required by applicable law or agreed to in writing, software
# distributed under the License is distributed on an "AS IS" BASIS,
# WITHOUT WARRANTIES OR CONDITIONS OF ANY KIND, either express or implied.
# See the License for the specific language governing permissions and
# limitations under the License.
###

from cmflib import cli


def _metadata_push(pipeline_name, file_name, execution_uuid, tensorboard_path):
    """ Pushes metadata file to CMF-server.
    Args:
        pipeline_name: Name of the pipeline.
        file_name: Specify input metadata file name.
        execution_uuid: Optional execution UUID.
        tensorboard_path: Path to tensorboard logs.
    Returns:
        Output from the metadata push command.
    """
    cli_args = cli.parse_args(
            [
               "metadata",
               "push",
               "-p",
               pipeline_name,
               "-f",
               file_name,
               "-e",
               execution_uuid,
               "-t",
               tensorboard_path
            ]
           )
    cmd = cli_args.func(cli_args)
    msg = cmd.do_run()
    print(msg)
    return msg


def _metadata_pull(pipeline_name, file_name, execution_uuid):
    """ Pulls metadata file from CMF-server. 
     Args: 
        pipeline_name: Name of the pipeline. 
        file_name: Specify output metadata file name.
        execution_uuid: Optional execution UUID. 
     Returns: 
        Output from the metadata pull command. 
     """
    cli_args = cli.parse_args(
            [
               "metadata",
               "pull",
               "-p",
               pipeline_name,
               "-f",
               file_name,
               "-e",
               execution_uuid,
            ]
           )
    cmd = cli_args.func(cli_args)
    msg = cmd.do_run()
    print(msg)


def _metadata_export(pipeline_name, json_file_name, file_name):
    """ Export local metadata's metadata in json format to a json file. 
     Args: 
        pipeline_name: Name of the pipeline. 
        json_file_name: File path of json file. 
        file_name: Specify input metadata file name. 
     Returns: 
        Output from the metadata export command. 
     """
    cli_args = cli.parse_args(
            [
               "metadata",
               "export",
               "-p",
               pipeline_name,
               "-j",
               json_file_name,
               "-f",
               file_name,
            ]
           )
    cmd = cli_args.func(cli_args)
    msg = cmd.do_run()
    print(msg)
    return msg

<<<<<<< HEAD
def _artifact_push(pipeline_name, file_name, jobs):
    """ Pushes artifacts to the initialized repository.
    Args: 
       pipeline_name: Name of the pipeline. 
       filepath: Path to store the artifact. 
       jobs: Number of jobs to use for pushing artifacts.
=======

def _artifact_push(pipeline_name, file_name):
    """ Pushes artifacts to the initialized repository.
    Args: 
       pipeline_name: Name of the pipeline. 
       file_name: Specify input metadata file name.
>>>>>>> 3c55d6dd
    Returns:
        Output from the artifact push command.
    """
    cli_args = cli.parse_args(
            [
               "artifact",
               "push",
               "-p",
               pipeline_name,
               "-f",
               file_name,
               "-j",
               jobs
            ]
           )
    cmd = cli_args.func(cli_args)
    msg = cmd.do_run()
    print(msg)
    return msg


def _artifact_pull(pipeline_name, file_name):
    """ Pulls artifacts from the initialized repository.
    Args:
        pipeline_name: Name of the pipeline.
        file_name: Specify input metadata file name.
    Returns:
        Output from the artifact pull command.
    """
    cli_args = cli.parse_args(
            [
               "artifact",
               "pull",
               "-p",
               pipeline_name,
               "-f",
               file_name,
            ]
           )
    cmd = cli_args.func(cli_args)
    msg = cmd.do_run()
    print(msg)
    return msg


def _artifact_pull_single(pipeline_name, file_name, artifact_name):
    """ Pulls a single artifact from the initialized repository. 
    Args: 
       pipeline_name: Name of the pipeline. 
       file_name: Specify input metadata file name.
       artifact_name: Name of the artifact. 
    Returns:
       Output from the artifact pull command. 
    """
    cli_args = cli.parse_args(
            [
               "artifact",
               "pull",
               "-p",
               pipeline_name,
               "-f",
               file_name,
               "-a",
               artifact_name,
            ]
           )
    cmd = cli_args.func(cli_args)
    msg = cmd.do_run()
    print(msg)
    return msg


def _cmf_cmd_init():
    """ Initializes and shows details of the CMF command. 
    Returns: 
       Output from the init show command. 
    """ 
    cli_args = cli.parse_args(
            [
               "init",
               "show"
            ]
           )
    cmd = cli_args.func(cli_args)
    msg = cmd.do_run()
    print(msg)
    return msg


def _init_local(path, git_remote_url, cmf_server_url, neo4j_user, neo4j_password, neo4j_uri):
    """Initialize local repository"""
    cli_args = cli.parse_args(
            [
               "init",
               "local",
               "--path",
               path,
               "--git-remote-url",
               git_remote_url,
               "--cmf-server-url",
               cmf_server_url,
               "--neo4j-user",
               neo4j_user,
               "--neo4j-password",
               neo4j_password,
               "--neo4j-uri",
               neo4j_uri 
            ]
           )
    cmd = cli_args.func(cli_args)
    msg = cmd.do_run()
    print(msg)
    return msg


def _init_minioS3(url, endpoint_url, access_key_id, secret_key, git_remote_url, cmf_server_url, neo4j_user, neo4j_password, neo4j_uri):
    """Initialize minioS3 repository"""
    cli_args = cli.parse_args(
            [
               "init",
               "minioS3",
               "--url",
               url ,  
               "--endpoint-url",
               endpoint_url,        
               "--access-key-id",
               access_key_id,
               "--secret-key",
               secret_key,
               "--git-remote-url",
               git_remote_url,
               "--cmf-server-url",
               cmf_server_url,
               "--neo4j-user",
               neo4j_user,
               "--neo4j-password",
               neo4j_password,
               "--neo4j-uri",
               neo4j_uri 
            ]
           )
    cmd = cli_args.func(cli_args)
    msg = cmd.do_run()
    print(msg)
    return msg
    

def _init_amazonS3(url, access_key_id, secret_key, session_token, git_remote_url, cmf_server_url, neo4j_user, neo4j_password, neo4j_uri):
    """Initialize amazonS3 repository"""
    cli_args = cli.parse_args(
            [
               "init",
               "amazonS3",
               "--url",
               url,
               "--access-key-id",
               access_key_id,
               "--secret-key",
               secret_key,
               "--session-token",
               session_token,
               "--git-remote-url",
               git_remote_url,
               "--cmf-server-url",
               cmf_server_url,
               "--neo4j-user",
               neo4j_user,
               "--neo4j-password",
               neo4j_password,
               "--neo4j-uri",
               neo4j_uri 
            ]
           )
    cmd = cli_args.func(cli_args)
    msg = cmd.do_run()
    print(msg)
    return msg


def _init_sshremote(path,user, port, password, git_remote_url, cmf_server_url, neo4j_user, neo4j_password, neo4j_uri):
    """Initialize sshremote repository"""
    cli_args = cli.parse_args(
            [
               "init",
               "sshremote",
               "--path",
               path,
               "--user",
               user , 
               "--port",
               port,
               "--password",
               password,
               "--git-remote-url",
               git_remote_url,
               "--cmf-server-url",
               cmf_server_url,
               "--neo4j-user",
               neo4j_user,
               "--neo4j-password",
               neo4j_password,
               "--neo4j-uri",
               neo4j_uri 
            ]
           )
    cmd = cli_args.func(cli_args)
    msg = cmd.do_run()
    print(msg)
    return msg


def _init_osdfremote(path, cache, key_id, key_path, key_issuer, git_remote_url, cmf_server_url, neo4j_user, neo4j_password, neo4j_uri):
    """Initialize osdfremote repository"""
    cli_args = cli.parse_args(
            [
               "init",
               "osdf",
               "--path",
               path,
               "--cache",
               cache,
               "--key-id",
               key_id, 
               "--key-path",
               key_path,
               "--key-issuer",
               key_issuer,
               "--git-remote-url",
               git_remote_url,
               "--cmf-server-url",
               cmf_server_url,
               "--neo4j-user",
               neo4j_user,
               "--neo4j-password",
               neo4j_password,
               "--neo4j-uri",
               neo4j_uri 
            ]
           )
    cmd = cli_args.func(cli_args)
    msg = cmd.do_run()
    print(msg)
    return msg
  
    
def _artifact_list(pipeline_name, file_name, artifact_name):
    """ Displays artifacts from the input metadata file with a few properties in a 7-column table, limited to 20 records per page.
    Args: 
       pipeline_name: Name of the pipeline. 
       file_name: Specify input metadata file name. 
       artifact_name: Artifacts for particular artifact name.
    Returns:
       Output from the artifact list command. 
    """
    cli_args = cli.parse_args(
            [
               "artifact",
               "list",
               "-p",
               pipeline_name,
               "-f",
               file_name,
               "-a",
               artifact_name
            ]
           )
    cmd = cli_args.func(cli_args)
    msg = cmd.do_run()
    print(msg)
    return msg


def _pipeline_list(file_name):
    """ Display a list of pipeline name(s) from the available input metadata file.
    Args:
        file_name: Specify input metadata file name. 
    Returns:
        Output from the pipeline list command.
    """
    cli_args = cli.parse_args(
            [
               "pipeline",
               "list",
               "-f",
               file_name
            ]
           )
    cmd = cli_args.func(cli_args)
    msg = cmd.do_run()
    print(msg)
    return msg


def _execution_list(pipeline_name, file_name, execution_uuid):
    """Displays executions from the input metadata file with a few properties in a 7-column table, limited to 20 records per page.
    Args: 
       pipeline_name: Name of the pipeline. 
       file_name: Specify input metadata file name.
       execution_uuid: Specify the execution uuid to retrieve execution.
    Returns:
       Output from the execution list command. 
    """
    cli_args = cli.parse_args(
            [
               "execution",
               "list",
               "-p",
               pipeline_name,
               "-f",
               file_name,
               "-e",
               execution_uuid
            ]
           )
    cmd = cli_args.func(cli_args)
    msg = cmd.do_run()
    print(msg)
    return msg

<<<<<<< HEAD
def _repo_push(pipeline_name, file_name, tensorboard_path, execution_uuid, jobs):
=======

def _repo_push(pipeline_name, file_name, tensorboard_path, execution_uuid):
>>>>>>> 3c55d6dd
    """ Push artifacts, metadata files, and source code to the user's artifact repository, cmf-server, and git respectively.
    Args: 
       pipeline_name: Name of the pipeline. 
       file_name: Specify input metadata file name.
       execution_uuid: Specify execution uuid.
       tensorboard_path: Path to tensorboard logs.
       jobs: Number of jobs to use for pushing artifacts.
    Returns:
       Output from the repo push command. 
    """
    cli_args = cli.parse_args(
            [
               "repo",
               "push",
               "-p",
               pipeline_name,
               "-f",
               file_name,
               "-e",
               execution_uuid,
               "-t",
               tensorboard_path,
               "-j",
               jobs
            ]
           )
    cmd = cli_args.func(cli_args)
    msg = cmd.do_run()
    print(msg)
    return msg


def _repo_pull(pipeline_name, file_name, execution_uuid):
    """ Pull artifacts, metadata files, and source code from the user's artifact repository, cmf-server, and git respectively.
    Args: 
       pipeline_name: Name of the pipeline. 
       file_name: Specify output metadata file name.
       execution_uuid: Specify execution uuid.
    Returns:
       Output from the repo pull command. 
    """
    cli_args = cli.parse_args(
            [
               "repo",
               "pull",
               "-p",
               pipeline_name,
               "-f",
               file_name,
               "-e",
               execution_uuid
            ]
           )
    cmd = cli_args.func(cli_args)
    msg = cmd.do_run()
    print(msg)
    return msg
<|MERGE_RESOLUTION|>--- conflicted
+++ resolved
@@ -99,21 +99,12 @@
     print(msg)
     return msg
 
-<<<<<<< HEAD
 def _artifact_push(pipeline_name, file_name, jobs):
     """ Pushes artifacts to the initialized repository.
     Args: 
        pipeline_name: Name of the pipeline. 
        filepath: Path to store the artifact. 
        jobs: Number of jobs to use for pushing artifacts.
-=======
-
-def _artifact_push(pipeline_name, file_name):
-    """ Pushes artifacts to the initialized repository.
-    Args: 
-       pipeline_name: Name of the pipeline. 
-       file_name: Specify input metadata file name.
->>>>>>> 3c55d6dd
     Returns:
         Output from the artifact push command.
     """
@@ -433,12 +424,7 @@
     print(msg)
     return msg
 
-<<<<<<< HEAD
 def _repo_push(pipeline_name, file_name, tensorboard_path, execution_uuid, jobs):
-=======
-
-def _repo_push(pipeline_name, file_name, tensorboard_path, execution_uuid):
->>>>>>> 3c55d6dd
     """ Push artifacts, metadata files, and source code to the user's artifact repository, cmf-server, and git respectively.
     Args: 
        pipeline_name: Name of the pipeline. 
