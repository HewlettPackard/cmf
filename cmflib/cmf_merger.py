--- conflicted
+++ resolved
@@ -197,9 +197,4 @@
                 artifact.append(k["artifact"]["create_time_since_epoch"])
                 # print(k['artifact']['custom_properties']['original_create_time_since_epoch'])
 
-<<<<<<< HEAD
-    return mlmd_data
-
-=======
-    return mlmd_data
->>>>>>> 671eb979
+    return mlmd_data