--- conflicted
+++ resolved
@@ -184,11 +184,8 @@
                             ) 
                     except Exception as e:
                             print(f"Error in log_{artifact_type}_with_version" , e)
-<<<<<<< HEAD
         print("MLMD data parsed and stored successfully.")
-=======
         return "success"    # return success if mlmd is successfully parsed and stored in cmf-server (Fix for MyPy error: missing return statement)
->>>>>>> 8fb724c1
     except Exception as e:
         print(f"An error occurred in parse_json_to_mlmd: {e}")
         traceback.print_exc()
