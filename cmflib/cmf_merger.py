#
# Copyright (2022) Hewlett Packard Enterprise Development LP
#
# Licensed under the Apache License, Version 2.0 (the "License");
# You may not use this file except in compliance with the License.
# You may obtain a copy of the License at
#
# http://www.apache.org/licenses/LICENSE-2.0
#
# Unless required by applicable law or agreed to in writing, software
# distributed under the License is distributed on an "AS IS" BASIS,
# WITHOUT WARRANTIES OR CONDITIONS OF ANY KIND, either express or implied.
# See the License for the specific language governing permissions and
# limitations under the License.
###

import json
import os
from cmflib import cmf
import traceback
from ml_metadata.errors import AlreadyExistsError
from ml_metadata.metadata_store import metadata_store
from ml_metadata.proto import metadata_store_pb2 as mlpb
from typing import Union

def handle_context(cmf_class, stage):
    """
    Handles the creation or updating of context metadata in MLMD.
    
    Args:
        cmf_class: CMF object for interacting with MLMD.
        stage: Stage dictionary containing context data.
    """
    try:
        # Try to create context
        _ = cmf_class.merge_created_context(
            pipeline_stage=stage['name'],
            custom_properties=stage["custom_properties"],
        )
    except AlreadyExistsError:
        # Handle the case where the context already exists, possibly due to concurrent pushes.
        # As both pipelines will be unable to fetch data from server 
        # updating custom properties if context already exists
        _ = cmf_class.update_context(
            str(stage["type"]),
            str(stage["name"]),
            stage["id"],
            stage["properties"],
            custom_properties=stage["custom_properties"]
        )
    except Exception as e:
        print(f"Error in merge_created_context: {e}")

def handle_execution(cmf_class, execution):
    """
    Handles the creation or updating of execution metadata in MLMD.
    
    Args:
        cmf_class: CMF object for interacting with MLMD.
        execution: Execution dictionary containing execution data.
    """
    try:
        # Try to create execution
        _ = cmf_class.merge_created_execution(
            execution["properties"]["Context_Type"],
            execution["properties"]["Execution"],
            execution["properties"],
            execution["custom_properties"],
            execution["name"]
        )
    except AlreadyExistsError:
        # Update execution if it already exists
        _ = cmf_class.update_execution(
            execution["id"],
            execution["custom_properties"]
        )
    except Exception as e:
        print(f"Error in merge_created_execution: {e}")

def handle_event(cmf_class, store, event):
    """
    Handles the creation or updating of event metadata in MLMD.
    The function handles various artifact types (Dataset, Model, Metrics, Dataslice, Step_Metrics, Environment) and logs them accordingly.
    Args:
        cmf_class: CMF object for interacting with MLMD.
        store: Metadata store object for interacting with MLMD.
        event: Event dictionary containing event data.
    """
    # Constants for event types
    INPUT = 3
    OUTPUT = 4
    artifact_type = event["artifact"]["type"]
    event_type = event["type"]
    artifact_name = (event["artifact"]["name"].split(":"))[0]
    custom_props = event["artifact"]["custom_properties"]
    props = event["artifact"]["properties"]
    uri = event["artifact"]["uri"]

    try:
        if artifact_type == "Dataset":
            event_io = "input" if event_type == INPUT else "output"
            cmf_class.log_dataset_with_version(
                artifact_name, uri, event_io, props, custom_properties=custom_props
            )
        elif artifact_type == "Model":
            event_io = "input" if event_type == INPUT else "output"
            props["uri"] = uri
            cmf_class.log_model_with_version(
                path=artifact_name, event=event_io, props=props, custom_properties=custom_props
            )
        elif artifact_type == "Metrics":
            cmf_class.log_execution_metrics_from_client(event["artifact"]["name"], custom_props)
        elif artifact_type == "Dataslice":
            dataslice = cmf_class.create_dataslice(event["artifact"]["name"])
            dataslice.log_dataslice_from_client(uri, props, custom_props)
        elif artifact_type == "Step_Metrics":
            cmf_class.log_step_metrics_from_client(
                event["artifact"]["name"], uri, props, custom_props
            )
        elif artifact_type == "Environment":
            cmf_class.log_python_env_from_client(artifact_name, uri, props)
        else:
            # Skip unsupported artifact types without raising an error
            pass
    except AlreadyExistsError:
        # if same pipeline is pushed twice at same time, update custom_properties using 2nd pipeline                      
        artifact = store.get_artifacts_by_uri(uri)
        cmf_class.update_existing_artifact(artifact[0], custom_properties=custom_props)
    except Exception as e:
        print(f"Error in log_{artifact_type}_with_version: {e}")

def process_execution(cmf_class, store, stage, execution):
    """
    Processes a single execution including its context, execution details, and events.
    
    Args:
        cmf_class: CMF object for interacting with MLMD.
        store: Metadata store object for interacting with MLMD.
        stage: Stage dictionary containing context and execution data.
        execution: Execution dictionary containing execution and event data.
    """
    # Handle context and execution
    handle_context(cmf_class, stage)
    handle_execution(cmf_class, execution)

    # Process events sequentially within each execution
    for event in execution["events"]:
        try:
            handle_event(cmf_class, store, event)
        except Exception as e:
            print(f"Error in event processing: {e}")

def process_stage(cmf_class, stage, exec_uuid):
    """
    Processes a single stage including its executions and events.
    
    Args:
        stage: Stage dictionary containing execution and event data.
        path_to_store: Path to the MLMD store.
        pipeline_name: Name of the pipeline.
        graph: Boolean indicating if graph is enabled.
        exec_uuid: Optional execution UUID to filter executions.
        cmd (str): The command to execute. If "push", the original_time_since_epoch is added to the custom_properties.
    """

    # Filter executions based on execution UUID (if provided)
    if exec_uuid is None:   #if exec_uuid is None we pass all the executions.
        list_executions = stage["executions"]
    elif exec_uuid is not None:  # elif exec_uuid is not None, we pass executions for that specific uuid.
        list_executions = [
            execution for execution in stage["executions"]
            if exec_uuid in execution['properties'].get("Execution_uuid", "").split(",")
        ]
    else:
        return "Invalid execution uuid given."

    # Process each execution sequentially within the stage
    for execution in list_executions:
        try:
            process_execution(cmf_class, cmf_class.store, stage, execution)
        except Exception as e:
            print(f"Error in execution processing: {e}")

def parse_json_to_mlmd(mlmd_json, path_to_store: str, cmd: str, exec_uuid: Union[str, str]) -> Union[str, None]:
    """
    Parses a JSON string representing ML Metadata (MLMD) and stores it in a specified path.
    Args:
        mlmd_json (str): A JSON string containing the MLMD data.
        path_to_store (str): The file path where the MLMD data should be stored.
        cmd (str): The command to execute. If "push", the original_time_since_epoch is added to the custom_properties.
        exec_uuid (Union[str, str]): The execution UUID. If None, all executions are processed. If a specific UUID is provided, only executions with that UUID are processed.
    Returns:
        Union[str, None]: Returns a string message if an invalid execution UUID is given, "success" if parsing is successful, otherwise an error message.
    Raises:
        Exception: If any error occurs during the parsing or storing process, an exception is raised and the error message is printed.
    Notes:
        - If the environment variable 'NEO4J_URI' is set, the graph is enabled.
        - The function iterates over all stages in the MLMD data.
    """
<<<<<<< HEAD

    # CONSTANTS
    INPUT = 3
    OUTPUT = 4

    # from now we are going to make it like this 
    # we will online pass the data of only one pipeline
    try:
        print("Parsing JSON to MLMD...")
        #mlmd_data = json.loads(mlmd_json)
        pipeline_data = json.loads(mlmd_json)
        # this line won't be needed
        # pipelines = mlmd_data["Pipeline"]
        # print("pipelines = ", pipelines)
        # pipeline = pipelines[0]
        pipeline_name = pipeline_data["name"]
        stage = {}
        
        # When the command is "push", add the original_time_since_epoch to the custom_properties in the metadata while pulling mlmd no need
        if cmd == "push":   
            data = create_original_time_since_epoch(pipeline_data)
        else:
            data = pipeline_data
=======
    try:
        # Load JSON data
        mlmd_data = json.loads(mlmd_json)
        pipeline = mlmd_data["Pipeline"][0]
        pipeline_name = pipeline["name"]
>>>>>>> d7e955a0

        # When the command is "push", add the original_time_since_epoch to the custom_properties in the metadata while pulling mlmd no need
        data = create_original_time_since_epoch(mlmd_data) if cmd == "push" else mlmd_data
        # if cmf is configured with 'neo4j' make graph True.
        graph = bool(os.getenv('NEO4J_URI', ""))

        # Initialize the cmf class with pipeline_name and graph_status
        if cmd == "pull":
            cmf_class = cmf.Cmf(filepath=path_to_store, pipeline_name=pipeline_name,  #intializing cmf
                                graph=graph)
        else:
            # in else, we are assuming cmd="push"
            cmf_class = cmf.Cmf(filepath=path_to_store, pipeline_name=pipeline_name,  #intializing cmf
<<<<<<< HEAD
                            graph=graph, is_server=True)
        for stage in data["stages"]:  # Iterates over all the stages
            if exec_uuid is None:  #if exec_uuid is None we pass all the executions.
                list_executions = [execution for execution in stage["executions"]]
            elif exec_uuid is not None:  # elif exec_uuid is not None, we pass executions for that specific uuid.
                list_executions = [
                    execution
                    for execution in stage["executions"]
                    if exec_uuid in execution['properties']["Execution_uuid"].split(",") 
                ]
            else:
                return "Invalid execution uuid given."
            for execution in list_executions:  # Iterates over all the executions
                try:
                    _ = cmf_class.merge_created_context(
                        pipeline_stage=stage['name'],
                        custom_properties=stage["custom_properties"],
                    )
                except AlreadyExistsError as e:
                    # Handle the case where the context already exists, possibly due to concurrent pushes.
                    # As both pipelines will be unable to fetch data from server 
                    # updating custom properties if context already exists
                    _ = cmf_class.update_context(
                        str(stage["type"]),
                        str(stage["name"]),
                        stage["id"],
                        stage["properties"],
                        custom_properties=stage["custom_properties"]
                    )
                except Exception as e:
                    print(f"Error in merge_created_context")
                try:
                    _ = cmf_class.merge_created_execution(
                        execution["properties"]["Context_Type"],
                        execution["properties"]["Execution"],
                        execution["properties"],
                        execution["custom_properties"],
                        execution["name"]
                    )
                except AlreadyExistsError as e:
                    _ = cmf_class.update_execution(
                        execution["id"],
                        execution["custom_properties"] 
                    )
                except Exception as e:
                    print(f"Error in merge_created_execution {e}")

                for event in execution["events"]:  # Iterates over all the events
                    artifact_type = event["artifact"]["type"]
                    event_type = event["type"]
                    artifact_name = (event["artifact"]["name"].split(":"))[0]
                    custom_props = event["artifact"]["custom_properties"]
                    props = event["artifact"]["properties"]
                    uri = event["artifact"]["uri"]

                    try:
                        if artifact_type == "Dataset" :
                            if event_type == INPUT :
                                event_io = "input" 
                            else:
                                event_io = "output"    
                            cmf_class.log_dataset_with_version(
                                artifact_name,
                                uri,
                                event_io,
                                props,
                                custom_properties=custom_props,
                            )
                        elif artifact_type == "Model":
                            if event_type == INPUT :
                                event_io = "input" 
                            else:
                                event_io = "output"
                            props["uri"] = uri
                            cmf_class.log_model_with_version(
                                path=artifact_name,
                                event= event_io,
                                props=props,
                                custom_properties=custom_props,
                            )
                        elif artifact_type == "Metrics":
                            cmf_class.log_execution_metrics_from_client(event["artifact"]["name"], custom_props)
                        elif artifact_type == "Dataslice":            
                            dataslice = cmf_class.create_dataslice(event["artifact"]["name"])
                            dataslice.log_dataslice_from_client(uri, props, custom_props)                    
                        elif artifact_type == "Step_Metrics":                          
                            cmf_class.log_step_metrics_from_client(event["artifact"]["name"], uri, props, 
                                                                   custom_props)
                        elif artifact_type == "Environment":
                            cmf_class.log_python_env_from_client(artifact_name, uri, props)
                        else:
                            pass
                    except AlreadyExistsError as e:
                            # if same pipeline is pushed twice at same time, update custom_properties using 2nd pipeline
                            artifact = store.get_artifacts_by_uri(uri)
                            cmf_class.update_existing_artifact(
                                artifact[0],
                                custom_properties=custom_props,
                            ) 
                    except Exception as e:
                            print(f"Error in log_{artifact_type}_with_version" , e)
        print("MLMD data parsed and stored successfully.")
        return "success"    # return success if mlmd is successfully parsed and stored in cmf-server (Fix for MyPy error: missing return statement)
=======
                                graph=graph, is_server=True)

        # Process each stage sequentially
        for stage in data["Pipeline"][0]["stages"]:
            try:
                process_stage(cmf_class, stage, exec_uuid)
            except Exception as e:
                print(f"Error in stage processing: {e}")

        return "success"

>>>>>>> d7e955a0
    except Exception as e:
        print(f"An error occurred in parse_json_to_mlmd: {e}")
        traceback.print_exc()
        return "An error occurred in parse_json_to_mlmd"

# create_time_since_epoch is appended to mlmd pushed to cmf-server as original_create_time_since_epoch
def create_original_time_since_epoch(mlmd_data):
    stages = []
    executions = []
    artifact = []
    original_stages = []
    original_executions = []
    original_artifacts = []
    mlmd_data["original_create_time_since_epoch"] = mlmd_data["create_time_since_epoch"]
    for stage in mlmd_data["stages"]:
        stage["custom_properties"]["original_create_time_since_epoch"] = str(stage[
            "create_time_since_epoch"
        ])
        original_stages.append(
            stage["custom_properties"]["original_create_time_since_epoch"]
        )
        stages.append(stage["create_time_since_epoch"])
        # print(stage['custom_properties']['original_create_time_since_epoch'])
        for execution in stage["executions"]:
            execution["custom_properties"]["original_create_time_since_epoch"] = str(execution[
                "create_time_since_epoch"
            ])
            original_executions.append(
                execution["custom_properties"]["original_create_time_since_epoch"]
            )
            executions.append(execution["create_time_since_epoch"])
            # print(execution['custom_properties']['original_create_time_since_epoch'])
            for event in execution["events"]:
                event["artifact"]["custom_properties"][
                    "original_create_time_since_epoch"
                ] = str(event["artifact"]["create_time_since_epoch"])
                original_artifacts.append(
                    event["artifact"]["custom_properties"][
                        "original_create_time_since_epoch"
                    ]
                )
                artifact.append(event["artifact"]["create_time_since_epoch"])
                # print(event['artifact']['custom_properties']['original_create_time_since_epoch'])

    return mlmd_data<|MERGE_RESOLUTION|>--- conflicted
+++ resolved
@@ -197,15 +197,9 @@
         - If the environment variable 'NEO4J_URI' is set, the graph is enabled.
         - The function iterates over all stages in the MLMD data.
     """
-<<<<<<< HEAD
-
-    # CONSTANTS
-    INPUT = 3
-    OUTPUT = 4
-
-    # from now we are going to make it like this 
-    # we will online pass the data of only one pipeline
-    try:
+    try:
+        # from now we are going to make it like this 
+        # we will online pass the data of only one pipeline
         print("Parsing JSON to MLMD...")
         #mlmd_data = json.loads(mlmd_json)
         pipeline_data = json.loads(mlmd_json)
@@ -215,22 +209,12 @@
         # pipeline = pipelines[0]
         pipeline_name = pipeline_data["name"]
         stage = {}
-        
+
         # When the command is "push", add the original_time_since_epoch to the custom_properties in the metadata while pulling mlmd no need
         if cmd == "push":   
             data = create_original_time_since_epoch(pipeline_data)
         else:
             data = pipeline_data
-=======
-    try:
-        # Load JSON data
-        mlmd_data = json.loads(mlmd_json)
-        pipeline = mlmd_data["Pipeline"][0]
-        pipeline_name = pipeline["name"]
->>>>>>> d7e955a0
-
-        # When the command is "push", add the original_time_since_epoch to the custom_properties in the metadata while pulling mlmd no need
-        data = create_original_time_since_epoch(mlmd_data) if cmd == "push" else mlmd_data
         # if cmf is configured with 'neo4j' make graph True.
         graph = bool(os.getenv('NEO4J_URI', ""))
 
@@ -241,115 +225,10 @@
         else:
             # in else, we are assuming cmd="push"
             cmf_class = cmf.Cmf(filepath=path_to_store, pipeline_name=pipeline_name,  #intializing cmf
-<<<<<<< HEAD
-                            graph=graph, is_server=True)
-        for stage in data["stages"]:  # Iterates over all the stages
-            if exec_uuid is None:  #if exec_uuid is None we pass all the executions.
-                list_executions = [execution for execution in stage["executions"]]
-            elif exec_uuid is not None:  # elif exec_uuid is not None, we pass executions for that specific uuid.
-                list_executions = [
-                    execution
-                    for execution in stage["executions"]
-                    if exec_uuid in execution['properties']["Execution_uuid"].split(",") 
-                ]
-            else:
-                return "Invalid execution uuid given."
-            for execution in list_executions:  # Iterates over all the executions
-                try:
-                    _ = cmf_class.merge_created_context(
-                        pipeline_stage=stage['name'],
-                        custom_properties=stage["custom_properties"],
-                    )
-                except AlreadyExistsError as e:
-                    # Handle the case where the context already exists, possibly due to concurrent pushes.
-                    # As both pipelines will be unable to fetch data from server 
-                    # updating custom properties if context already exists
-                    _ = cmf_class.update_context(
-                        str(stage["type"]),
-                        str(stage["name"]),
-                        stage["id"],
-                        stage["properties"],
-                        custom_properties=stage["custom_properties"]
-                    )
-                except Exception as e:
-                    print(f"Error in merge_created_context")
-                try:
-                    _ = cmf_class.merge_created_execution(
-                        execution["properties"]["Context_Type"],
-                        execution["properties"]["Execution"],
-                        execution["properties"],
-                        execution["custom_properties"],
-                        execution["name"]
-                    )
-                except AlreadyExistsError as e:
-                    _ = cmf_class.update_execution(
-                        execution["id"],
-                        execution["custom_properties"] 
-                    )
-                except Exception as e:
-                    print(f"Error in merge_created_execution {e}")
-
-                for event in execution["events"]:  # Iterates over all the events
-                    artifact_type = event["artifact"]["type"]
-                    event_type = event["type"]
-                    artifact_name = (event["artifact"]["name"].split(":"))[0]
-                    custom_props = event["artifact"]["custom_properties"]
-                    props = event["artifact"]["properties"]
-                    uri = event["artifact"]["uri"]
-
-                    try:
-                        if artifact_type == "Dataset" :
-                            if event_type == INPUT :
-                                event_io = "input" 
-                            else:
-                                event_io = "output"    
-                            cmf_class.log_dataset_with_version(
-                                artifact_name,
-                                uri,
-                                event_io,
-                                props,
-                                custom_properties=custom_props,
-                            )
-                        elif artifact_type == "Model":
-                            if event_type == INPUT :
-                                event_io = "input" 
-                            else:
-                                event_io = "output"
-                            props["uri"] = uri
-                            cmf_class.log_model_with_version(
-                                path=artifact_name,
-                                event= event_io,
-                                props=props,
-                                custom_properties=custom_props,
-                            )
-                        elif artifact_type == "Metrics":
-                            cmf_class.log_execution_metrics_from_client(event["artifact"]["name"], custom_props)
-                        elif artifact_type == "Dataslice":            
-                            dataslice = cmf_class.create_dataslice(event["artifact"]["name"])
-                            dataslice.log_dataslice_from_client(uri, props, custom_props)                    
-                        elif artifact_type == "Step_Metrics":                          
-                            cmf_class.log_step_metrics_from_client(event["artifact"]["name"], uri, props, 
-                                                                   custom_props)
-                        elif artifact_type == "Environment":
-                            cmf_class.log_python_env_from_client(artifact_name, uri, props)
-                        else:
-                            pass
-                    except AlreadyExistsError as e:
-                            # if same pipeline is pushed twice at same time, update custom_properties using 2nd pipeline
-                            artifact = store.get_artifacts_by_uri(uri)
-                            cmf_class.update_existing_artifact(
-                                artifact[0],
-                                custom_properties=custom_props,
-                            ) 
-                    except Exception as e:
-                            print(f"Error in log_{artifact_type}_with_version" , e)
-        print("MLMD data parsed and stored successfully.")
-        return "success"    # return success if mlmd is successfully parsed and stored in cmf-server (Fix for MyPy error: missing return statement)
-=======
                                 graph=graph, is_server=True)
 
         # Process each stage sequentially
-        for stage in data["Pipeline"][0]["stages"]:
+        for stage in data["stages"]:
             try:
                 process_stage(cmf_class, stage, exec_uuid)
             except Exception as e:
@@ -357,7 +236,6 @@
 
         return "success"
 
->>>>>>> d7e955a0
     except Exception as e:
         print(f"An error occurred in parse_json_to_mlmd: {e}")
         traceback.print_exc()
