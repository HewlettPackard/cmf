--- conflicted
+++ resolved
@@ -201,31 +201,19 @@
         original_stages.append(
             stage["custom_properties"]["original_create_time_since_epoch"]
         )
-<<<<<<< HEAD
-        stages.append(i["create_time_since_epoch"])
-        for j in i["executions"]:
-            j["custom_properties"]["original_create_time_since_epoch"] = j[
-=======
         stages.append(stage["create_time_since_epoch"])
         # print(stage['custom_properties']['original_create_time_since_epoch'])
         for execution in stage["executions"]:
             execution["custom_properties"]["original_create_time_since_epoch"] = str(execution[
->>>>>>> 83605e57
                 "create_time_since_epoch"
             ])
             original_executions.append(
                 execution["custom_properties"]["original_create_time_since_epoch"]
             )
-<<<<<<< HEAD
-            execution.append(j["create_time_since_epoch"])
-            for k in j["events"]:
-                k["artifact"]["custom_properties"][
-=======
             executions.append(execution["create_time_since_epoch"])
             # print(execution['custom_properties']['original_create_time_since_epoch'])
             for event in execution["events"]:
                 event["artifact"]["custom_properties"][
->>>>>>> 83605e57
                     "original_create_time_since_epoch"
                 ] = str(event["artifact"]["create_time_since_epoch"])
                 original_artifacts.append(
@@ -233,12 +221,7 @@
                         "original_create_time_since_epoch"
                     ]
                 )
-<<<<<<< HEAD
-                artifact.append(k["artifact"]["create_time_since_epoch"])
-                
-=======
                 artifact.append(event["artifact"]["create_time_since_epoch"])
                 # print(event['artifact']['custom_properties']['original_create_time_since_epoch'])
 
->>>>>>> 83605e57
     return mlmd_data